--- conflicted
+++ resolved
@@ -12,11 +12,7 @@
 };
 use halo2_proofs::{
     circuit::{Layouter, Region, Value},
-<<<<<<< HEAD
     plonk::{Advice, Column, ConstraintSystem, Error, Expression, Fixed, Selector},
-=======
-    plonk::{Advice, Column, ConstraintSystem, Error, Expression, Fixed, SecondPhase, Selector},
->>>>>>> f834e61e
     poly::Rotation,
 };
 use itertools::Itertools;
@@ -816,15 +812,9 @@
     type Config = (CopyCircuitConfig<F>, Challenges<Challenge>);
     type FloorPlanner = SimpleFloorPlanner;
 
-<<<<<<< HEAD
-    impl<F: Field> Circuit<F> for CopyCircuit<F> {
-        type Config = (CopyCircuitConfig<F>, Challenges);
-        type FloorPlanner = SimpleFloorPlanner;
-=======
     fn without_witnesses(&self) -> Self {
         Self::default()
     }
->>>>>>> f834e61e
 
     fn configure(meta: &mut ConstraintSystem<F>) -> Self::Config {
         let tx_table = TxTable::construct(meta);
@@ -851,28 +841,12 @@
         )
     }
 
-<<<<<<< HEAD
-        fn synthesize(
-            &self,
-            config: Self::Config,
-            mut layouter: impl Layouter<F>,
-        ) -> Result<(), halo2_proofs::plonk::Error> {
-            let challenge_values = config.1.values(&layouter);
-
-            config.0.tx_table.load(
-                &mut layouter,
-                &self.external_data.txs,
-                self.external_data.max_txs,
-                0,
-                &challenge_values,
-            )?;
-=======
     fn synthesize(
         &self,
         config: Self::Config,
         mut layouter: impl Layouter<F>,
     ) -> Result<(), halo2_proofs::plonk::Error> {
-        let challenge_values = config.1.values(&mut layouter);
+            let challenge_values = config.1.values(&layouter);
 
         config.0.tx_table.load(
             &mut layouter,
@@ -881,7 +855,6 @@
             self.external_data.max_calldata,
             &challenge_values,
         )?;
->>>>>>> f834e61e
 
         config.0.rw_table.load(
             &mut layouter,
