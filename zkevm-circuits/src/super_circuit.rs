//! The Super Circuit is a circuit that contains all the circuits of the
//! zkEVM in order to achieve two things:
//! - Check the correct integration between circuits via the shared lookup tables, to verify that
//!   the table layouts match.
//! - Allow having a single circuit setup for which a proof can be generated that would be verified
//!   under a single aggregation circuit for the first milestone.
//!
//! The current implementation contains the following circuits:
//!
//! - [x] EVM Circuit
//! - [ ] State Circuit
//! - [x] Tx Circuit
//! - [x] Bytecode Circuit
//! - [x] Copy Circuit
//! - [x] Exponentiation Circuit
//! - [ ] Keccak Circuit
//! - [ ] MPT Circuit
//! - [x] PublicInputs Circuit
//!
//! And the following shared tables, with the circuits that use them:
//!
//! - [x] Copy Table
//!   - [x] Copy Circuit
//!   - [x] EVM Circuit
//! - [x] Exponentiation Table
//!   - [x] EVM Circuit
//! - [ ] Rw Table
//!   - [ ] State Circuit
//!   - [ ] EVM Circuit
//!   - [ ] Copy Circuit
//! - [x] Tx Table
//!   - [x] Tx Circuit
//!   - [x] EVM Circuit
//!   - [x] Copy Circuit
//!   - [x] PublicInputs Circuit
//! - [x] Bytecode Table
//!   - [x] Bytecode Circuit
//!   - [x] EVM Circuit
//!   - [x] Copy Circuit
//! - [ ] Block Table
//!   - [ ] EVM Circuit
//!   - [x] PublicInputs Circuit
//! - [ ] MPT Table
//!   - [ ] MPT Circuit
//!   - [ ] State Circuit
//! - [x] Keccak Table
//!   - [ ] Keccak Circuit
//!   - [ ] EVM Circuit
//!   - [x] Bytecode Circuit
//!   - [x] Tx Circuit
//!   - [ ] MPT Circuit

#[cfg(any(feature = "test", test))]
pub(crate) mod test;

#[cfg(feature = "poseidon-codehash")]
use crate::bytecode_circuit::circuit::to_poseidon_hash::{
    ToHashBlockBytecodeCircuitConfigArgs, ToHashBlockCircuitConfig, HASHBLOCK_BYTES_IN_FIELD,
};
#[cfg(not(feature = "poseidon-codehash"))]
use crate::bytecode_circuit::circuit::BytecodeCircuitConfig;
use crate::{
    bytecode_circuit::circuit::{BytecodeCircuit, BytecodeCircuitConfigArgs},
    copy_circuit::{CopyCircuit, CopyCircuitConfig, CopyCircuitConfigArgs},
    evm_circuit::{EvmCircuit, EvmCircuitConfig, EvmCircuitConfigArgs},
    exp_circuit::{ExpCircuit, ExpCircuitConfig},
    keccak_circuit::{KeccakCircuit, KeccakCircuitConfig, KeccakCircuitConfigArgs},
    poseidon_circuit::{PoseidonCircuit, PoseidonCircuitConfig, PoseidonCircuitConfigArgs},
    tx_circuit::{TxCircuit, TxCircuitConfig, TxCircuitConfigArgs},
    util::{log2_ceil, SubCircuit, SubCircuitConfig},
    witness::{block_convert, Block},
};

#[cfg(feature = "zktrie")]
use crate::mpt_circuit::{MptCircuit, MptCircuitConfig, MptCircuitConfigArgs};

use crate::util::Challenges;

use crate::{
    state_circuit::{StateCircuit, StateCircuitConfig, StateCircuitConfigArgs},
    table::{
        BlockTable, BytecodeTable, CopyTable, ExpTable, KeccakTable, MptTable, PoseidonTable,
        RlpFsmRlpTable as RlpTable, RwTable, TxTable,
    },
};

use crate::util::circuit_stats;
use bus_mapping::{
    circuit_input_builder::{CircuitInputBuilder, CircuitsParams},
    mock::BlockData,
};
use eth_types::{geth_types::GethData, Field};
use halo2_proofs::{
    circuit::{Layouter, SimpleFloorPlanner, Value},
    halo2curves::bn256::Fr,
    plonk::{Circuit, ConstraintSystem, Error},
};
use itertools::Itertools;
use snark_verifier_sdk::CircuitExt;

use crate::{
    pi_circuit::{PiCircuit, PiCircuitConfig, PiCircuitConfigArgs},
    rlp_circuit_fsm::{RlpCircuit, RlpCircuitConfig, RlpCircuitConfigArgs},
    witness::Transaction,
};

/// Configuration of the Super Circuit
#[derive(Clone)]
pub struct SuperCircuitConfig<F: Field> {
    block_table: BlockTable,
    mpt_table: MptTable,
    rlp_table: RlpTable,
    tx_table: TxTable,
    poseidon_table: PoseidonTable,
    evm_circuit: EvmCircuitConfig<F>,
    state_circuit: StateCircuitConfig<F>,
    tx_circuit: TxCircuitConfig<F>,
    #[cfg(not(feature = "poseidon-codehash"))]
    bytecode_circuit: BytecodeCircuitConfig<F>,
    #[cfg(feature = "poseidon-codehash")]
    bytecode_circuit: ToHashBlockCircuitConfig<F, HASHBLOCK_BYTES_IN_FIELD>,
    copy_circuit: CopyCircuitConfig<F>,
    keccak_circuit: KeccakCircuitConfig<F>,
    poseidon_circuit: PoseidonCircuitConfig<F>,
    pi_circuit: PiCircuitConfig<F>,
    exp_circuit: ExpCircuitConfig<F>,
    rlp_circuit: RlpCircuitConfig<F>,
    /// Mpt Circuit
    #[cfg(feature = "zktrie")]
    mpt_circuit: MptCircuitConfig<F>,
}

/// Circuit configuration arguments
pub struct SuperCircuitConfigArgs {
    /// Max txs
    pub max_txs: usize,
    /// Max calldata
    pub max_calldata: usize,
    /// Max inner blocks
    pub max_inner_blocks: usize,
    /// Mock randomness
    pub mock_randomness: u64,
    /// Challenges
    pub challenges: crate::util::Challenges,
}

impl SubCircuitConfig<Fr> for SuperCircuitConfig<Fr> {
    type ConfigArgs = SuperCircuitConfigArgs;

    /// Configure SuperCircuitConfig
    fn new(
        meta: &mut ConstraintSystem<Fr>,
        Self::ConfigArgs {
            max_txs,
            max_calldata,
            max_inner_blocks,
            mock_randomness: _mock_randomness,
            challenges,
        }: Self::ConfigArgs,
    ) -> Self {
        let log_circuit_info = |meta: &ConstraintSystem<Fr>, tag: &str| {
            log::debug!("circuit info after {}: {:#?}", tag, circuit_stats(meta));
        };
        let challenges_expr = challenges.exprs(meta);

        let tx_table = TxTable::construct(meta);
        log_circuit_info(meta, "tx table");
        let rw_table = RwTable::construct(meta);
        log_circuit_info(meta, "rw table");

        let mpt_table = MptTable::construct(meta);
        log_circuit_info(meta, "mpt table");
        let poseidon_table = PoseidonTable::construct(meta);
        log_circuit_info(meta, "poseidon table");

        let bytecode_table = BytecodeTable::construct(meta);
        log_circuit_info(meta, "bytecode table");
        let block_table = BlockTable::construct(meta);
        log_circuit_info(meta, "block table");
        let q_copy_table = meta.fixed_column();
        log::debug!("q_copy_table {:?}", q_copy_table);
        let copy_table = CopyTable::construct(meta, q_copy_table);
        log_circuit_info(meta, "copy table");
        let exp_table = ExpTable::construct(meta);
        log_circuit_info(meta, "exp table");
        let rlp_table = RlpTable::construct(meta);
        log_circuit_info(meta, "rlp table");
        let keccak_table = KeccakTable::construct(meta);
        log_circuit_info(meta, "keccak table");

        let keccak_circuit = KeccakCircuitConfig::new(
            meta,
            KeccakCircuitConfigArgs {
                keccak_table: keccak_table.clone(),
                challenges: challenges_expr.clone(),
            },
        );
        log_circuit_info(meta, "keccak circuit");

        let poseidon_circuit =
            PoseidonCircuitConfig::new(meta, PoseidonCircuitConfigArgs { poseidon_table });
        log_circuit_info(meta, "poseidon circuit");

<<<<<<< HEAD
        let rlp_circuit = RlpCircuitConfig::configure(meta, &rlp_table, &challenges_expr);
=======
        let rlp_circuit = RlpCircuitConfig::new(
            meta,
            RlpCircuitConfigArgs {
                rlp_table,
                challenges: challenges.clone(),
            },
        );
>>>>>>> 6c6865f6
        log_circuit_info(meta, "rlp circuit");

        let pi_circuit = PiCircuitConfig::new(
            meta,
            PiCircuitConfigArgs {
                max_txs,
                max_calldata,
                max_inner_blocks,
                block_table: block_table.clone(),
                keccak_table: keccak_table.clone(),
                tx_table: tx_table.clone(),
                challenges: challenges_expr.clone(),
            },
        );
        log_circuit_info(meta, "pi circuit");

        let tx_circuit = TxCircuitConfig::new(
            meta,
            TxCircuitConfigArgs {
                block_table: block_table.clone(),
                tx_table: tx_table.clone(),
                keccak_table: keccak_table.clone(),
                rlp_table,
                challenges: challenges_expr.clone(),
            },
        );
        log_circuit_info(meta, "tx circuit");

        #[cfg(not(feature = "poseidon-codehash"))]
        let bytecode_circuit = BytecodeCircuitConfig::new(
            meta,
            BytecodeCircuitConfigArgs {
                bytecode_table: bytecode_table.clone(),
                keccak_table: keccak_table.clone(),
                challenges: challenges_expr,
            },
        );
        #[cfg(feature = "poseidon-codehash")]
        let bytecode_circuit = ToHashBlockCircuitConfig::new(
            meta,
            ToHashBlockBytecodeCircuitConfigArgs {
                base_args: BytecodeCircuitConfigArgs {
                    bytecode_table: bytecode_table.clone(),
                    keccak_table: keccak_table.clone(),
                    challenges: challenges_expr.clone(),
                },
                poseidon_table,
            },
        );

        log_circuit_info(meta, "bytecode circuit");

        let copy_circuit = CopyCircuitConfig::new(
            meta,
            CopyCircuitConfigArgs {
                tx_table: tx_table.clone(),
                rw_table,
                bytecode_table: bytecode_table.clone(),
                copy_table,
                q_enable: q_copy_table,
                challenges: challenges_expr.clone(),
            },
        );
        log_circuit_info(meta, "copy circuit");

        #[cfg(feature = "zktrie")]
        let mpt_circuit = MptCircuitConfig::new(
            meta,
            MptCircuitConfigArgs {
                poseidon_table,
                mpt_table,
                challenges,
            },
        );
        #[cfg(feature = "zktrie")]
        log_circuit_info(meta, "zktrie circuit");

        let state_circuit = StateCircuitConfig::new(
            meta,
            StateCircuitConfigArgs {
                rw_table,
                mpt_table,
                challenges: challenges_expr.clone(),
            },
        );
        log_circuit_info(meta, "state circuit");

        let exp_circuit = ExpCircuitConfig::new(meta, exp_table);
        log_circuit_info(meta, "exp circuit");

        let evm_circuit = EvmCircuitConfig::new(
            meta,
            EvmCircuitConfigArgs {
                challenges: challenges_expr.clone(),
                tx_table: tx_table.clone(),
                rw_table,
                bytecode_table,
                block_table: block_table.clone(),
                copy_table,
                keccak_table,
                exp_table,
            },
        );
        log_circuit_info(meta, "evm circuit");

        #[cfg(feature = "onephase")]
        if meta.max_phase() != 0 {
            log::warn!("max_phase: {}", meta.max_phase());
        }

        SuperCircuitConfig {
            block_table,
            mpt_table,
            tx_table,
            rlp_table,
            poseidon_table,
            evm_circuit,
            state_circuit,
            copy_circuit,
            bytecode_circuit,
            keccak_circuit,
            poseidon_circuit,
            pi_circuit,
            rlp_circuit,
            tx_circuit,
            exp_circuit,
            #[cfg(feature = "zktrie")]
            mpt_circuit,
        }
    }
}

/// The Super Circuit contains all the zkEVM circuits
#[derive(Clone, Default, Debug)]
pub struct SuperCircuit<
    F: Field,
    const MAX_TXS: usize,
    const MAX_CALLDATA: usize,
    const MAX_INNER_BLOCKS: usize,
    const MOCK_RANDOMNESS: u64,
> {
    /// EVM Circuit
    pub evm_circuit: EvmCircuit<F>,
    /// State Circuit
    pub state_circuit: StateCircuit<F>,
    /// The transaction circuit that will be used in the `synthesize` step.
    pub tx_circuit: TxCircuit<F>,
    /// Public Input Circuit
    pub pi_circuit: PiCircuit<F>,
    /// Bytecode Circuit
    pub bytecode_circuit: BytecodeCircuit<F>,
    /// Copy Circuit
    pub copy_circuit: CopyCircuit<F>,
    /// Exp Circuit
    pub exp_circuit: ExpCircuit<F>,
    /// Keccak Circuit
    pub keccak_circuit: KeccakCircuit<F>,
    /// Poseidon hash Circuit
    pub poseidon_circuit: PoseidonCircuit<F>,
    /// Rlp Circuit
    pub rlp_circuit: RlpCircuit<F, Transaction>,
    /// Mpt Circuit
    #[cfg(feature = "zktrie")]
    pub mpt_circuit: MptCircuit<F>,
}

impl<
        F: Field,
        const MAX_TXS: usize,
        const MAX_CALLDATA: usize,
        const MAX_INNER_BLOCKS: usize,
        const MOCK_RANDOMNESS: u64,
    > SuperCircuit<F, MAX_TXS, MAX_CALLDATA, MAX_INNER_BLOCKS, MOCK_RANDOMNESS>
{
    /// Return the number of rows required to verify a given block
    pub fn get_num_rows_required(block: &Block<Fr>) -> usize {
        let num_rows_evm_circuit = EvmCircuit::<Fr>::get_num_rows_required(block);
        assert_eq!(block.circuits_params.max_txs, MAX_TXS);
        let num_rows_tx_circuit =
            TxCircuitConfig::<Fr>::get_num_rows_required(block.circuits_params.max_txs);
        num_rows_evm_circuit.max(num_rows_tx_circuit)
    }
    /// Return the minimum number of rows required to prove the block
    pub fn min_num_rows_block_subcircuits(block: &Block<Fr>) -> (Vec<usize>, Vec<usize>) {
        let evm = EvmCircuit::min_num_rows_block(block);
        let state = StateCircuit::min_num_rows_block(block);
        let bytecode = BytecodeCircuit::min_num_rows_block(block);
        let copy = CopyCircuit::min_num_rows_block(block);
        let keccak = KeccakCircuit::min_num_rows_block(block);
        let tx = TxCircuit::min_num_rows_block(block);
        let rlp = RlpCircuit::min_num_rows_block(block);
        let exp = ExpCircuit::min_num_rows_block(block);
        let pi = PiCircuit::min_num_rows_block(block);
        let poseidon = (0, 0); //PoseidonCircuit::min_num_rows_block(block);
        #[cfg(feature = "zktrie")]
        let mpt = MptCircuit::<Fr>::min_num_rows_block(block);

        let rows: Vec<(usize, usize)> = vec![
            evm,
            state,
            bytecode,
            copy,
            keccak,
            tx,
            rlp,
            exp,
            pi,
            poseidon,
            #[cfg(feature = "zktrie")]
            mpt,
        ];
        let (rows_without_padding, rows_with_padding): (Vec<usize>, Vec<usize>) =
            rows.into_iter().unzip();
        log::debug!(
            "subcircuit rows(without padding): {:?}",
            rows_without_padding
        );
        log::debug!("subcircuit rows(with    padding): {:?}", rows_with_padding);
        (rows_without_padding, rows_with_padding)
    }
}

// Eventhough the SuperCircuit is not a subcircuit we implement the SubCircuit
// trait for it in order to get the `new_from_block` and `instance` methods that
// allow us to generalize integration tests.
impl<
        const MAX_TXS: usize,
        const MAX_CALLDATA: usize,
        const MAX_INNER_BLOCKS: usize,
        const MOCK_RANDOMNESS: u64,
    > SubCircuit<Fr>
    for SuperCircuit<Fr, MAX_TXS, MAX_CALLDATA, MAX_INNER_BLOCKS, MOCK_RANDOMNESS>
{
    type Config = SuperCircuitConfig<Fr>;

    fn unusable_rows() -> usize {
        itertools::max([
            EvmCircuit::<Fr>::unusable_rows(),
            StateCircuit::<Fr>::unusable_rows(),
            TxCircuit::<Fr>::unusable_rows(),
            PiCircuit::<Fr>::unusable_rows(),
            BytecodeCircuit::<Fr>::unusable_rows(),
            CopyCircuit::<Fr>::unusable_rows(),
            ExpCircuit::<Fr>::unusable_rows(),
            KeccakCircuit::<Fr>::unusable_rows(),
        ])
        .unwrap()
    }

    fn new_from_block(block: &Block<Fr>) -> Self {
        let evm_circuit = EvmCircuit::new_from_block(block);
        let state_circuit = StateCircuit::new_from_block(block);
        let tx_circuit = TxCircuit::new_from_block(block);
        let pi_circuit = PiCircuit::new_from_block(block);
        let bytecode_circuit = BytecodeCircuit::new_from_block(block);
        let copy_circuit = CopyCircuit::new_from_block_no_external(block);
        let exp_circuit = ExpCircuit::new_from_block(block);
        let keccak_circuit = KeccakCircuit::new_from_block(block);
        let poseidon_circuit = PoseidonCircuit::new_from_block(block);
        let rlp_circuit = RlpCircuit::new_from_block(block);
        #[cfg(feature = "zktrie")]
        let mpt_circuit = MptCircuit::new_from_block(block);
        SuperCircuit::<Fr, MAX_TXS, MAX_CALLDATA, MAX_INNER_BLOCKS, MOCK_RANDOMNESS> {
            evm_circuit,
            state_circuit,
            tx_circuit,
            pi_circuit,
            bytecode_circuit,
            copy_circuit,
            exp_circuit,
            keccak_circuit,
            poseidon_circuit,
            rlp_circuit,
            #[cfg(feature = "zktrie")]
            mpt_circuit,
        }
    }

    /// Returns suitable inputs for the SuperCircuit.
    fn instance(&self) -> Vec<Vec<Fr>> {
        let mut instance = Vec::new();
        instance.extend_from_slice(&self.keccak_circuit.instance());
        instance.extend_from_slice(&self.pi_circuit.instance());
        instance.extend_from_slice(&self.tx_circuit.instance());
        instance.extend_from_slice(&self.bytecode_circuit.instance());
        instance.extend_from_slice(&self.copy_circuit.instance());
        instance.extend_from_slice(&self.state_circuit.instance());
        instance.extend_from_slice(&self.exp_circuit.instance());
        instance.extend_from_slice(&self.evm_circuit.instance());

        instance
    }

    /// Return the minimum number of rows required to prove the block
    fn min_num_rows_block(block: &Block<Fr>) -> (usize, usize) {
        let (rows_without_padding, rows_with_padding) = Self::min_num_rows_block_subcircuits(block);
        (
            itertools::max(rows_without_padding).unwrap(),
            itertools::max(rows_with_padding).unwrap(),
        )
    }

    /// Make the assignments to the SuperCircuit
    fn synthesize_sub(
        &self,
        config: &Self::Config,
        challenges: &crate::util::Challenges<Value<Fr>>,
        layouter: &mut impl Layouter<Fr>,
    ) -> Result<(), Error> {
        self.keccak_circuit
            .synthesize_sub(&config.keccak_circuit, challenges, layouter)?;
        self.poseidon_circuit
            .synthesize_sub(&config.poseidon_circuit, challenges, layouter)?;
        self.bytecode_circuit
            .synthesize_sub(&config.bytecode_circuit, challenges, layouter)?;
        self.tx_circuit
            .synthesize_sub(&config.tx_circuit, challenges, layouter)?;
        self.state_circuit
            .synthesize_sub(&config.state_circuit, challenges, layouter)?;
        self.copy_circuit
            .synthesize_sub(&config.copy_circuit, challenges, layouter)?;
        self.exp_circuit
            .synthesize_sub(&config.exp_circuit, challenges, layouter)?;
        self.evm_circuit
            .synthesize_sub(&config.evm_circuit, challenges, layouter)?;

        self.pi_circuit
            .synthesize_sub(&config.pi_circuit, challenges, layouter)?;

        self.pi_circuit.connect_export(
            layouter,
            // TODO: enable this after zktrie deletion deployed inside l2geth and
            // test data regenerated.
            None,
            self.evm_circuit.exports.borrow().as_ref(),
        )?;

        self.rlp_circuit
            .synthesize_sub(&config.rlp_circuit, challenges, layouter)?;
        // load both poseidon table and zktrie table
        #[cfg(feature = "zktrie")]
        self.mpt_circuit
            .synthesize_sub(&config.mpt_circuit, challenges, layouter)?;

        Ok(())
    }
}

impl<
        const MAX_TXS: usize,
        const MAX_CALLDATA: usize,
        const MAX_INNER_BLOCKS: usize,
        const MOCK_RANDOMNESS: u64,
    > Circuit<Fr> for SuperCircuit<Fr, MAX_TXS, MAX_CALLDATA, MAX_INNER_BLOCKS, MOCK_RANDOMNESS>
{
    type Config = (SuperCircuitConfig<Fr>, Challenges);
    type FloorPlanner = SimpleFloorPlanner;

    fn without_witnesses(&self) -> Self {
        Self::default()
    }

    fn configure(meta: &mut ConstraintSystem<Fr>) -> Self::Config {
        let challenges = Challenges::construct(meta);
        (
            SuperCircuitConfig::new(
                meta,
                SuperCircuitConfigArgs {
                    max_txs: MAX_TXS,
                    max_calldata: MAX_CALLDATA,
                    max_inner_blocks: MAX_INNER_BLOCKS,
                    mock_randomness: MOCK_RANDOMNESS,
                    challenges,
                },
            ),
            challenges,
        )
    }

    fn synthesize(
        &self,
        (config, challenges): Self::Config,
        mut layouter: impl Layouter<Fr>,
    ) -> Result<(), Error> {
        let challenges = challenges.values(&layouter);

        let block = self.evm_circuit.block.as_ref().unwrap();

        // PI circuit had the hardcoded constants for RegionIndex of block table
        // and tx table (which are 0 and 1).
        // The reason for that is the assignment of block/tx tables are done in
        // their load() functions which however do not emit the cells.
        // To set up copy constraints between pi cells and block/tx table cells,
        // we need to construct them manually.
        config.tx_table.load(
            &mut layouter,
            &block.txs,
            block.circuits_params.max_txs,
            block.circuits_params.max_calldata,
            block.chain_id.as_u64(),
            &challenges,
        )?;

        config.mpt_table.load(
            &mut layouter,
            &self.state_circuit.updates,
            block.circuits_params.max_mpt_rows,
            challenges.evm_word(),
        )?;

        self.synthesize_sub(&config, &challenges, &mut layouter)
    }
}

impl<
        const MAX_TXS: usize,
        const MAX_CALLDATA: usize,
        const MAX_INNER_BLOCKS: usize,
        const MOCK_RANDOMNESS: u64,
    > CircuitExt<Fr>
    for SuperCircuit<Fr, MAX_TXS, MAX_CALLDATA, MAX_INNER_BLOCKS, MOCK_RANDOMNESS>
{
    fn num_instance(&self) -> Vec<usize> {
        self.instances().iter().map(|l| l.len()).collect_vec()
    }

    fn instances(&self) -> Vec<Vec<Fr>> {
        self.instance()
    }
}

impl<
        const MAX_TXS: usize,
        const MAX_CALLDATA: usize,
        const MAX_INNER_BLOCKS: usize,
        const MOCK_RANDOMNESS: u64,
    > SuperCircuit<Fr, MAX_TXS, MAX_CALLDATA, MAX_INNER_BLOCKS, MOCK_RANDOMNESS>
{
    /// From the witness data, generate a SuperCircuit instance with all of the
    /// sub-circuits filled with their corresponding witnesses.
    ///
    /// Also, return with it the minimum required SRS degree for the
    /// circuit and the Public Inputs needed.
    #[allow(clippy::type_complexity)]
    pub fn build(
        geth_data: GethData,
        circuits_params: CircuitsParams,
    ) -> Result<(u32, Self, Vec<Vec<Fr>>, CircuitInputBuilder), bus_mapping::Error> {
        let block_data =
            BlockData::new_from_geth_data_with_params(geth_data.clone(), circuits_params);

        let mut builder = block_data.new_circuit_input_builder();
        builder
            .handle_block(&geth_data.eth_block, &geth_data.geth_traces)
            .expect("could not handle block tx");

        let ret = Self::build_from_circuit_input_builder(&builder)?;
        Ok((ret.0, ret.1, ret.2, builder))
    }

    /// From CircuitInputBuilder, generate a SuperCircuit instance with all of
    /// the sub-circuits filled with their corresponding witnesses.
    ///
    /// Also, return with it the minimum required SRS degree for the circuit and
    /// the Public Inputs needed.
    pub fn build_from_circuit_input_builder(
        builder: &CircuitInputBuilder,
    ) -> Result<(u32, Self, Vec<Vec<Fr>>), bus_mapping::Error> {
        let mut block = block_convert(&builder.block, &builder.code_db).unwrap();
        block.randomness = Fr::from(MOCK_RANDOMNESS);
        assert_eq!(block.circuits_params.max_txs, MAX_TXS);
        assert_eq!(block.circuits_params.max_calldata, MAX_CALLDATA);
        Self::build_from_witness_block(block)
    }
    /// ..
    pub fn build_from_witness_block(
        block: Block<Fr>,
    ) -> Result<(u32, Self, Vec<Vec<Fr>>), bus_mapping::Error> {
        log::debug!(
            "super circuit build_from_witness_block, circuits_params {:?}",
            block.circuits_params
        );

        let (_, rows_needed) = Self::min_num_rows_block(&block);
        let k = log2_ceil(Self::unusable_rows() + rows_needed);
        log::debug!("super circuit needs k = {}", k);

        let circuit =
            SuperCircuit::<Fr, MAX_TXS, MAX_CALLDATA,MAX_INNER_BLOCKS,  MOCK_RANDOMNESS>::new_from_block(&block);

        let instance = circuit.instance();
        Ok((k, circuit, instance))
    }
}<|MERGE_RESOLUTION|>--- conflicted
+++ resolved
@@ -201,17 +201,13 @@
             PoseidonCircuitConfig::new(meta, PoseidonCircuitConfigArgs { poseidon_table });
         log_circuit_info(meta, "poseidon circuit");
 
-<<<<<<< HEAD
-        let rlp_circuit = RlpCircuitConfig::configure(meta, &rlp_table, &challenges_expr);
-=======
         let rlp_circuit = RlpCircuitConfig::new(
             meta,
             RlpCircuitConfigArgs {
                 rlp_table,
-                challenges: challenges.clone(),
-            },
-        );
->>>>>>> 6c6865f6
+                challenges: challenges_expr.clone(),
+            },
+        );
         log_circuit_info(meta, "rlp circuit");
 
         let pi_circuit = PiCircuitConfig::new(
