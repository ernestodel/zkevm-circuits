//! Table definitions used cross-circuits

use crate::{
    copy_circuit::util::number_or_hash_to_field,
    evm_circuit::util::{
        constraint_builder::{BaseConstraintBuilder, ConstrainBuilderCommon},
        rlc,
    },
    exp_circuit::param::{OFFSET_INCREMENT, ROWS_PER_STEP},
    impl_expr,
    util::{build_tx_log_address, Challenges},
    witness::{
        Block, BlockContexts, Bytecode, MptUpdateRow, MptUpdates, RlpFsmWitnessGen, Rw, RwMap,
        RwRow, Transaction,
    },
};
use bus_mapping::{
    circuit_input_builder::{
        CopyDataType, CopyEvent, CopyStep, EcAddOp, EcMulOp, EcPairingOp, ExpEvent,
        PrecompileEcParams,
    },
    precompile::PrecompileCalls,
};
use core::iter::once;
use eth_types::{sign_types::SignData, Field, ToLittleEndian, ToScalar, ToWord, Word, U256};
use gadgets::{
    binary_number::{BinaryNumberChip, BinaryNumberConfig},
    util::{and, not, split_u256, split_u256_limb64, Expr},
};
use halo2_proofs::{
    arithmetic::FieldExt,
    circuit::{Layouter, Region, Value},
    halo2curves::bn256::{Fq, Fr},
    plonk::{Advice, Any, Column, ConstraintSystem, Error, Expression, Fixed, VirtualCells},
    poly::Rotation,
};
use std::iter::repeat;

#[cfg(feature = "onephase")]
use halo2_proofs::plonk::FirstPhase as SecondPhase;
#[cfg(not(feature = "onephase"))]
use halo2_proofs::plonk::SecondPhase;

use itertools::Itertools;
use keccak256::plain::Keccak;
use std::array;
use strum_macros::{EnumCount, EnumIter};

/// Trait used to define lookup tables
pub trait LookupTable<F: Field> {
    /// Returns the list of ALL the table columns following the table order.
    fn columns(&self) -> Vec<Column<Any>>;

    /// Returns the list of ALL the table advice columns following the table
    /// order.
    fn advice_columns(&self) -> Vec<Column<Advice>> {
        self.columns()
            .iter()
            .map(|&col| col.try_into())
            .filter_map(|res| res.ok())
            .collect()
    }

    /// Returns the list of ALL the table fixed columns following the table order.
    fn fixed_columns(&self) -> Vec<Column<Fixed>> {
        self.columns()
            .iter()
            .map(|&col| col.try_into())
            .filter_map(|res| res.ok())
            .collect()
    }

    /// Returns the String annotations associated to each column of the table.
    fn annotations(&self) -> Vec<String>;

    /// Return the list of expressions used to define the lookup table.
    fn table_exprs(&self, meta: &mut VirtualCells<F>) -> Vec<Expression<F>> {
        self.columns()
            .iter()
            .map(|&column| meta.query_any(column, Rotation::cur()))
            .collect()
    }

    /// Annotates a lookup table by passing annotations for each of it's
    /// columns.
    fn annotate_columns(&self, cs: &mut ConstraintSystem<F>) {
        self.columns()
            .iter()
            .zip(self.annotations().iter())
            .for_each(|(&col, ann)| cs.annotate_lookup_any_column(col, || ann))
    }

    /// Annotates columns of a table embedded within a circuit region.
    fn annotate_columns_in_region(&self, region: &mut Region<F>) {
        self.columns()
            .iter()
            .zip(self.annotations().iter())
            .for_each(|(&col, ann)| region.name_column(|| ann, col))
    }
}

impl<F: Field, C: Into<Column<Any>> + Copy, const W: usize> LookupTable<F> for [C; W] {
    fn table_exprs(&self, meta: &mut VirtualCells<F>) -> Vec<Expression<F>> {
        self.iter()
            .map(|column| meta.query_any(*column, Rotation::cur()))
            .collect()
    }

    fn columns(&self) -> Vec<Column<Any>> {
        self.iter().map(|&col| col.into()).collect()
    }

    fn annotations(&self) -> Vec<String> {
        vec![]
    }
}

/// Tag used to identify each field in the transaction in a row of the
/// transaction table.
#[derive(Clone, Copy, Debug, PartialEq, Eq, EnumIter)]
pub enum TxFieldTag {
    /// Unused tag
    Null = 0,
    /// CallData
    CallData,
    /// Nonce
    Nonce,
    /// GasPrice
    GasPrice,
    /// Gas
    Gas,
    /// CallerAddress
    CallerAddress,
    /// CalleeAddress
    CalleeAddress,
    /// IsCreate
    IsCreate,
    /// Value
    Value,
    /// CallDataRLC
    CallDataRLC,
    /// CallDataLength
    CallDataLength,
    /// Gas cost for transaction call data (4 for byte == 0, 16 otherwise)
    CallDataGasCost,
    /// Gas cost of the transaction data charged in L1
    TxDataGasCost,
    /// Chain ID
    ChainID,
    /// Signature field V.
    SigV,
    /// Signature field R.
    SigR,
    /// Signature field S.
    SigS,
    /// TxSignLength: Length of the RLP-encoded transaction without the
    /// signature, used for signing
    TxSignLength,
    /// TxSignRLC: RLC of the RLP-encoded transaction without the signature,
    /// used for signing
    TxSignRLC,
    /// TxSignHash: Hash of the transaction without the signature, used for
    /// signing.
    TxSignHash,
    /// TxHashLength: Length of the RLP-encoded transaction without the
    /// signature, used for signing
    TxHashLength,
    /// TxHashRLC: RLC of the RLP-encoded transaction without the signature,
    /// used for signing
    TxHashRLC,
    /// TxHash: Hash of the transaction with the signature
    TxHash,
    /// The block number in which this tx is included.
    BlockNumber,
}
impl_expr!(TxFieldTag);

impl From<TxFieldTag> for usize {
    fn from(t: TxFieldTag) -> Self {
        t as usize
    }
}

/// Alias for TxFieldTag used by EVM Circuit
pub type TxContextFieldTag = TxFieldTag;

/// Table that contains the fields of all Transactions in a block
#[derive(Clone, Debug)]
pub struct TxTable {
    /// q_enable
    pub q_enable: Column<Fixed>,
    /// Tx ID
    pub tx_id: Column<Advice>,
    /// Tag (TxContextFieldTag)
    pub tag: Column<Fixed>,
    /// Index for Tag = CallData
    pub index: Column<Advice>,
    /// Value
    pub value: Column<Advice>,
}

impl TxTable {
    /// Construct a new TxTable
    pub fn construct<F: Field>(meta: &mut ConstraintSystem<F>) -> Self {
        let q_enable = meta.fixed_column();
        let tag = meta.fixed_column();
        Self {
            q_enable,
            tx_id: meta.advice_column(),
            tag,
            index: meta.advice_column(),
            value: meta.advice_column_in(SecondPhase),
        }
    }

    /// Assign the `TxTable` from a list of block `Transaction`s, following the
    /// same layout that the Tx Circuit uses.
    pub fn load<F: Field>(
        &self,
        layouter: &mut impl Layouter<F>,
        txs: &[Transaction],
        max_txs: usize,
        max_calldata: usize,
        chain_id: u64,
        challenges: &Challenges<Value<F>>,
    ) -> Result<(), Error> {
        assert!(
            txs.len() <= max_txs,
            "txs.len() <= max_txs: txs.len()={}, max_txs={}",
            txs.len(),
            max_txs
        );
        let sum_txs_calldata: usize = txs.iter().map(|tx| tx.call_data.len()).sum();
        assert!(
            sum_txs_calldata <= max_calldata,
            "sum_txs_calldata <= max_calldata: sum_txs_calldata={}, max_calldata={}",
            sum_txs_calldata,
            max_calldata,
        );

        fn assign_row<F: Field>(
            region: &mut Region<'_, F>,
            offset: usize,
            q_enable: Column<Fixed>,
            advice_columns: &[Column<Advice>],
            tag: &Column<Fixed>,
            row: &[Value<F>; 4],
            msg: &str,
        ) -> Result<(), Error> {
            for (index, column) in advice_columns.iter().enumerate() {
                region.assign_advice(
                    || format!("tx table {} row {}", msg, offset),
                    *column,
                    offset,
                    || row[if index > 0 { index + 1 } else { index }],
                )?;
            }
            region.assign_fixed(
                || format!("tx table q_enable row {}", offset),
                q_enable,
                offset,
                || Value::known(F::one()),
            )?;
            region.assign_fixed(
                || format!("tx table {} row {}", msg, offset),
                *tag,
                offset,
                || row[1],
            )?;
            Ok(())
        }

        layouter.assign_region(
            || "tx table",
            |mut region| {
                let mut offset = 0;
                let advice_columns = [self.tx_id, self.index, self.value];
                assign_row(
                    &mut region,
                    offset,
                    self.q_enable,
                    &advice_columns,
                    &self.tag,
                    &[(); 4].map(|_| Value::known(F::zero())),
                    "all-zero",
                )?;
                offset += 1;

                // Tx Table contains an initial region that has a size parametrized by max_txs
                // with all the tx data except for calldata, and then a second
                // region that has a size parametrized by max_calldata with all
                // the tx calldata.  This is required to achieve a constant fixed column tag
                // regardless of the number of input txs or the calldata size of each tx.
                let mut calldata_assignments: Vec<[Value<F>; 4]> = Vec::new();
                // Assign Tx data (all tx fields except for calldata)
                let padding_txs = (txs.len()..max_txs)
                    .into_iter()
                    .map(|tx_id| {
                        let mut padding_tx = Transaction::dummy(chain_id);
                        padding_tx.id = tx_id + 1;

                        padding_tx
                    })
                    .collect::<Vec<Transaction>>();
                for (i, tx) in txs.iter().chain(padding_txs.iter()).enumerate() {
                    debug_assert_eq!(i + 1, tx.id);
                    let tx_data = tx.table_assignments_fixed(*challenges);
                    let tx_calldata = tx.table_assignments_dyn(*challenges);
                    for row in tx_data {
                        assign_row(
                            &mut region,
                            offset,
                            self.q_enable,
                            &advice_columns,
                            &self.tag,
                            &row,
                            "",
                        )?;
                        offset += 1;
                    }
                    calldata_assignments.extend(tx_calldata.iter());
                }
                // Assign Tx calldata
                for row in calldata_assignments.into_iter() {
                    assign_row(
                        &mut region,
                        offset,
                        self.q_enable,
                        &advice_columns,
                        &self.tag,
                        &row,
                        "",
                    )?;
                    offset += 1;
                }
                Ok(())
            },
        )
    }
}

impl<F: Field> LookupTable<F> for TxTable {
    fn columns(&self) -> Vec<Column<Any>> {
        vec![
            self.q_enable.into(),
            self.tx_id.into(),
            self.tag.into(),
            self.index.into(),
            self.value.into(),
        ]
    }

    fn annotations(&self) -> Vec<String> {
        vec![
            String::from("q_enable"),
            String::from("tx_id"),
            String::from("tag"),
            String::from("index"),
            String::from("value"),
        ]
    }

    fn table_exprs(&self, meta: &mut VirtualCells<F>) -> Vec<Expression<F>> {
        vec![
            meta.query_fixed(self.q_enable, Rotation::cur()),
            meta.query_advice(self.tx_id, Rotation::cur()),
            meta.query_fixed(self.tag, Rotation::cur()),
            meta.query_advice(self.index, Rotation::cur()),
            meta.query_advice(self.value, Rotation::cur()),
        ]
    }
}

/// Tag to identify the operation type in a RwTable row
#[derive(Clone, Copy, Debug, PartialEq, Eq, Hash, EnumIter)]
pub enum RwTableTag {
    /// Start (used for padding)
    Start = 1,
    /// Stack operation
    Stack,
    /// Memory operation
    Memory,
    /// Tx Access List Account operation
    TxAccessListAccount,
    /// Tx Access List Account Storage operation
    TxAccessListAccountStorage,
    /// Tx Refund operation
    TxRefund,
    /// Account operation
    Account,
    /// Account Storage operation
    AccountStorage,
    /// Call Context operation
    CallContext,
    /// Tx Log operation
    TxLog,
    /// Tx Receipt operation
    TxReceipt,
}
impl_expr!(RwTableTag);

impl RwTableTag {
    /// Returns true if the RwTable operation is reversible
    pub fn is_reversible(self) -> bool {
        matches!(
            self,
            RwTableTag::TxAccessListAccount
                | RwTableTag::TxAccessListAccountStorage
                | RwTableTag::TxRefund
                | RwTableTag::Account
                | RwTableTag::AccountStorage
        )
    }
}

impl From<RwTableTag> for usize {
    fn from(t: RwTableTag) -> Self {
        t as usize
    }
}

/// Tag for an AccountField in RwTable
#[derive(Clone, Copy, Debug, EnumIter, Hash, PartialEq, Eq, PartialOrd, Ord)]
pub enum AccountFieldTag {
    /// Nonce field
    Nonce,
    /// Balance field
    Balance,
    /// Variant representing the keccak hash of an account's code.
    KeccakCodeHash,
    /// Variant representing the poseidon hash of an account's code.
    CodeHash,
    /// Variant representing the code size, i.e. length of account's code.
    CodeSize,
    /// NonExisting field
    NonExisting,
}
impl_expr!(AccountFieldTag);

/// Tag for a TxLogField in RwTable
#[derive(Clone, Copy, Debug, PartialEq, Eq, EnumIter)]
pub enum TxLogFieldTag {
    /// Address field
    Address = 1,
    /// Topic field
    Topic,
    /// Data field
    Data,
}
impl_expr!(TxLogFieldTag);

/// Tag for a TxReceiptField in RwTable
#[derive(Clone, Copy, Debug, PartialEq, Eq, EnumIter, EnumCount)]
pub enum TxReceiptFieldTag {
    /// Tx result
    PostStateOrStatus = 1,
    /// CumulativeGasUsed in the tx
    CumulativeGasUsed,
    /// Number of logs in the tx
    LogLength,
}
impl_expr!(TxReceiptFieldTag);

/// Tag for a CallContextField in RwTable
#[derive(Clone, Copy, Debug, PartialEq, Eq, EnumIter)]
pub enum CallContextFieldTag {
    /// RwCounterEndOfReversion
    RwCounterEndOfReversion = 1,
    /// CallerId
    CallerId,
    /// TxId
    TxId,
    /// Depth
    Depth,
    /// CallerAddress
    CallerAddress,
    /// CalleeAddress
    CalleeAddress,
    /// CallDataOffset
    CallDataOffset,
    /// CallDataLength
    CallDataLength,
    /// ReturnDataOffset
    ReturnDataOffset,
    /// ReturnDataLength
    ReturnDataLength,
    /// Value
    Value,
    /// IsSuccess
    IsSuccess,
    /// IsPersistent
    IsPersistent,
    /// IsStatic
    IsStatic,

    /// LastCalleeId
    LastCalleeId,
    /// LastCalleeReturnDataOffset
    LastCalleeReturnDataOffset,
    /// LastCalleeReturnDataLength
    LastCalleeReturnDataLength,

    /// IsRoot
    IsRoot,
    /// IsCreate
    IsCreate,
    /// CodeHash
    CodeHash,
    /// ProgramCounter
    ProgramCounter,
    /// StackPointer
    StackPointer,
    /// GasLeft
    GasLeft,
    /// MemorySize
    MemorySize,
    /// ReversibleWriteCounter
    ReversibleWriteCounter,
}
impl_expr!(CallContextFieldTag);

/// The RwTable shared between EVM Circuit and State Circuit, which contains
/// traces of the EVM state operations.
#[derive(Clone, Copy, Debug)]
pub struct RwTable {
    /// Is enable
    pub q_enable: Column<Fixed>,
    /// Read Write Counter
    pub rw_counter: Column<Advice>,
    /// Is Write
    pub is_write: Column<Advice>,
    /// Tag
    pub tag: Column<Advice>,
    /// Key1 (Id)
    pub id: Column<Advice>,
    /// Key2 (Address)
    pub address: Column<Advice>,
    /// Key3 (FieldTag)
    pub field_tag: Column<Advice>,
    /// Key3 (StorageKey)
    pub storage_key: Column<Advice>,
    /// Value
    pub value: Column<Advice>,
    /// Value Previous
    pub value_prev: Column<Advice>,
    /// Aux1
    pub aux1: Column<Advice>,
    /// Aux2 (Committed Value)
    pub aux2: Column<Advice>,
}

impl<F: Field> LookupTable<F> for RwTable {
    fn columns(&self) -> Vec<Column<Any>> {
        vec![
            self.q_enable.into(),
            self.rw_counter.into(),
            self.is_write.into(),
            self.tag.into(),
            self.id.into(),
            self.address.into(),
            self.field_tag.into(),
            self.storage_key.into(),
            self.value.into(),
            self.value_prev.into(),
            self.aux1.into(),
            self.aux2.into(),
        ]
    }

    fn annotations(&self) -> Vec<String> {
        vec![
            String::from("q_enable"),
            String::from("rw_counter"),
            String::from("is_write"),
            String::from("tag"),
            String::from("id"),
            String::from("address"),
            String::from("field_tag"),
            String::from("storage_key"),
            String::from("value"),
            String::from("value_prev"),
            String::from("aux1"),
            String::from("aux2"),
        ]
    }
}
impl RwTable {
    /// Construct a new RwTable
    pub fn construct<F: FieldExt>(meta: &mut ConstraintSystem<F>) -> Self {
        Self {
            q_enable: meta.fixed_column(),
            rw_counter: meta.advice_column(),
            is_write: meta.advice_column(),
            tag: meta.advice_column(),
            id: meta.advice_column(),
            address: meta.advice_column(),
            field_tag: meta.advice_column(),
            storage_key: meta.advice_column_in(SecondPhase),
            value: meta.advice_column_in(SecondPhase),
            value_prev: meta.advice_column_in(SecondPhase),
            // It seems that aux1 for the moment is not using randomness
            // TODO check in a future review
            aux1: meta.advice_column_in(SecondPhase),
            aux2: meta.advice_column_in(SecondPhase),
        }
    }
    fn assign<F: Field>(
        &self,
        region: &mut Region<'_, F>,
        offset: usize,
        row: &RwRow<Value<F>>,
    ) -> Result<(), Error> {
        region.assign_fixed(
            || "assign rw row on rw table",
            self.q_enable,
            offset,
            || Value::known(F::one()),
        )?;
        for (column, value) in [
            (self.rw_counter, row.rw_counter),
            (self.is_write, row.is_write),
            (self.tag, row.tag),
            (self.id, row.id),
            (self.address, row.address),
            (self.field_tag, row.field_tag),
            (self.storage_key, row.storage_key),
            (self.value, row.value),
            (self.value_prev, row.value_prev),
            (self.aux1, row.aux1),
            (self.aux2, row.aux2),
        ] {
            region.assign_advice(|| "assign rw row on rw table", column, offset, || value)?;
        }
        Ok(())
    }

    /// Assign the `RwTable` from a `RwMap`, following the same
    /// table layout that the State Circuit uses.
    pub fn load<F: Field>(
        &self,
        layouter: &mut impl Layouter<F>,
        rws: &[Rw],
        n_rows: usize,
        challenges: Value<F>,
    ) -> Result<(), Error> {
        layouter.assign_region(
            || "rw table",
            |mut region| self.load_with_region(&mut region, rws, n_rows, challenges),
        )
    }

    pub(crate) fn load_with_region<F: Field>(
        &self,
        region: &mut Region<'_, F>,
        rws: &[Rw],
        n_rows: usize,
        challenges: Value<F>,
    ) -> Result<(), Error> {
        let (rows, _) = RwMap::table_assignments_prepad(rws, n_rows);
        for (offset, row) in rows.iter().enumerate() {
            self.assign(region, offset, &row.table_assignment(challenges))?;
        }
        Ok(())
    }
}

pub use mpt_zktrie::mpt_circuits::MPTProofType;

impl From<AccountFieldTag> for MPTProofType {
    fn from(tag: AccountFieldTag) -> Self {
        match tag {
            AccountFieldTag::Nonce => Self::NonceChanged,
            AccountFieldTag::Balance => Self::BalanceChanged,
            AccountFieldTag::KeccakCodeHash => Self::CodeHashExists,
            AccountFieldTag::CodeHash => Self::PoseidonCodeHashExists,
            AccountFieldTag::NonExisting => Self::AccountDoesNotExist,
            AccountFieldTag::CodeSize => Self::CodeSizeExists,
        }
    }
}

/// The MptTable shared between MPT Circuit and State Circuit
#[derive(Clone, Copy, Debug)]
pub struct MptTable {
    /// q_enable
    pub q_enable: Column<Fixed>,
    /// Address
    pub address: Column<Advice>,
    /// Storage key
    pub storage_key: Column<Advice>,
    /// Proof type
    pub proof_type: Column<Advice>,
    /// New root
    pub new_root: Column<Advice>,
    /// Old root
    pub old_root: Column<Advice>,
    /// New value
    pub new_value: Column<Advice>,
    /// Old value
    pub old_value: Column<Advice>,
}

impl<F: Field> LookupTable<F> for MptTable {
    fn columns(&self) -> Vec<Column<Any>> {
        vec![
            self.q_enable.into(),
            self.address.into(),
            self.storage_key.into(),
            self.proof_type.into(),
            self.new_root.into(),
            self.old_root.into(),
            self.new_value.into(),
            self.old_value.into(),
        ]
    }

    fn annotations(&self) -> Vec<String> {
        vec![
            String::from("q_enable"),
            String::from("address"),
            String::from("storage_key"),
            String::from("proof_type"),
            String::from("new_root"),
            String::from("old_root"),
            String::from("new_value"),
            String::from("old_value"),
        ]
    }
}

impl MptTable {
    /// Construct a new MptTable
    pub(crate) fn construct<F: FieldExt>(meta: &mut ConstraintSystem<F>) -> Self {
        Self {
            q_enable: meta.fixed_column(),
            address: meta.advice_column(),
            storage_key: meta.advice_column_in(SecondPhase),
            proof_type: meta.advice_column(),
            new_root: meta.advice_column_in(SecondPhase),
            old_root: meta.advice_column_in(SecondPhase),
            new_value: meta.advice_column_in(SecondPhase),
            old_value: meta.advice_column_in(SecondPhase),
        }
    }

    pub(crate) fn assign<F: Field>(
        &self,
        region: &mut Region<'_, F>,
        offset: usize,
        row: &MptUpdateRow<Value<F>>,
    ) -> Result<(), Error> {
        region.assign_fixed(
            || "assign mpt table row value",
            self.q_enable,
            offset,
            || Value::known(F::one()),
        )?;
        let mpt_table_columns = <MptTable as LookupTable<F>>::advice_columns(self);
        for (column, value) in mpt_table_columns.iter().zip_eq(row.values()) {
            region.assign_advice(|| "assign mpt table row value", *column, offset, || *value)?;
        }
        Ok(())
    }

    pub(crate) fn load<F: Field>(
        &self,
        layouter: &mut impl Layouter<F>,
        updates: &MptUpdates,
        max_mpt_rows: usize,
        randomness: Value<F>,
    ) -> Result<(), Error> {
        layouter.assign_region(
            || "mpt table zkevm",
            |mut region| self.load_with_region(&mut region, updates, max_mpt_rows, randomness),
        )
    }

    pub(crate) fn load_with_region<F: Field>(
        &self,
        region: &mut Region<'_, F>,
        updates: &MptUpdates,
        max_mpt_rows: usize,
        randomness: Value<F>,
    ) -> Result<(), Error> {
        let mpt_update_rows = updates.table_assignments(randomness);
        for (offset, row) in mpt_update_rows
            .into_iter()
            .chain(repeat(MptUpdateRow::padding()))
            .take(max_mpt_rows)
            .enumerate()
        {
            self.assign(region, offset, &row)?;
        }
        Ok(())
    }
}

/// The Poseidon hash table shared between Hash Circuit, Mpt Circuit and
/// Bytecode Circuit
/// the 5 cols represent [index(final hash of inputs), input0, input1, control,
/// heading mark]
#[derive(Clone, Copy, Debug)]
pub struct PoseidonTable {
    /// Is Enabled
    pub q_enable: Column<Fixed>,
    /// Hash id
    pub hash_id: Column<Advice>,
    /// input0
    pub input0: Column<Advice>,
    /// input1
    pub input1: Column<Advice>,
    /// control
    pub control: Column<Advice>,
    /// heading_mark
    pub heading_mark: Column<Advice>,
}

impl<F: Field> LookupTable<F> for PoseidonTable {
    fn columns(&self) -> Vec<Column<Any>> {
        vec![
            self.q_enable.into(),
            self.hash_id.into(),
            self.input0.into(),
            self.input1.into(),
            self.control.into(),
            self.heading_mark.into(),
        ]
    }

    fn annotations(&self) -> Vec<String> {
        vec![
            String::from("q_enable"),
            String::from("hash_id"),
            String::from("input0"),
            String::from("input1"),
            String::from("control"),
            String::from("heading_mark"),
        ]
    }
}

impl PoseidonTable {
    /// the permutation width of current poseidon table
    pub(crate) const WIDTH: usize = 3;

    /// the input width of current poseidon table
    pub(crate) const INPUT_WIDTH: usize = Self::WIDTH - 1;

    /// Construct a new PoseidonTable
    pub(crate) fn construct<F: FieldExt>(meta: &mut ConstraintSystem<F>) -> Self {
        Self {
            q_enable: meta.fixed_column(),
            hash_id: meta.advice_column(),
            input0: meta.advice_column(),
            input1: meta.advice_column(),
            control: meta.advice_column(),
            heading_mark: meta.advice_column(),
        }
    }

    /// Construct a new PoseidonTable for dev
    pub(crate) fn dev_construct<F: FieldExt>(meta: &mut ConstraintSystem<F>) -> Self {
        Self::construct(meta)
    }

    pub(crate) fn assign<F: Field>(
        &self,
        region: &mut Region<'_, F>,
        offset: usize,
        row: &[Value<F>],
    ) -> Result<(), Error> {
        region.assign_fixed(
            || "assign poseidon table row value",
            self.q_enable,
            offset,
            || Value::known(F::one()),
        )?;
        let poseidon_table_columns = <PoseidonTable as LookupTable<F>>::advice_columns(self);
        for (column, value) in poseidon_table_columns.iter().zip_eq(row) {
            region.assign_advice(
                || "assign poseidon table row value",
                *column,
                offset,
                || *value,
            )?;
        }
        Ok(())
    }

    // Is this method used anyhwhere?
    pub(crate) fn load<'d, F: Field>(
        &self,
        layouter: &mut impl Layouter<F>,
        hashes: impl Iterator<Item = &'d [Value<F>]> + Clone,
    ) -> Result<(), Error> {
        layouter.assign_region(
            || "poseidon table",
            |mut region| self.load_with_region(&mut region, hashes.clone()),
        )
    }

    pub(crate) fn load_with_region<'d, F: Field>(
        &self,
        region: &mut Region<'_, F>,
        hashes: impl Iterator<Item = &'d [Value<F>]>,
    ) -> Result<(), Error> {
        self.assign(region, 0, [Value::known(F::zero()); 5].as_slice())?;
        for (offset, row) in hashes.enumerate() {
            self.assign(region, offset + 1, row)?;
        }
        Ok(())
    }

    /// Provide this function for the case that we want to consume a poseidon
    /// table but without running the full poseidon circuit
    pub fn dev_load<'a, F: Field>(
        &self,
        layouter: &mut impl Layouter<F>,
        inputs: impl IntoIterator<Item = &'a Vec<u8>> + Clone,
    ) -> Result<(), Error> {
        use crate::bytecode_circuit::bytecode_unroller::{
            unroll_to_hash_input_default, HASHBLOCK_BYTES_IN_FIELD,
        };
        use bus_mapping::state_db::CodeDB;
        use hash_circuit::hash::HASHABLE_DOMAIN_SPEC;

        layouter.assign_region(
            || "poseidon table",
            |mut region| {
                let mut offset = 0;
                let poseidon_table_columns =
                    <PoseidonTable as LookupTable<F>>::advice_columns(self);

                region.assign_fixed(
                    || "poseidon table all-zero row",
                    self.q_enable,
                    offset,
                    || Value::known(F::one()),
                )?;
                for column in poseidon_table_columns.iter().copied() {
                    region.assign_advice(
                        || "poseidon table all-zero row",
                        column,
                        offset,
                        || Value::known(F::zero()),
                    )?;
                }
                offset += 1;
                let nil_hash =
                    Value::known(CodeDB::empty_code_hash().to_word().to_scalar().unwrap());
                region.assign_fixed(
                    || "poseidon table nil input row",
                    self.q_enable,
                    offset,
                    || Value::known(F::one()),
                )?;
                for (column, value) in poseidon_table_columns
                    .iter()
                    .copied()
                    .zip(once(nil_hash).chain(repeat(Value::known(F::zero()))))
                {
                    region.assign_advice(
                        || "poseidon table nil input row",
                        column,
                        offset,
                        || value,
                    )?;
                }
                offset += 1;

                for input in inputs.clone() {
                    let mut control_len = input.len();
                    let mut first_row = true;
                    let ref_hash = Value::known(
                        CodeDB::hash(input.as_slice())
                            .to_word()
                            .to_scalar()
                            .unwrap(),
                    );
                    for row in unroll_to_hash_input_default::<F>(input.iter().copied()) {
                        assert_ne!(
                            control_len,
                            0,
                            "must have enough len left (original size {})",
                            input.len()
                        );
                        let block_size = HASHBLOCK_BYTES_IN_FIELD * row.len();
                        let control_len_as_flag =
                            F::from_u128(HASHABLE_DOMAIN_SPEC * control_len as u128);

                        region.assign_fixed(
                            || format!("poseidon table row {}", offset),
                            self.q_enable,
                            offset,
                            || Value::known(F::one()),
                        )?;
                        for (column, value) in poseidon_table_columns.iter().zip_eq(
                            once(ref_hash)
                                .chain(row.map(Value::known))
                                .chain(once(Value::known(control_len_as_flag)))
                                .chain(once(Value::known(if first_row {
                                    F::one()
                                } else {
                                    F::zero()
                                }))),
                        ) {
                            region.assign_advice(
                                || format!("poseidon table row {}", offset),
                                *column,
                                offset,
                                || value,
                            )?;
                        }
                        first_row = false;
                        offset += 1;
                        control_len = if control_len > block_size {
                            control_len - block_size
                        } else {
                            0
                        };
                    }
                    assert_eq!(
                        control_len,
                        0,
                        "should have exhaust all bytes (original size {})",
                        input.len()
                    );
                }
                Ok(())
            },
        )
    }
}

/// Tag to identify the field in a Bytecode Table row
#[derive(Clone, Copy, Debug)]
pub enum BytecodeFieldTag {
    /// Header field
    Header,
    /// Byte field
    Byte,
}
impl_expr!(BytecodeFieldTag);

/// Table with Bytecode indexed by its Code Hash
#[derive(Clone, Debug)]
pub struct BytecodeTable {
    /// Is Enabled
    pub q_enable: Column<Fixed>,
    /// Code Hash
    pub code_hash: Column<Advice>,
    /// Tag
    pub tag: Column<Advice>,
    /// Index
    pub index: Column<Advice>,
    /// Is Code is true when the byte is not an argument to a PUSH* instruction.
    pub is_code: Column<Advice>,
    /// Value
    pub value: Column<Advice>,
}

impl BytecodeTable {
    /// Construct a new BytecodeTable
    pub fn construct<F: Field>(meta: &mut ConstraintSystem<F>) -> Self {
        let [tag, index, is_code, value] = array::from_fn(|_| meta.advice_column());
        let code_hash = meta.advice_column_in(SecondPhase);
        Self {
            q_enable: meta.fixed_column(),
            code_hash,
            tag,
            index,
            is_code,
            value,
        }
    }

    /// Assign the `BytecodeTable` from a list of bytecodes, following the same
    /// table layout that the Bytecode Circuit uses.
    pub fn dev_load<'a, F: Field>(
        &self,
        layouter: &mut impl Layouter<F>,
        bytecodes: impl IntoIterator<Item = &'a Bytecode> + Clone,
        challenges: &Challenges<Value<F>>,
    ) -> Result<(), Error> {
        layouter.assign_region(
            || "bytecode table",
            |mut region| {
                let mut offset = 0;

                region.assign_fixed(
                    || "bytecode table all-zero row",
                    self.q_enable,
                    offset,
                    || Value::known(F::one()),
                )?;
                for column in <BytecodeTable as LookupTable<F>>::advice_columns(self) {
                    region.assign_advice(
                        || "bytecode table all-zero row",
                        column,
                        offset,
                        || Value::known(F::zero()),
                    )?;
                }
                offset += 1;

                let bytecode_table_columns =
                    <BytecodeTable as LookupTable<F>>::advice_columns(self);
                for bytecode in bytecodes.clone() {
                    for row in bytecode.table_assignments(challenges) {
                        region.assign_fixed(
                            || format!("bytecode table row {}", offset),
                            self.q_enable,
                            offset,
                            || Value::known(F::one()),
                        )?;
                        for (&column, value) in bytecode_table_columns.iter().zip_eq(row) {
                            region.assign_advice(
                                || format!("bytecode table row {}", offset),
                                column,
                                offset,
                                || value,
                            )?;
                        }
                        offset += 1;
                    }
                }
                Ok(())
            },
        )
    }
}

impl<F: Field> LookupTable<F> for BytecodeTable {
    fn columns(&self) -> Vec<Column<Any>> {
        vec![
            self.q_enable.into(),
            self.code_hash.into(),
            self.tag.into(),
            self.index.into(),
            self.is_code.into(),
            self.value.into(),
        ]
    }

    fn annotations(&self) -> Vec<String> {
        vec![
            String::from("q_enable"),
            String::from("code_hash"),
            String::from("tag"),
            String::from("index"),
            String::from("is_code"),
            String::from("value"),
        ]
    }
}

/// Tag to identify the field in a Block Table row
// Keep the sequence consistent with OpcodeId for scalar
#[derive(Clone, Copy, Debug, PartialEq, Eq, EnumIter)]
pub enum BlockContextFieldTag {
    /// Null
    Null = 0,
    /// Coinbase field
    Coinbase = 1,
    /// Timestamp field
    Timestamp,
    /// Number field
    Number,
    /// Difficulty field
    Difficulty,
    /// Gas Limit field
    GasLimit,
    /// Base Fee field
    BaseFee = 8,
    /// Block Hash field
    BlockHash,
    /// Chain ID field.  Although this is not a field in the block header, we
    /// add it here for convenience.
    ChainId,
    /// In a multi-block setup, this variant represents the total number of txs
    /// included in this block.
    NumTxs,
    /// In a multi-block setup, this variant represents the cumulative number of
    /// txs included up to this block, including the txs in this block.
    CumNumTxs,
}
impl_expr!(BlockContextFieldTag);

impl From<BlockContextFieldTag> for usize {
    fn from(value: BlockContextFieldTag) -> Self {
        value as usize
    }
}

/// Table with Block header fields
#[derive(Clone, Debug)]
pub struct BlockTable {
    /// Tag
    pub tag: Column<Fixed>,
    /// Index
    pub index: Column<Advice>,
    /// Value
    pub value: Column<Advice>,
}

impl BlockTable {
    /// Construct a new BlockTable
    pub fn construct<F: Field>(meta: &mut ConstraintSystem<F>) -> Self {
        Self {
            tag: meta.fixed_column(),
            index: meta.advice_column(),
            value: meta.advice_column_in(SecondPhase),
        }
    }

    /// Assign the `BlockTable` from a `BlockContext`.
    pub fn dev_load<F: Field>(
        &self,
        layouter: &mut impl Layouter<F>,
        block_ctxs: &BlockContexts,
        txs: &[Transaction],
        challenges: &Challenges<Value<F>>,
    ) -> Result<(), Error> {
        layouter.assign_region(
            || "block table",
            |mut region| {
                let mut offset = 0;
                let block_table_columns = <BlockTable as LookupTable<F>>::advice_columns(self);
                for column in block_table_columns.iter() {
                    region.assign_advice(
                        || "block table all-zero row",
                        *column,
                        offset,
                        || Value::known(F::zero()),
                    )?;
                }
                offset += 1;

                let mut cum_num_txs = 0usize;
                for block_ctx in block_ctxs.ctxs.values() {
                    let num_txs = txs
                        .iter()
                        .filter(|tx| tx.block_number == block_ctx.number.as_u64())
                        .count();
                    cum_num_txs += num_txs;
                    for row in block_ctx.table_assignments(num_txs, cum_num_txs, challenges) {
                        region.assign_fixed(
                            || format!("block table row {}", offset),
                            self.tag,
                            offset,
                            || row[0],
                        )?;
                        for (column, value) in block_table_columns.iter().zip_eq(&row[1..]) {
                            region.assign_advice(
                                || format!("block table row {}", offset),
                                *column,
                                offset,
                                || *value,
                            )?;
                        }
                        offset += 1;
                    }
                }

                Ok(())
            },
        )
    }
}

impl<F: Field> LookupTable<F> for BlockTable {
    fn columns(&self) -> Vec<Column<Any>> {
        vec![self.tag.into(), self.index.into(), self.value.into()]
    }

    fn annotations(&self) -> Vec<String> {
        vec![
            String::from("tag"),
            String::from("index"),
            String::from("value"),
        ]
    }
}

/// Keccak Table, used to verify keccak hashing from RLC'ed input.
#[derive(Clone, Debug)]
pub struct KeccakTable {
    /// True when the row is enabled
    pub q_enable: Column<Fixed>,
    /// True when the row is final
    pub is_final: Column<Advice>,
    /// Byte array input as `RLC(reversed(input))`
    pub input_rlc: Column<Advice>, // RLC of input bytes
    /// Byte array input length
    pub input_len: Column<Advice>,
    /// RLC of the hash result
    pub output_rlc: Column<Advice>, // RLC of hash of input bytes
}

impl<F: Field> LookupTable<F> for KeccakTable {
    fn columns(&self) -> Vec<Column<Any>> {
        vec![
            self.q_enable.into(),
            self.is_final.into(),
            self.input_rlc.into(),
            self.input_len.into(),
            self.output_rlc.into(),
        ]
    }

    fn annotations(&self) -> Vec<String> {
        vec![
            String::from("q_enable"),
            String::from("is_final"),
            String::from("input_rlc"),
            String::from("input_len"),
            String::from("output_rlc"),
        ]
    }
}

impl KeccakTable {
    /// Construct a new KeccakTable
    pub fn construct<F: Field>(meta: &mut ConstraintSystem<F>) -> Self {
        Self {
            q_enable: meta.fixed_column(),
            is_final: meta.advice_column(),
            input_rlc: meta.advice_column_in(SecondPhase),
            input_len: meta.advice_column(),
            output_rlc: meta.advice_column_in(SecondPhase),
        }
    }

    /// Generate the keccak table assignments from a byte array input.
    /// Used only for dev_load
    pub fn assignments<F: Field>(
        input: &[u8],
        challenges: &Challenges<Value<F>>,
    ) -> Vec<[Value<F>; 4]> {
        let input_rlc = challenges
            .keccak_input()
            .map(|challenge| rlc::value(input.iter().rev(), challenge));
        let input_len = F::from(input.len() as u64);
        let mut keccak = Keccak::default();
        keccak.update(input);
        let output = keccak.digest();
        let output_rlc = challenges.evm_word().map(|challenge| {
            rlc::value(
                &Word::from_big_endian(output.as_slice()).to_le_bytes(),
                challenge,
            )
        });

        vec![[
            Value::known(F::one()),
            input_rlc,
            Value::known(input_len),
            output_rlc,
        ]]
    }

    /// Assign a table row for keccak table
    /// Used inside keccak circuit
    /// q_enable assigned inside keccak circuit
    pub fn assign_row<F: Field>(
        &self,
        region: &mut Region<F>,
        offset: usize,
        values: [Value<F>; 4],
    ) -> Result<(), Error> {
        for (&column, value) in <KeccakTable as LookupTable<F>>::advice_columns(self)
            .iter()
            .zip(values.iter())
        {
            region.assign_advice(|| format!("assign {}", offset), column, offset, || *value)?;
        }
        Ok(())
    }

    /// Provide this function for the case that we want to consume a keccak
    /// table but without running the full keccak circuit
    pub fn dev_load<'a, F: Field>(
        &self,
        layouter: &mut impl Layouter<F>,
        inputs: impl IntoIterator<Item = &'a Vec<u8>> + Clone,
        challenges: &Challenges<Value<F>>,
    ) -> Result<(), Error> {
        layouter.assign_region(
            || "keccak table",
            |mut region| {
                let mut offset = 0;
                for column in <KeccakTable as LookupTable<F>>::advice_columns(self) {
                    region.assign_fixed(
                        || "keccak table all-zero row",
                        self.q_enable,
                        offset,
                        || Value::known(F::one()),
                    )?;
                    region.assign_advice(
                        || "keccak table all-zero row",
                        column,
                        offset,
                        || Value::known(F::zero()),
                    )?;
                }
                offset += 1;

                let keccak_table_columns = <KeccakTable as LookupTable<F>>::advice_columns(self);
                for input in inputs.clone() {
                    for row in Self::assignments(input, challenges) {
                        region.assign_fixed(
                            || format!("keccak table row {}", offset),
                            self.q_enable,
                            offset,
                            || Value::known(F::one()),
                        )?;
                        for (&column, value) in keccak_table_columns.iter().zip_eq(row) {
                            region.assign_advice(
                                || format!("keccak table row {}", offset),
                                column,
                                offset,
                                || value,
                            )?;
                        }
                        offset += 1;
                    }
                }
                Ok(())
            },
        )
    }

    /// returns matchings between the circuit columns passed as parameters and
    /// the table columns
    pub fn match_columns(
        &self,
        value_rlc: Column<Advice>,
        length: Column<Advice>,
        code_hash: Column<Advice>,
    ) -> Vec<(Column<Advice>, Column<Advice>)> {
        vec![
            (value_rlc, self.input_rlc),
            (length, self.input_len),
            (code_hash, self.output_rlc),
        ]
    }
}

/// Copy Table, used to verify copies of byte chunks between Memory, Bytecode,
/// TxLogs and TxCallData.
#[derive(Clone, Copy, Debug)]
pub struct CopyTable {
    /// Is enable
    pub q_enable: Column<Fixed>,
    /// Whether the row is the first read-write pair for a copy event.
    pub is_first: Column<Advice>,
    /// The relevant ID for the read-write row, represented as a random linear
    /// combination. The ID may be one of the below:
    /// 1. Call ID/Caller ID for CopyDataType::Memory
    /// 2. RLC encoding of bytecode hash for CopyDataType::Bytecode
    /// 3. Transaction ID for CopyDataType::TxCalldata, CopyDataType::TxLog
    pub id: Column<Advice>,
    /// The source/destination address for this copy step.  Can be memory
    /// address, byte index in the bytecode, tx call data, and tx log data.
    pub addr: Column<Advice>,
    /// The end of the source buffer for the copy event.  Any data read from an
    /// address greater than or equal to this value will be 0.
    pub src_addr_end: Column<Advice>,
    /// The number of bytes left to be copied.
    pub bytes_left: Column<Advice>,
    /// An accumulator value in the RLC representation. This is used for
    /// specific purposes, for instance, when `tag == CopyDataType::RlcAcc`.
    /// Having an additional column for the `rlc_acc` simplifies the lookup
    /// to copy table.
    pub rlc_acc: Column<Advice>,
    /// The associated read-write counter for this row.
    pub rw_counter: Column<Advice>,
    /// Decrementing counter denoting reverse read-write counter.
    pub rwc_inc_left: Column<Advice>,
    /// Binary chip to constrain the copy table conditionally depending on the
    /// current row's tag, whether it is Bytecode, Memory, TxCalldata or
    /// TxLog. This also now includes various precompile calls, hence will take up more cells.
    pub tag: BinaryNumberConfig<CopyDataType, 4>,
}

type CopyTableRow<F> = [(Value<F>, &'static str); 8];
type CopyCircuitRow<F> = [(Value<F>, &'static str); 5];

impl CopyTable {
    /// Construct a new CopyTable
    pub fn construct<F: Field>(meta: &mut ConstraintSystem<F>, q_enable: Column<Fixed>) -> Self {
        Self {
            q_enable,
            is_first: meta.advice_column(),
            id: meta.advice_column_in(SecondPhase),
            tag: BinaryNumberChip::configure(meta, q_enable, None),
            addr: meta.advice_column(),
            src_addr_end: meta.advice_column(),
            bytes_left: meta.advice_column(),
            rlc_acc: meta.advice_column_in(SecondPhase),
            rw_counter: meta.advice_column(),
            rwc_inc_left: meta.advice_column(),
        }
    }

    /// Generate the copy table and copy circuit assignments from a copy event.
    pub fn assignments<F: Field>(
        copy_event: &CopyEvent,
        challenges: Challenges<Value<F>>,
    ) -> Vec<(CopyDataType, CopyTableRow<F>, CopyCircuitRow<F>)> {
        let mut assignments = Vec::new();
        // rlc_acc
        let rlc_acc = {
            let values = copy_event
                .bytes
                .iter()
                .map(|(value, _)| *value)
                .collect::<Vec<u8>>();
            challenges
                .keccak_input()
                .map(|keccak_input| rlc::value(values.iter().rev(), keccak_input))
        };
        let mut value_acc = Value::known(F::zero());
        for (step_idx, (is_read_step, copy_step)) in copy_event
            .bytes
            .iter()
            .flat_map(|(value, is_code)| {
                let read_step = CopyStep {
                    value: *value,
                    is_code: if copy_event.src_type == CopyDataType::Bytecode {
                        Some(*is_code)
                    } else {
                        None
                    },
                };
                let write_step = CopyStep {
                    value: *value,
                    is_code: if copy_event.dst_type == CopyDataType::Bytecode {
                        Some(*is_code)
                    } else {
                        None
                    },
                };
                once((true, read_step)).chain(once((false, write_step)))
            })
            .enumerate()
        {
            // is_first
            let is_first = Value::known(if step_idx == 0 { F::one() } else { F::zero() });
            // is last
            let is_last = if step_idx == copy_event.bytes.len() * 2 - 1 {
                Value::known(F::one())
            } else {
                Value::known(F::zero())
            };

            // id
            let id = if is_read_step {
                number_or_hash_to_field(&copy_event.src_id, challenges.evm_word())
            } else {
                number_or_hash_to_field(&copy_event.dst_id, challenges.evm_word())
            };

            // tag binary bumber chip
            let tag = if is_read_step {
                copy_event.src_type
            } else {
                copy_event.dst_type
            };

            // addr
            let copy_step_addr: u64 =
                if is_read_step {
                    copy_event.src_addr
                } else {
                    copy_event.dst_addr
                } + (u64::try_from(step_idx).unwrap() - if is_read_step { 0 } else { 1 }) / 2u64;

            let addr = if tag == CopyDataType::TxLog {
                Value::known(
                    build_tx_log_address(
                        copy_step_addr,
                        TxLogFieldTag::Data,
                        copy_event.log_id.unwrap(),
                    )
                    .to_scalar()
                    .unwrap(),
                )
            } else {
                Value::known(F::from(copy_step_addr))
            };

            // bytes_left
            let bytes_left = u64::try_from(copy_event.bytes.len() * 2 - step_idx).unwrap() / 2;
            // value
            let value = Value::known(F::from(copy_step.value as u64));
            // value_acc
            if is_read_step {
                value_acc = value_acc * challenges.keccak_input() + value;
            }
            // is_pad
            let is_pad = Value::known(F::from(
                is_read_step && copy_step_addr >= copy_event.src_addr_end,
            ));

            // is_code
            let is_code = Value::known(copy_step.is_code.map_or(F::zero(), |v| F::from(v)));

            assignments.push((
                tag,
                [
                    (is_first, "is_first"),
                    (id, "id"),
                    (addr, "addr"),
                    (
                        Value::known(F::from(copy_event.src_addr_end)),
                        "src_addr_end",
                    ),
                    (Value::known(F::from(bytes_left)), "bytes_left"),
                    (
                        match (copy_event.src_type, copy_event.dst_type) {
                            (CopyDataType::Memory, CopyDataType::Bytecode) => rlc_acc,
                            (_, CopyDataType::RlcAcc) => rlc_acc,
                            (CopyDataType::Memory, CopyDataType::Precompile(_)) => rlc_acc,
                            (CopyDataType::Precompile(_), CopyDataType::Memory) => rlc_acc,
                            _ => Value::known(F::zero()),
                        },
                        "rlc_acc",
                    ),
                    (
                        Value::known(F::from(copy_event.rw_counter(step_idx))),
                        "rw_counter",
                    ),
                    (
                        Value::known(F::from(copy_event.rw_counter_increase_left(step_idx))),
                        "rwc_inc_left",
                    ),
                ],
                [
                    (is_last, "is_last"),
                    (value, "value"),
                    (value_acc, "value_acc"),
                    (is_pad, "is_pad"),
                    (is_code, "is_code"),
                ],
            ));
        }
        assignments
    }

    /// Assign the `CopyTable` from a `Block`.
    pub fn dev_load<F: Field>(
        &self,
        layouter: &mut impl Layouter<F>,
        block: &Block<F>,
        challenges: &Challenges<Value<F>>,
    ) -> Result<(), Error> {
        layouter.assign_region(
            || "copy table",
            |mut region| {
                let mut offset = 0;
                region.assign_fixed(
                    || "copy table all-zero row",
                    self.q_enable,
                    offset,
                    || Value::known(F::one()),
                )?;
                for column in <CopyTable as LookupTable<F>>::advice_columns(self) {
                    region.assign_advice(
                        || "copy table all-zero row",
                        column,
                        offset,
                        || Value::known(F::zero()),
                    )?;
                }
                offset += 1;

                let tag_chip = BinaryNumberChip::construct(self.tag);
                let copy_table_columns = <CopyTable as LookupTable<F>>::advice_columns(self);
                for copy_event in block.copy_events.iter() {
                    for (tag, row, _) in Self::assignments(copy_event, *challenges) {
                        region.assign_fixed(
                            || format!("q_enable at row: {}", offset),
                            self.q_enable,
                            offset,
                            || Value::known(F::one()),
                        )?;
                        for (&column, (value, label)) in copy_table_columns.iter().zip_eq(row) {
                            region.assign_advice(
                                || format!("{} at row: {}", label, offset),
                                column,
                                offset,
                                || value,
                            )?;
                        }
                        tag_chip.assign(&mut region, offset, &tag)?;
                        offset += 1;
                    }
                }

                Ok(())
            },
        )
    }
}

impl<F: Field> LookupTable<F> for CopyTable {
    fn columns(&self) -> Vec<Column<Any>> {
        vec![
            self.q_enable.into(),
            self.is_first.into(),
            self.id.into(),
            self.addr.into(),
            self.src_addr_end.into(),
            self.bytes_left.into(),
            self.rlc_acc.into(),
            self.rw_counter.into(),
            self.rwc_inc_left.into(),
        ]
    }

    fn annotations(&self) -> Vec<String> {
        vec![
            String::from("q_enable"),
            String::from("is_first"),
            String::from("id"),
            String::from("addr"),
            String::from("src_addr_end"),
            String::from("bytes_left"),
            String::from("rlc_acc"),
            String::from("rw_counter"),
            String::from("rwc_inc_left"),
        ]
    }

    fn table_exprs(&self, meta: &mut VirtualCells<F>) -> Vec<Expression<F>> {
        vec![
            meta.query_fixed(self.q_enable, Rotation::cur()),
            meta.query_advice(self.is_first, Rotation::cur()),
            meta.query_advice(self.id, Rotation::cur()), // src_id
            self.tag.value(Rotation::cur())(meta),       // src_tag
            meta.query_advice(self.id, Rotation::next()), // dst_id
            self.tag.value(Rotation::next())(meta),      // dst_tag
            meta.query_advice(self.addr, Rotation::cur()), // src_addr
            meta.query_advice(self.src_addr_end, Rotation::cur()), // src_addr_end
            meta.query_advice(self.addr, Rotation::next()), // dst_addr
            meta.query_advice(self.bytes_left, Rotation::cur()), // length
            meta.query_advice(self.rlc_acc, Rotation::cur()), // rlc_acc
            meta.query_advice(self.rw_counter, Rotation::cur()), // rw_counter
            meta.query_advice(self.rwc_inc_left, Rotation::cur()), // rwc_inc_left
        ]
    }
}

/// Lookup table within the Exponentiation circuit.
#[derive(Clone, Copy, Debug)]
pub struct ExpTable {
    /// Whether the row is enabled.
    pub q_enable: Column<Fixed>,
    /// Whether the row is the start of a step.
    pub is_step: Column<Fixed>,
    /// An identifier for every exponentiation trace, at the moment this is the
    /// read-write counter at the time of the lookups done to the
    /// exponentiation table.
    pub identifier: Column<Advice>,
    /// Whether this row is the last row in the exponentiation operation's
    /// trace.
    pub is_last: Column<Advice>,
    /// The integer base of the exponentiation.
    pub base_limb: Column<Advice>,
    /// The integer exponent of the exponentiation.
    pub exponent_lo_hi: Column<Advice>,
    /// The intermediate result of exponentiation by squaring.
    pub exponentiation_lo_hi: Column<Advice>,
}

impl ExpTable {
    /// Construct the Exponentiation table.
    pub fn construct<F: Field>(meta: &mut ConstraintSystem<F>) -> Self {
        Self {
            q_enable: meta.fixed_column(),
            is_step: meta.fixed_column(),
            identifier: meta.advice_column(),
            is_last: meta.advice_column(),
            base_limb: meta.advice_column(),
            exponent_lo_hi: meta.advice_column(),
            exponentiation_lo_hi: meta.advice_column(),
        }
    }

    /// Given an exponentiation event and randomness, get assignments to the
    /// exponentiation table.
    pub fn assignments<F: Field>(exp_event: &ExpEvent) -> Vec<[F; 5]> {
        let mut assignments = Vec::new();
        let base_limbs = split_u256_limb64(&exp_event.base);
        let identifier = F::from(exp_event.identifier as u64);
        let mut exponent = exp_event.exponent;
        for (step_idx, exp_step) in exp_event.steps.iter().rev().enumerate() {
            let is_last = if step_idx == exp_event.steps.len() - 1 {
                F::one()
            } else {
                F::zero()
            };
            let (exp_lo, exp_hi) = split_u256(&exp_step.d);
            let (exponent_lo, exponent_hi) = split_u256(&exponent);

            // row 1
            assignments.push([
                identifier,
                is_last,
                base_limbs[0].as_u64().into(),
                exponent_lo
                    .to_scalar()
                    .expect("exponent should fit to scalar"),
                exp_lo
                    .to_scalar()
                    .expect("exponentiation lo should fit to scalar"),
            ]);
            // row 2
            assignments.push([
                identifier,
                F::zero(),
                base_limbs[1].as_u64().into(),
                exponent_hi
                    .to_scalar()
                    .expect("exponent hi should fit to scalar"),
                exp_hi
                    .to_scalar()
                    .expect("exponentiation hi should fit to scalar"),
            ]);
            // row 3
            assignments.push([
                identifier,
                F::zero(),
                base_limbs[2].as_u64().into(),
                F::zero(),
                F::zero(),
            ]);
            // row 4
            assignments.push([
                identifier,
                F::zero(),
                base_limbs[3].as_u64().into(),
                F::zero(),
                F::zero(),
            ]);
            for _ in ROWS_PER_STEP..OFFSET_INCREMENT {
                assignments.push([F::zero(), F::zero(), F::zero(), F::zero(), F::zero()]);
            }

            // update intermediate exponent.
            let (exponent_div2, remainder) = exponent.div_mod(U256::from(2));
            if remainder.is_zero() {
                // exponent is even
                exponent = exponent_div2;
            } else {
                // exponent is odd
                exponent = exponent - 1;
            }
        }
        assignments
    }

    /// Assign witness data from a block to the exponentiation table.
    pub fn dev_load<F: Field>(
        &self,
        layouter: &mut impl Layouter<F>,
        block: &Block<F>,
    ) -> Result<(), Error> {
        layouter.assign_region(
            || "exponentiation table",
            |mut region| {
                let mut offset = 0;
                let exp_table_columns = <ExpTable as LookupTable<F>>::advice_columns(self);
                for exp_event in block.exp_events.iter() {
                    for row in Self::assignments::<F>(exp_event) {
                        region.assign_fixed(
                            || format!("exponentiation table row {}", offset),
                            self.q_enable,
                            offset,
                            || Value::known(F::one()),
                        )?;
                        for (&column, value) in exp_table_columns.iter().zip_eq(row) {
                            region.assign_advice(
                                || format!("exponentiation table row {}", offset),
                                column,
                                offset,
                                || Value::known(value),
                            )?;
                        }
                        let is_step = if offset % OFFSET_INCREMENT == 0 {
                            F::one()
                        } else {
                            F::zero()
                        };
                        region.assign_fixed(
                            || format!("exponentiation table row {}", offset),
                            self.is_step,
                            offset,
                            || Value::known(is_step),
                        )?;
                        offset += 1;
                    }
                }

                // pad an empty row
                let row = [F::from_u128(0); 5];
                region.assign_fixed(
                    || format!("exponentiation table row {}", offset),
                    self.q_enable,
                    offset,
                    || Value::known(F::one()),
                )?;
                for (column, value) in exp_table_columns.iter().zip_eq(row) {
                    region.assign_advice(
                        || format!("exponentiation table row {}", offset),
                        *column,
                        offset,
                        || Value::known(value),
                    )?;
                }

                Ok(())
            },
        )
    }
}

impl<F: Field> LookupTable<F> for ExpTable {
    fn columns(&self) -> Vec<Column<Any>> {
        vec![
            self.q_enable.into(),
            self.is_step.into(),
            self.identifier.into(),
            self.is_last.into(),
            self.base_limb.into(),
            self.exponent_lo_hi.into(),
            self.exponentiation_lo_hi.into(),
        ]
    }

    fn annotations(&self) -> Vec<String> {
        vec![
            String::from("q_enable"),
            String::from("is_step"),
            String::from("identifier"),
            String::from("is_last"),
            String::from("base_limb"),
            String::from("exponent_lo_hi"),
            String::from("exponentiation_lo_hi"),
        ]
    }

    fn table_exprs(&self, meta: &mut VirtualCells<F>) -> Vec<Expression<F>> {
        vec![
            meta.query_fixed(self.q_enable, Rotation::cur()),
            meta.query_fixed(self.is_step, Rotation::cur()),
            meta.query_advice(self.identifier, Rotation::cur()),
            meta.query_advice(self.is_last, Rotation::cur()),
            meta.query_advice(self.base_limb, Rotation::cur()),
            meta.query_advice(self.base_limb, Rotation::next()),
            meta.query_advice(self.base_limb, Rotation(2)),
            meta.query_advice(self.base_limb, Rotation(3)),
            meta.query_advice(self.exponent_lo_hi, Rotation::cur()),
            meta.query_advice(self.exponent_lo_hi, Rotation::next()),
            meta.query_advice(self.exponentiation_lo_hi, Rotation::cur()),
            meta.query_advice(self.exponentiation_lo_hi, Rotation::next()),
        ]
    }
}

/// The RLP table connected to the RLP state machine circuit.
#[derive(Clone, Copy, Debug)]
pub struct RlpFsmRlpTable {
    /// Whether the row is enabled.
    pub q_enable: Column<Fixed>,
    /// The transaction's index in the batch.
    pub tx_id: Column<Advice>,
    /// The format of the tx being decoded.
    pub format: Column<Advice>,
    /// The RLP-Tag assigned at the current row.
    pub rlp_tag: Column<Advice>,
    /// The actual value of the current tag being decoded.
    pub tag_value: Column<Advice>,
    /// Whether or not the row emits an output value.
    pub is_output: Column<Advice>,
    /// Whether or not the current tag's value was nil.
    pub is_none: Column<Advice>,
}

impl<F: Field> LookupTable<F> for RlpFsmRlpTable {
    fn columns(&self) -> Vec<Column<Any>> {
        vec![
            self.q_enable.into(),
            self.tx_id.into(),
            self.format.into(),
            self.rlp_tag.into(),
            self.tag_value.into(),
            self.is_output.into(),
            self.is_none.into(),
        ]
    }

    fn annotations(&self) -> Vec<String> {
        vec![
            String::from("q_enable"),
            String::from("tx_id"),
            String::from("format"),
            String::from("rlp_tag"),
            String::from("tag_value_acc"),
            String::from("is_output"),
            String::from("is_none"),
        ]
    }
}

impl RlpFsmRlpTable {
    /// Construct the RLP table.
    pub fn construct<F: Field>(meta: &mut ConstraintSystem<F>) -> Self {
        Self {
            q_enable: meta.fixed_column(),
            tx_id: meta.advice_column(),
            format: meta.advice_column(),
            rlp_tag: meta.advice_column(),
            tag_value: meta.advice_column_in(SecondPhase),
            is_output: meta.advice_column(),
            is_none: meta.advice_column(),
        }
    }

    /// Load the RLP table (only for dev).
    pub fn dev_load<F: Field>(
        &self,
        layouter: &mut impl Layouter<F>,
        txs: Vec<Transaction>,
        challenges: &Challenges<Value<F>>,
    ) -> Result<(), Error> {
        let rows = txs
            .into_iter()
            .flat_map(|tx| tx.gen_sm_witness(challenges))
            .filter(|row| row.rlp_table.is_output)
            .map(|row| row.rlp_table)
            .collect::<Vec<_>>();

        let assign_any = |region: &mut Region<'_, F>,
                          annotation: &'static str,
                          col: Column<Any>,
                          row: usize,
                          value: Value<F>| {
            match *(col.column_type()) {
                Any::Fixed => {
                    region.assign_fixed(|| annotation, col.try_into().unwrap(), row, || value)
                }
                Any::Advice(_) => {
                    region.assign_advice(|| annotation, col.try_into().unwrap(), row, || value)
                }
                Any::Instance => unreachable!("we do not assign to instance column"),
            }
        };

        layouter.assign_region(
            || "RLP dev table",
            |mut region| {
                for (i, row) in rows.iter().enumerate() {
                    let cells: Vec<(&'static str, Column<Any>, Value<F>)> = vec![
                        ("q_enable", self.q_enable.into(), Value::known(F::one())),
                        ("tx_id", self.tx_id.into(), Value::known(F::from(row.tx_id))),
                        (
                            "format",
                            self.format.into(),
                            Value::known(F::from(usize::from(row.format) as u64)),
                        ),
                        (
                            "rlp_tag",
                            self.rlp_tag.into(),
                            Value::known(F::from(usize::from(row.rlp_tag) as u64)),
                        ),
                        ("tag_value", self.tag_value.into(), row.tag_value),
                        ("is_output", self.is_output.into(), Value::known(F::one())),
                        (
                            "is_none",
                            self.is_none.into(),
                            Value::known(F::from(row.is_none as u64)),
                        ),
                    ];

                    for cell in cells.into_iter() {
                        assign_any(&mut region, cell.0, cell.1, i, cell.2)?;
                    }
                }
                Ok(())
            },
        )?;

        Ok(())
    }
}

/// The sig table is used to verify signatures, used in tx circuit and ecrecover precompile.
#[derive(Clone, Copy, Debug)]
pub struct SigTable {
    /// Indicates whether or not the gates are enabled on the current row.
    pub q_enable: Column<Fixed>,
    /// Random-linear combination of the Keccak256 hash of the message that's signed.
    pub msg_hash_rlc: Column<Advice>,
    /// should be in range [0, 1]
    /// TODO: we need to constrain v <=> pub.y oddness
    pub sig_v: Column<Advice>,
    /// Random-linear combination of the signature's `r` component.
    pub sig_r_rlc: Column<Advice>,
    /// Random-linear combination of the signature's `s` component.
    pub sig_s_rlc: Column<Advice>,
    /// The recovered address, i.e. the 20-bytes address that must have signed the message.
    pub recovered_addr: Column<Advice>,
    /// Indicates whether or not the signature is valid or not upon signature verification.
    pub is_valid: Column<Advice>,
}

impl SigTable {
    /// Construct the SigTable.
    pub fn construct<F: Field>(meta: &mut ConstraintSystem<F>) -> Self {
        Self {
            q_enable: meta.fixed_column(),
            msg_hash_rlc: meta.advice_column_in(SecondPhase),
            sig_v: meta.advice_column(),
            sig_s_rlc: meta.advice_column_in(SecondPhase),
            sig_r_rlc: meta.advice_column_in(SecondPhase),
            recovered_addr: meta.advice_column(),
            is_valid: meta.advice_column(),
        }
    }

    /// Assign witness data from a block to the verification table.
    pub fn dev_load<F: Field>(
        &self,
        layouter: &mut impl Layouter<F>,
        block: &Block<F>,
        challenges: &Challenges<Value<F>>,
    ) -> Result<(), Error> {
        layouter.assign_region(
            || "sig table (dev load)",
            |mut region| {
                let signatures: Vec<SignData> = block.get_sign_data(false);

                for (offset, sign_data) in signatures.iter().enumerate() {
                    let msg_hash_rlc = challenges.keccak_input().map(|challenge| {
                        rlc::value(
                            sign_data.msg_hash.to_bytes().iter().rev().collect_vec(),
                            challenge,
                        )
                    });
                    let sig_r_rlc = challenges.keccak_input().map(|challenge| {
                        rlc::value(
                            sign_data.signature.0.to_bytes().iter().rev().collect_vec(),
                            challenge,
                        )
                    });
                    let sig_s_rlc = challenges.keccak_input().map(|challenge| {
                        rlc::value(
                            sign_data.signature.1.to_bytes().iter().rev().collect_vec(),
                            challenge,
                        )
                    });
                    let sig_v = Value::known(F::from(sign_data.signature.2 as u64));
                    let recovered_addr = Value::known(sign_data.get_addr().to_scalar().unwrap());

                    region.assign_fixed(
                        || format!("sig table q_enable {offset}"),
                        self.q_enable,
                        offset,
                        || Value::known(F::one()),
                    )?;
                    for (column_name, column, value) in [
                        ("msg_hash_rlc", self.msg_hash_rlc, msg_hash_rlc),
                        ("sig_v", self.sig_v, sig_v),
                        ("sig_r_rlc", self.sig_r_rlc, sig_r_rlc),
                        ("sig_s_rlc", self.sig_s_rlc, sig_s_rlc),
                        ("recovered_addr", self.recovered_addr, recovered_addr),
                        ("is_valid", self.is_valid, Value::known(F::one())),
                    ] {
                        region.assign_advice(
                            || format!("sig table {column_name} {offset}"),
                            column,
                            offset,
                            || value,
                        )?;
                    }
                }

                Ok(())
            },
        )?;

        Ok(())
    }
}

impl<F: Field> LookupTable<F> for SigTable {
    fn columns(&self) -> Vec<Column<Any>> {
        vec![
            self.q_enable.into(),
            self.msg_hash_rlc.into(),
            self.sig_v.into(),
            self.sig_r_rlc.into(),
            self.sig_s_rlc.into(),
            self.recovered_addr.into(),
            self.is_valid.into(),
        ]
    }

    fn annotations(&self) -> Vec<String> {
        vec![
            String::from("q_enable"),
            String::from("msg_hash_rlc"),
            String::from("sig_v"),
            String::from("sig_r_rlc"),
            String::from("sig_s_rlc"),
            String::from("recovered_addr"),
            String::from("is_valid"),
        ]
    }

    fn table_exprs(&self, meta: &mut VirtualCells<F>) -> Vec<Expression<F>> {
        vec![
            // ignore the is_valid field as the EVM circuit's use-case (Ecrecover precompile) does
            // not care whether the signature is valid or not. It only cares about the recovered
            // address.
            meta.query_fixed(self.q_enable, Rotation::cur()),
            meta.query_advice(self.msg_hash_rlc, Rotation::cur()),
            meta.query_advice(self.sig_v, Rotation::cur()),
            meta.query_advice(self.sig_r_rlc, Rotation::cur()),
            meta.query_advice(self.sig_s_rlc, Rotation::cur()),
            meta.query_advice(self.recovered_addr, Rotation::cur()),
        ]
    }
}

<<<<<<< HEAD
/// 1. EcAdd: (arg1_rlc, arg2_rlc) + (arg3_rlc, arg4_rlc) = (output1_rlc, output2_rlc)
/// 2. EcMul: (arg1_rlc, arg2_rlc) . arg3_rlc = (output1_rlc, output2_rlc)
/// 3. EcPairing:
///    - arg*_rlc == 0
///    - input_rlc <- RLC over all input bytes
///    - output1_rlc <- success
#[derive(Clone, Copy, Debug)]
pub struct EccTable {
    /// Since the current design of the ECC circuit reserves fixed number of rows for EcAdd, EcMul
    /// and EcPairing ops respectively, we already know the `op_type` for each row.
    pub op_type: Column<Fixed>,

    ///
    pub dummy_adv: Column<Advice>,

    /// Advice column for input argument 1: RLC(input_bytes[0:32]).
    pub arg1_rlc: Column<Advice>,
    /// Advice column for input argument 2: RLC(input_bytes[32:64]).
    pub arg2_rlc: Column<Advice>,
    /// Advice column for input argument 3: RLC(input_bytes[64:96]).
    pub arg3_rlc: Column<Advice>,
    /// Advice column for input argument 4: RLC(input_bytes[96:128]).
    pub arg4_rlc: Column<Advice>,
    /// Advice column for RLC of all input bytes: RLC(input_bytes).
    pub input_rlc: Column<Advice>,

    /// Advice column for output 1: RLC(output_bytes[0:32]).
    pub output1_rlc: Column<Advice>,
    /// Advice column for output 2: RLC(output_bytes[32:64]).
    pub output2_rlc: Column<Advice>,
}

impl<F: Field> LookupTable<F> for EccTable {
    fn columns(&self) -> Vec<Column<Any>> {
        vec![
            self.op_type.into(),
            self.dummy_adv.into(),
            self.arg1_rlc.into(),
            self.arg2_rlc.into(),
            self.arg3_rlc.into(),
            self.arg4_rlc.into(),
            self.input_rlc.into(),
            self.output1_rlc.into(),
            self.output2_rlc.into(),
        ]
    }

    fn annotations(&self) -> Vec<String> {
        vec![
            String::from("op_type"),
            String::from("dummy_adv"),
            String::from("arg1_rlc"),
            String::from("arg2_rlc"),
            String::from("arg3_rlc"),
            String::from("arg4_rlc"),
            String::from("input_rlc"),
            String::from("output1_rlc"),
            String::from("output2_rlc"),
        ]
    }
}

impl EccTable {
    /// Construct the ECC table.
    pub(crate) fn construct<F: Field>(meta: &mut ConstraintSystem<F>) -> Self {
        Self {
            op_type: meta.fixed_column(),
            dummy_adv: meta.advice_column(),
            arg1_rlc: meta.advice_column_in(SecondPhase),
            arg2_rlc: meta.advice_column_in(SecondPhase),
            arg3_rlc: meta.advice_column_in(SecondPhase),
            arg4_rlc: meta.advice_column_in(SecondPhase),
            input_rlc: meta.advice_column_in(SecondPhase),
            output1_rlc: meta.advice_column_in(SecondPhase),
            output2_rlc: meta.advice_column_in(SecondPhase),
        }
    }

    /// Load witness in the ECC table. Note: for dev purposes.
    pub fn dev_load<F: Field>(
        &self,
        layouter: &mut impl Layouter<F>,
        params: PrecompileEcParams,
        add_ops: &[EcAddOp],
        mul_ops: &[EcMulOp],
        pairing_ops: &[EcPairingOp],
        challenges: &Challenges<Value<F>>,
    ) -> Result<(), Error> {
        let mut assignments = Vec::with_capacity(params.ec_add + params.ec_mul + params.ec_pairing);
        let fq_to_value = |fq: Fq, randomness: Value<F>| -> Value<F> {
            randomness.map(|r| rlc::value(fq.to_bytes().iter(), r))
        };
        let fr_to_value = |fr: Fr, randomness: Value<F>| -> Value<F> {
            randomness.map(|r| rlc::value(fr.to_bytes().iter(), r))
        };

        let keccak_rand = challenges.keccak_input();

        // assign EcAdd
        for add_op in add_ops
            .iter()
            .chain(std::iter::repeat(&EcAddOp::default()))
            .take(params.ec_add)
        {
            assignments.push([
                Value::known(F::from(u64::from(PrecompileCalls::Bn128Add))),
                Value::known(F::one()),
                fq_to_value(add_op.p.x, keccak_rand),
                fq_to_value(add_op.p.y, keccak_rand),
                fq_to_value(add_op.q.x, keccak_rand),
                fq_to_value(add_op.q.y, keccak_rand),
                Value::known(F::zero()),
                fq_to_value(add_op.r.x, keccak_rand),
                fq_to_value(add_op.r.y, keccak_rand),
            ]);
        }

        // assign EcMul
        for mul_op in mul_ops
            .iter()
            .chain(std::iter::repeat(&EcMulOp::default()))
            .take(params.ec_mul)
        {
            assignments.push([
                Value::known(F::from(u64::from(PrecompileCalls::Bn128Mul))),
                Value::known(F::one()),
                fq_to_value(mul_op.p.x, keccak_rand),
                fq_to_value(mul_op.p.y, keccak_rand),
                fr_to_value(mul_op.s, keccak_rand),
                Value::known(F::zero()),
                Value::known(F::zero()),
                fq_to_value(mul_op.r.x, keccak_rand),
                fq_to_value(mul_op.r.y, keccak_rand),
            ]);
        }

        // assign EcPairing
        for pairing_op in pairing_ops
            .iter()
            .chain(std::iter::repeat(&EcPairingOp::default()))
            .take(params.ec_pairing)
        {
            assignments.push([
                Value::known(F::from(u64::from(PrecompileCalls::Bn128Pairing))),
                Value::known(F::one()),
                Value::known(F::zero()),
                Value::known(F::zero()),
                Value::known(F::zero()),
                Value::known(F::zero()),
                keccak_rand.map(|r| rlc::value(&pairing_op.to_bytes(), r)),
                Value::known(
                    pairing_op
                        .output
                        .to_scalar()
                        .expect("EcPairing output = {0, 1}"),
                ),
                Value::known(F::zero()),
            ]);
        }

        layouter.assign_region(
            || "ecc table dev load",
            |mut region| {
                for (i, row) in assignments.iter().enumerate() {
                    region.assign_fixed(
                        || format!("ecc table row = {i}, op_type"),
                        self.op_type,
                        i,
                        || row[0],
                    )?;
                    for (&column, &value) in <EccTable as LookupTable<F>>::advice_columns(self)
                        .iter()
                        .zip_eq(row.iter().skip(1))
                    {
                        region.assign_advice(
                            || format!("ecc table row = {i}, column = {:?}", column),
                            column,
                            i,
                            || value,
                        )?;
                    }
                }
=======
/// Lookup table for powers of keccak randomness up to exponent in [0, 128)
#[derive(Clone, Copy, Debug)]
pub struct PowOfRandTable {
    /// Whether the row is enabled.
    pub q_enable: Column<Fixed>,
    /// Whether the row is the first enabled row.
    pub is_first: Column<Fixed>,
    /// exponent = [0, 1, 2, ..., 126, 127] for enabled rows.
    /// exponent = 0 for all other rows (disabled).
    pub exponent: Column<Fixed>,
    /// power of keccak randomness.
    pub pow_of_rand: Column<Advice>,
}

impl PowOfRandTable {
    /// Construct the powers of randomness table.
    pub fn construct<F: Field>(
        meta: &mut ConstraintSystem<F>,
        challenges: &Challenges<Expression<F>>,
    ) -> Self {
        let table = Self {
            q_enable: meta.fixed_column(),
            is_first: meta.fixed_column(),
            exponent: meta.fixed_column(),
            pow_of_rand: meta.advice_column_in(SecondPhase),
        };

        meta.create_gate("pow_of_rand_table: first row", |meta| {
            let mut cb = BaseConstraintBuilder::default();
            cb.require_equal(
                "first row: rand ^ 0 == 1",
                meta.query_advice(table.pow_of_rand, Rotation::cur()),
                1.expr(),
            );
            cb.gate(and::expr([
                meta.query_fixed(table.q_enable, Rotation::cur()),
                meta.query_fixed(table.is_first, Rotation::cur()),
            ]))
        });

        meta.create_gate("pow_of_rand_table: all other enabled rows", |meta| {
            let mut cb = BaseConstraintBuilder::default();
            cb.require_equal(
                "pow_of_rand::cur == pow_of_rand::prev * rand",
                meta.query_advice(table.pow_of_rand, Rotation::cur()),
                meta.query_advice(table.pow_of_rand, Rotation::prev()) * challenges.keccak_input(),
            );
            cb.gate(and::expr([
                meta.query_fixed(table.q_enable, Rotation::cur()),
                not::expr(meta.query_fixed(table.is_first, Rotation::cur())),
            ]))
        });

        table
    }

    /// Assign values to the table.
    pub fn dev_load<F: Field>(
        &self,
        layouter: &mut impl Layouter<F>,
        challenges: &Challenges<Value<F>>,
    ) -> Result<(), Error> {
        let r = challenges.keccak_input();
        layouter.assign_region(
            || "power of randomness table",
            |mut region| {
                let pows_of_rand =
                    std::iter::successors(Some(Value::known(F::one())), |&v| Some(v * r)).take(128);

                for (idx, pow_of_rand) in pows_of_rand.enumerate() {
                    region.assign_fixed(
                        || format!("q_enable at offset = {idx}"),
                        self.q_enable,
                        idx,
                        || Value::known(F::one()),
                    )?;
                    region.assign_fixed(
                        || format!("is_first at offset = {idx}"),
                        self.is_first,
                        idx,
                        || Value::known(if idx == 0 { F::one() } else { F::zero() }),
                    )?;
                    region.assign_fixed(
                        || format!("exponent at offset = {idx}"),
                        self.exponent,
                        idx,
                        || Value::known(F::from(idx as u64)),
                    )?;
                    region.assign_advice(
                        || format!("pow_of_rand at offset = {idx}"),
                        self.pow_of_rand,
                        idx,
                        || pow_of_rand,
                    )?;
                }

>>>>>>> 4cd59565
                Ok(())
            },
        )
    }
<<<<<<< HEAD
=======
}

impl<F: Field> LookupTable<F> for PowOfRandTable {
    fn columns(&self) -> Vec<Column<Any>> {
        vec![
            self.q_enable.into(),
            self.is_first.into(),
            self.exponent.into(),
            self.pow_of_rand.into(),
        ]
    }

    fn annotations(&self) -> Vec<String> {
        vec![
            String::from("q_enable"),
            String::from("is_first"),
            String::from("exponent"),
            String::from("pow_of_rand"),
        ]
    }

    fn table_exprs(&self, meta: &mut VirtualCells<F>) -> Vec<Expression<F>> {
        vec![
            meta.query_fixed(self.q_enable, Rotation::cur()),
            meta.query_fixed(self.exponent, Rotation::cur()),
            meta.query_advice(self.pow_of_rand, Rotation::cur()),
        ]
    }
>>>>>>> 4cd59565
}<|MERGE_RESOLUTION|>--- conflicted
+++ resolved
@@ -2235,7 +2235,6 @@
     }
 }
 
-<<<<<<< HEAD
 /// 1. EcAdd: (arg1_rlc, arg2_rlc) + (arg3_rlc, arg4_rlc) = (output1_rlc, output2_rlc)
 /// 2. EcMul: (arg1_rlc, arg2_rlc) . arg3_rlc = (output1_rlc, output2_rlc)
 /// 3. EcPairing:
@@ -2418,7 +2417,13 @@
                         )?;
                     }
                 }
-=======
+
+                Ok(())
+            },
+        )
+    }
+}
+
 /// Lookup table for powers of keccak randomness up to exponent in [0, 128)
 #[derive(Clone, Copy, Debug)]
 pub struct PowOfRandTable {
@@ -2515,13 +2520,10 @@
                     )?;
                 }
 
->>>>>>> 4cd59565
                 Ok(())
             },
         )
     }
-<<<<<<< HEAD
-=======
 }
 
 impl<F: Field> LookupTable<F> for PowOfRandTable {
@@ -2550,5 +2552,4 @@
             meta.query_advice(self.pow_of_rand, Rotation::cur()),
         ]
     }
->>>>>>> 4cd59565
 }