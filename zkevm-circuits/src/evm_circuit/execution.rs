use super::{
    param::{
        BLOCK_TABLE_LOOKUPS, BYTECODE_TABLE_LOOKUPS, COPY_TABLE_LOOKUPS, ECC_TABLE_LOOKUPS,
        EXP_TABLE_LOOKUPS, FIXED_TABLE_LOOKUPS, KECCAK_TABLE_LOOKUPS, MODEXP_TABLE_LOOKUPS,
        N_BYTE_LOOKUPS, N_COPY_COLUMNS, N_PHASE1_COLUMNS, POW_OF_RAND_TABLE_LOOKUPS,
        RW_TABLE_LOOKUPS, SHA256_TABLE_LOOKUPS, SIG_TABLE_LOOKUPS, TX_TABLE_LOOKUPS,
    },
    util::{instrumentation::Instrument, CachedRegion, CellManager, Inverter, StoredExpression},
    EvmCircuitExports,
};
use crate::{
    evm_circuit::{
        param::{EVM_LOOKUP_COLS, MAX_STEP_HEIGHT, N_PHASE2_COLUMNS, STEP_WIDTH},
        step::{ExecutionState, Step},
        table::Table,
        util::{
            constraint_builder::{
                BaseConstraintBuilder, ConstrainBuilderCommon, EVMConstraintBuilder,
            },
            rlc, CellType,
        },
        witness::{Block, Call, ExecStep, Transaction},
    },
    table::{LookupTable, RwTableTag, TxReceiptFieldTag},
    util::{query_expression, Challenges, Expr},
};
use bus_mapping::util::read_env_var;
use eth_types::{Field, ToLittleEndian};
use gadgets::util::not;
use halo2_proofs::{
    arithmetic::FieldExt,
    circuit::{Layouter, Region, Value},
    plonk::{
        Advice, Assigned, Column, ConstraintSystem, Error, Expression, FirstPhase, Fixed, Selector,
        VirtualCells,
    },
    poly::Rotation,
};
use itertools::Itertools;
use std::{
    collections::{BTreeSet, HashMap},
    iter,
};

#[cfg(feature = "onephase")]
use halo2_proofs::plonk::FirstPhase as SecondPhase;
#[cfg(feature = "onephase")]
use halo2_proofs::plonk::FirstPhase as ThirdPhase;
#[cfg(not(feature = "onephase"))]
use halo2_proofs::plonk::SecondPhase;
#[cfg(not(feature = "onephase"))]
use halo2_proofs::plonk::ThirdPhase;

use strum::{EnumCount, IntoEnumIterator};

use once_cell::sync::Lazy;
pub(crate) static CHECK_RW_LOOKUP: Lazy<bool> =
    Lazy::new(|| read_env_var("CHECK_RW_LOOKUP", false));

mod add_sub;
mod addmod;
mod address;
mod balance;
mod begin_tx;
mod bitwise;
mod block_ctx;
mod blockhash;
mod byte;
mod calldatacopy;
mod calldataload;
mod calldatasize;
mod caller;
mod callop;
mod callvalue;
mod chainid;
mod codecopy;
mod codesize;
mod comparator;
mod create;
#[cfg(not(feature = "scroll"))]
mod dummy;
mod dup;
mod end_block;
mod end_inner_block;
mod end_tx;
mod error_code_store;
mod error_invalid_creation_code;
mod error_invalid_jump;
mod error_invalid_opcode;
mod error_oog_account_access;
mod error_oog_call;
mod error_oog_constant;
mod error_oog_create;
mod error_oog_dynamic_memory;
mod error_oog_exp;
mod error_oog_log;
mod error_oog_memory_copy;
mod error_oog_precompile;
mod error_oog_sha3;
mod error_oog_sload_sstore;
mod error_oog_static_memory;
mod error_precompile_failed;
mod error_return_data_oo_bound;
mod error_stack;
mod error_write_protection;
mod exp;
mod extcodecopy;
mod extcodehash;
mod extcodesize;
mod gas;
mod gasprice;
mod is_zero;
mod jump;
mod jumpdest;
mod jumpi;
mod logs;
mod memory;
mod msize;
mod mul_div_mod;
mod mulmod;
#[path = "execution/not.rs"]
mod opcode_not;
mod origin;
mod pc;
mod pop;
mod precompiles;
mod push;
mod return_revert;
mod returndatacopy;
mod returndatasize;
mod sar;
mod sdiv_smod;
mod selfbalance;
mod sha3;
mod shl_shr;
mod signed_comparator;
mod signextend;
mod sload;
mod sstore;
mod stop;
mod swap;

use self::{logs::LogGadget, precompiles::BasePrecompileGadget, sha3::Sha3Gadget};
use add_sub::AddSubGadget;
use addmod::AddModGadget;
use address::AddressGadget;
use balance::BalanceGadget;
use begin_tx::BeginTxGadget;
use bitwise::BitwiseGadget;
#[cfg(feature = "scroll")]
use block_ctx::DifficultyGadget;
use block_ctx::{BlockCtxU160Gadget, BlockCtxU256Gadget, BlockCtxU64Gadget};
use blockhash::BlockHashGadget;
use byte::ByteGadget;
use calldatacopy::CallDataCopyGadget;
use calldataload::CallDataLoadGadget;
use calldatasize::CallDataSizeGadget;
use caller::CallerGadget;
use callop::CallOpGadget;
use callvalue::CallValueGadget;
use chainid::ChainIdGadget;
use codecopy::CodeCopyGadget;
use codesize::CodesizeGadget;
use comparator::ComparatorGadget;
use create::CreateGadget;
#[cfg(not(feature = "scroll"))]
use dummy::DummyGadget;
use dup::DupGadget;
use end_block::EndBlockGadget;
use end_inner_block::EndInnerBlockGadget;
use end_tx::EndTxGadget;
use error_code_store::ErrorCodeStoreGadget;
use error_invalid_creation_code::ErrorInvalidCreationCodeGadget;
use error_invalid_jump::ErrorInvalidJumpGadget;
use error_invalid_opcode::ErrorInvalidOpcodeGadget;
use error_oog_account_access::ErrorOOGAccountAccessGadget;
use error_oog_call::ErrorOOGCallGadget;
use error_oog_constant::ErrorOOGConstantGadget;
use error_oog_create::ErrorOOGCreateGadget;
use error_oog_dynamic_memory::ErrorOOGDynamicMemoryGadget;
use error_oog_exp::ErrorOOGExpGadget;
use error_oog_log::ErrorOOGLogGadget;
use error_oog_memory_copy::ErrorOOGMemoryCopyGadget;
use error_oog_sha3::ErrorOOGSha3Gadget;
use error_oog_sload_sstore::ErrorOOGSloadSstoreGadget;
use error_oog_static_memory::ErrorOOGStaticMemoryGadget;
use error_precompile_failed::ErrorPrecompileFailedGadget;
use error_return_data_oo_bound::ErrorReturnDataOutOfBoundGadget;
use error_stack::ErrorStackGadget;
use error_write_protection::ErrorWriteProtectionGadget;
use exp::ExponentiationGadget;
use extcodecopy::ExtcodecopyGadget;
use extcodehash::ExtcodehashGadget;
use extcodesize::ExtcodesizeGadget;
use gas::GasGadget;
use gasprice::GasPriceGadget;
use is_zero::IsZeroGadget;
use jump::JumpGadget;
use jumpdest::JumpdestGadget;
use jumpi::JumpiGadget;

use crate::evm_circuit::execution::error_oog_precompile::ErrorOOGPrecompileGadget;
use memory::MemoryGadget;
use msize::MsizeGadget;
use mul_div_mod::MulDivModGadget;
use mulmod::MulModGadget;
use opcode_not::NotGadget;
use origin::OriginGadget;
use pc::PcGadget;
use pop::PopGadget;
use precompiles::{
    EcAddGadget, EcMulGadget, EcPairingGadget, EcrecoverGadget, IdentityGadget, ModExpGadget,
    SHA256Gadget,
};
use push::PushGadget;
use return_revert::ReturnRevertGadget;
use returndatacopy::ReturnDataCopyGadget;
use returndatasize::ReturnDataSizeGadget;
use sar::SarGadget;
use sdiv_smod::SignedDivModGadget;
use selfbalance::SelfbalanceGadget;
use shl_shr::ShlShrGadget;
use signed_comparator::SignedComparatorGadget;
use signextend::SignextendGadget;
use sload::SloadGadget;
use sstore::SstoreGadget;
use stop::StopGadget;
use swap::SwapGadget;

pub(crate) trait ExecutionGadget<F: FieldExt> {
    const NAME: &'static str;

    const EXECUTION_STATE: ExecutionState;

    fn configure(cb: &mut EVMConstraintBuilder<F>) -> Self;

    fn assign_exec_step(
        &self,
        region: &mut CachedRegion<'_, '_, F>,
        offset: usize,
        block: &Block<F>,
        transaction: &Transaction,
        call: &Call,
        step: &ExecStep,
    ) -> Result<(), Error>;
}

#[derive(Clone, Debug)]
pub(crate) struct ExecutionConfig<F> {
    // EVM Circuit selector, which enables all usable rows.  The rows where this selector is
    // disabled won't verify any constraint (they can be unused rows or rows with blinding
    // factors).
    q_usable: Column<Fixed>,
    // Dynamic selector that is enabled at the rows where each assigned execution step starts (a
    // step has dynamic height).
    q_step: Column<Advice>,
    // Column to hold constant values used for copy constraints
    constants: Column<Fixed>,
    num_rows_until_next_step: Column<Advice>,
    num_rows_inv: Column<Advice>,
    // Selector enabled in the row where the first execution step starts.
    q_step_first: Selector,
    // Selector enabled in the row where the last execution step starts.
    q_step_last: Selector,
    advices: [Column<Advice>; STEP_WIDTH],
    step: Step<F>,
    pub(crate) height_map: HashMap<ExecutionState, usize>,
    stored_expressions_map: HashMap<ExecutionState, Vec<StoredExpression<F>>>,
    instrument: Instrument,
    // internal state gadgets
    begin_tx_gadget: Box<BeginTxGadget<F>>,
    end_block_gadget: Box<EndBlockGadget<F>>,
    end_inner_block_gadget: Box<EndInnerBlockGadget<F>>,
    end_tx_gadget: Box<EndTxGadget<F>>,
    // opcode gadgets
    add_sub_gadget: Box<AddSubGadget<F>>,
    addmod_gadget: Box<AddModGadget<F>>,
    address_gadget: Box<AddressGadget<F>>,
    balance_gadget: Box<BalanceGadget<F>>,
    bitwise_gadget: Box<BitwiseGadget<F>>,
    byte_gadget: Box<ByteGadget<F>>,
    call_op_gadget: Box<CallOpGadget<F>>,
    call_value_gadget: Box<CallValueGadget<F>>,
    calldatacopy_gadget: Box<CallDataCopyGadget<F>>,
    calldataload_gadget: Box<CallDataLoadGadget<F>>,
    calldatasize_gadget: Box<CallDataSizeGadget<F>>,
    caller_gadget: Box<CallerGadget<F>>,
    chainid_gadget: Box<ChainIdGadget<F>>,
    codecopy_gadget: Box<CodeCopyGadget<F>>,
    codesize_gadget: Box<CodesizeGadget<F>>,
    comparator_gadget: Box<ComparatorGadget<F>>,
    dup_gadget: Box<DupGadget<F>>,
    exp_gadget: Box<ExponentiationGadget<F>>,
    extcodehash_gadget: Box<ExtcodehashGadget<F>>,
    extcodesize_gadget: Box<ExtcodesizeGadget<F>>,
    extcodecopy_gadget: Box<ExtcodecopyGadget<F>>,
    gas_gadget: Box<GasGadget<F>>,
    gasprice_gadget: Box<GasPriceGadget<F>>,
    iszero_gadget: Box<IsZeroGadget<F>>,
    jump_gadget: Box<JumpGadget<F>>,
    jumpdest_gadget: Box<JumpdestGadget<F>>,
    jumpi_gadget: Box<JumpiGadget<F>>,
    log_gadget: Box<LogGadget<F>>,
    memory_gadget: Box<MemoryGadget<F>>,
    msize_gadget: Box<MsizeGadget<F>>,
    mul_div_mod_gadget: Box<MulDivModGadget<F>>,
    mulmod_gadget: Box<MulModGadget<F>>,
    not_gadget: Box<NotGadget<F>>,
    origin_gadget: Box<OriginGadget<F>>,
    pc_gadget: Box<PcGadget<F>>,
    pop_gadget: Box<PopGadget<F>>,
    push_gadget: Box<PushGadget<F>>,
    return_revert_gadget: Box<ReturnRevertGadget<F>>,
    sar_gadget: Box<SarGadget<F>>,
    sdiv_smod_gadget: Box<SignedDivModGadget<F>>,
    selfbalance_gadget: Box<SelfbalanceGadget<F>>,
    sha3_gadget: Box<Sha3Gadget<F>>,
    shl_shr_gadget: Box<ShlShrGadget<F>>,
    returndatasize_gadget: Box<ReturnDataSizeGadget<F>>,
    returndatacopy_gadget: Box<ReturnDataCopyGadget<F>>,
    create_gadget: Box<CreateGadget<F, false, { ExecutionState::CREATE }>>,
    create2_gadget: Box<CreateGadget<F, true, { ExecutionState::CREATE2 }>>,
    #[cfg(not(feature = "scroll"))]
    selfdestruct_gadget: Box<DummyGadget<F, 1, 0, { ExecutionState::SELFDESTRUCT }>>,
    signed_comparator_gadget: Box<SignedComparatorGadget<F>>,
    signextend_gadget: Box<SignextendGadget<F>>,
    sload_gadget: Box<SloadGadget<F>>,
    sstore_gadget: Box<SstoreGadget<F>>,
    stop_gadget: Box<StopGadget<F>>,
    swap_gadget: Box<SwapGadget<F>>,
    blockhash_gadget: Box<BlockHashGadget<F>>,
    block_ctx_u64_gadget: Box<BlockCtxU64Gadget<F>>,
    block_ctx_u160_gadget: Box<BlockCtxU160Gadget<F>>,
    block_ctx_u256_gadget: Box<BlockCtxU256Gadget<F>>,
    #[cfg(feature = "scroll")]
    difficulty_gadget: Box<DifficultyGadget<F>>,
    // error gadgets
    error_oog_call: Box<ErrorOOGCallGadget<F>>,
    error_oog_precompile: Box<ErrorOOGPrecompileGadget<F>>,
    error_oog_constant: Box<ErrorOOGConstantGadget<F>>,
    error_oog_exp: Box<ErrorOOGExpGadget<F>>,
    error_oog_memory_copy: Box<ErrorOOGMemoryCopyGadget<F>>,
    error_oog_sload_sstore: Box<ErrorOOGSloadSstoreGadget<F>>,
    error_oog_static_memory_gadget: Box<ErrorOOGStaticMemoryGadget<F>>,
    error_stack: Box<ErrorStackGadget<F>>,
    error_write_protection: Box<ErrorWriteProtectionGadget<F>>,
    error_oog_dynamic_memory_gadget: Box<ErrorOOGDynamicMemoryGadget<F>>,
    error_oog_log: Box<ErrorOOGLogGadget<F>>,
    error_oog_account_access: Box<ErrorOOGAccountAccessGadget<F>>,
    error_oog_sha3: Box<ErrorOOGSha3Gadget<F>>,
    error_oog_create: Box<ErrorOOGCreateGadget<F>>,
    error_code_store: Box<ErrorCodeStoreGadget<F>>,
    #[cfg(not(feature = "scroll"))]
    error_oog_self_destruct:
        Box<DummyGadget<F, 0, 0, { ExecutionState::ErrorOutOfGasSELFDESTRUCT }>>,
    error_invalid_jump: Box<ErrorInvalidJumpGadget<F>>,
    error_invalid_opcode: Box<ErrorInvalidOpcodeGadget<F>>,
    error_invalid_creation_code: Box<ErrorInvalidCreationCodeGadget<F>>,
    error_precompile_failed: Box<ErrorPrecompileFailedGadget<F>>,
    error_return_data_out_of_bound: Box<ErrorReturnDataOutOfBoundGadget<F>>,
    // precompile calls
    precompile_ecrecover_gadget: Box<EcrecoverGadget<F>>,
    precompile_sha2_gadget: Box<SHA256Gadget<F>>,
    precompile_ripemd_gadget: Box<BasePrecompileGadget<F, { ExecutionState::PrecompileRipemd160 }>>,
    precompile_identity_gadget: Box<IdentityGadget<F>>,
    precompile_modexp_gadget: Box<ModExpGadget<F>>,
    precompile_bn128add_gadget: Box<EcAddGadget<F>>,
    precompile_bn128mul_gadget: Box<EcMulGadget<F>>,
    precompile_bn128pairing_gadget: Box<EcPairingGadget<F>>,
    precompile_blake2f_gadget: Box<BasePrecompileGadget<F, { ExecutionState::PrecompileBlake2f }>>,
}

impl<F: Field> ExecutionConfig<F> {
    #[allow(clippy::too_many_arguments)]
    #[allow(clippy::redundant_closure_call)]
    pub(crate) fn configure(
        meta: &mut ConstraintSystem<F>,
        challenges: Challenges<Expression<F>>,
        fixed_table: &dyn LookupTable<F>,
        byte_table: &dyn LookupTable<F>,
        tx_table: &dyn LookupTable<F>,
        rw_table: &dyn LookupTable<F>,
        bytecode_table: &dyn LookupTable<F>,
        block_table: &dyn LookupTable<F>,
        copy_table: &dyn LookupTable<F>,
        keccak_table: &dyn LookupTable<F>,
        sha256_table: &dyn LookupTable<F>,
        exp_table: &dyn LookupTable<F>,
        sig_table: &dyn LookupTable<F>,
        modexp_table: &dyn LookupTable<F>,
        ecc_table: &dyn LookupTable<F>,
        pow_of_rand_table: &dyn LookupTable<F>,
    ) -> Self {
        let mut instrument = Instrument::default();
        let q_usable = meta.fixed_column();
        let q_step = meta.advice_column();
        let constants = meta.fixed_column();
        meta.enable_constant(constants);
        let num_rows_until_next_step = meta.advice_column();
        let num_rows_inv = meta.advice_column();
        let q_step_first = meta.complex_selector();
        let q_step_last = meta.complex_selector();

        let advices = [(); STEP_WIDTH]
            .iter()
            .enumerate()
            .map(|(n, _)| {
                if n < EVM_LOOKUP_COLS {
                    meta.advice_column_in(ThirdPhase)
                } else if n < EVM_LOOKUP_COLS + N_PHASE2_COLUMNS {
                    meta.advice_column_in(SecondPhase)
                } else {
                    meta.advice_column_in(FirstPhase)
                }
            })
            .collect::<Vec<_>>()
            .try_into()
            .unwrap();

        let step_curr = Step::new(meta, advices, 0, false);
        let mut height_map = HashMap::new();

        meta.create_gate("Constrain execution state", |meta| {
            let q_usable = meta.query_fixed(q_usable, Rotation::cur());
            let q_step = meta.query_advice(q_step, Rotation::cur());
            let q_step_first = meta.query_selector(q_step_first);
            let q_step_last = meta.query_selector(q_step_last);

            let execution_state_selector_constraints = step_curr.state.execution_state.configure();

            // NEW: Enabled, this will break hand crafted tests, maybe we can remove them?
            let first_step_check = {
                let begin_tx_end_block_selector = step_curr
                    .execution_state_selector([ExecutionState::BeginTx, ExecutionState::EndBlock]);
                iter::once((
                    "First step should be BeginTx or EndBlock",
                    q_step_first * (1.expr() - begin_tx_end_block_selector),
                ))
            };

            let last_step_check = {
                let end_block_selector =
                    step_curr.execution_state_selector([ExecutionState::EndBlock]);
                iter::once((
                    "Last step should be EndBlock",
                    q_step_last * (1.expr() - end_block_selector),
                ))
            };

            execution_state_selector_constraints
                .into_iter()
                .map(move |(name, poly)| (name, q_usable.clone() * q_step.clone() * poly))
                .chain(first_step_check)
                .chain(last_step_check)
        });

        meta.create_gate("q_step", |meta| {
            let q_usable = meta.query_fixed(q_usable, Rotation::cur());
            let q_step_first = meta.query_selector(q_step_first);
            let q_step_last = meta.query_selector(q_step_last);
            let q_step = meta.query_advice(q_step, Rotation::cur());
            let num_rows_left_cur = meta.query_advice(num_rows_until_next_step, Rotation::cur());
            let num_rows_left_next = meta.query_advice(num_rows_until_next_step, Rotation::next());
            let num_rows_left_inverse = meta.query_advice(num_rows_inv, Rotation::cur());

            let mut cb = BaseConstraintBuilder::default();
            // q_step needs to be enabled on the first row
            // rw_counter starts at 1
            cb.condition(q_step_first, |cb| {
                cb.require_equal("q_step == 1", q_step.clone(), 1.expr());
                cb.require_equal(
                    "rw_counter is initialized to be 1",
                    step_curr.state.rw_counter.expr(),
                    1.expr(),
                )
            });
            // For every step, is_create and is_root are boolean.
            cb.condition(q_step.clone(), |cb| {
                cb.require_boolean(
                    "step.is_create is boolean",
                    step_curr.state.is_create.expr(),
                );
                cb.require_boolean("step.is_root is boolean", step_curr.state.is_root.expr());
            });
            // q_step needs to be enabled on the last row
            cb.condition(q_step_last, |cb| {
                cb.require_equal("q_step == 1", q_step.clone(), 1.expr());
            });
            // Except when step is enabled, the step counter needs to decrease by 1
            cb.condition(1.expr() - q_step.clone(), |cb| {
                cb.require_equal(
                    "num_rows_left_cur := num_rows_left_next + 1",
                    num_rows_left_cur.clone(),
                    num_rows_left_next + 1.expr(),
                );
            });
            // Enforce that q_step := num_rows_until_next_step == 0
            let is_zero = 1.expr() - (num_rows_left_cur.clone() * num_rows_left_inverse.clone());
            cb.require_zero(
                "num_rows_left_cur * is_zero == 0",
                num_rows_left_cur * is_zero.clone(),
            );
            cb.require_zero(
                "num_rows_left_inverse * is_zero == 0",
                num_rows_left_inverse * is_zero.clone(),
            );
            cb.require_equal("q_step == is_zero", q_step, is_zero);
            // On each usable row
            cb.gate(q_usable)
        });

        let mut stored_expressions_map = HashMap::new();

        macro_rules! configure_gadget {
            () => {
                // We create each gadget in a closure so that the stack required to hold
                // the gadget value before being copied to the box is freed immediately after
                // the boxed gadget is returned.
                // We put each gadget in a box so that they stay in the heap to keep
                // ExecutionConfig at a managable size.
                (|| {
                    Box::new(Self::configure_gadget(
                        meta,
                        advices,
                        q_usable,
                        q_step,
                        num_rows_until_next_step,
                        q_step_first,
                        q_step_last,
                        &challenges,
                        &step_curr,
                        &mut height_map,
                        &mut stored_expressions_map,
                        &mut instrument,
                    ))
                })()
            };
        }

        let cell_manager = step_curr.cell_manager.clone();

        let config = Self {
            q_usable,
            q_step,
            constants,
            num_rows_until_next_step,
            num_rows_inv,
            q_step_first,
            q_step_last,
            advices,
            // internal states
            begin_tx_gadget: configure_gadget!(),
            end_block_gadget: configure_gadget!(),
            end_inner_block_gadget: configure_gadget!(),
            end_tx_gadget: configure_gadget!(),
            // opcode gadgets
            add_sub_gadget: configure_gadget!(),
            addmod_gadget: configure_gadget!(),
            bitwise_gadget: configure_gadget!(),
            byte_gadget: configure_gadget!(),
            call_op_gadget: configure_gadget!(),
            call_value_gadget: configure_gadget!(),
            calldatacopy_gadget: configure_gadget!(),
            calldataload_gadget: configure_gadget!(),
            calldatasize_gadget: configure_gadget!(),
            caller_gadget: configure_gadget!(),
            chainid_gadget: configure_gadget!(),
            codecopy_gadget: configure_gadget!(),
            codesize_gadget: configure_gadget!(),
            comparator_gadget: configure_gadget!(),
            dup_gadget: configure_gadget!(),
            extcodehash_gadget: configure_gadget!(),
            extcodesize_gadget: configure_gadget!(),
            gas_gadget: configure_gadget!(),
            gasprice_gadget: configure_gadget!(),
            iszero_gadget: configure_gadget!(),
            jump_gadget: configure_gadget!(),
            jumpdest_gadget: configure_gadget!(),
            jumpi_gadget: configure_gadget!(),
            log_gadget: configure_gadget!(),
            memory_gadget: configure_gadget!(),
            msize_gadget: configure_gadget!(),
            mul_div_mod_gadget: configure_gadget!(),
            mulmod_gadget: configure_gadget!(),
            not_gadget: configure_gadget!(),
            origin_gadget: configure_gadget!(),
            pc_gadget: configure_gadget!(),
            pop_gadget: configure_gadget!(),
            push_gadget: configure_gadget!(),
            return_revert_gadget: configure_gadget!(),
            sdiv_smod_gadget: configure_gadget!(),
            selfbalance_gadget: configure_gadget!(),
            sha3_gadget: configure_gadget!(),
            address_gadget: configure_gadget!(),
            balance_gadget: configure_gadget!(),
            blockhash_gadget: configure_gadget!(),
            exp_gadget: configure_gadget!(),
            sar_gadget: configure_gadget!(),
            extcodecopy_gadget: configure_gadget!(),
            returndatasize_gadget: configure_gadget!(),
            returndatacopy_gadget: configure_gadget!(),
            create_gadget: configure_gadget!(),
            create2_gadget: configure_gadget!(),
            #[cfg(not(feature = "scroll"))]
            selfdestruct_gadget: configure_gadget!(),
            shl_shr_gadget: configure_gadget!(),
            signed_comparator_gadget: configure_gadget!(),
            signextend_gadget: configure_gadget!(),
            sload_gadget: configure_gadget!(),
            sstore_gadget: configure_gadget!(),
            stop_gadget: configure_gadget!(),
            swap_gadget: configure_gadget!(),
            block_ctx_u64_gadget: configure_gadget!(),
            block_ctx_u160_gadget: configure_gadget!(),
            block_ctx_u256_gadget: configure_gadget!(),
            #[cfg(feature = "scroll")]
            difficulty_gadget: configure_gadget!(),
            // error gadgets
            error_oog_constant: configure_gadget!(),
            error_oog_static_memory_gadget: configure_gadget!(),
            error_stack: configure_gadget!(),
            error_oog_dynamic_memory_gadget: configure_gadget!(),
            error_oog_log: configure_gadget!(),
            error_oog_sload_sstore: configure_gadget!(),
            error_oog_call: configure_gadget!(),
            error_oog_precompile: configure_gadget!(),
            error_oog_memory_copy: configure_gadget!(),
            error_oog_account_access: configure_gadget!(),
            error_oog_sha3: configure_gadget!(),
            error_oog_exp: configure_gadget!(),
            error_oog_create: configure_gadget!(),
            #[cfg(not(feature = "scroll"))]
            error_oog_self_destruct: configure_gadget!(),
            error_code_store: configure_gadget!(),
            error_invalid_jump: configure_gadget!(),
            error_invalid_opcode: configure_gadget!(),
            error_write_protection: configure_gadget!(),
            error_invalid_creation_code: configure_gadget!(),
            error_return_data_out_of_bound: configure_gadget!(),
            error_precompile_failed: configure_gadget!(),
            // precompile calls
            precompile_ecrecover_gadget: configure_gadget!(),
            precompile_sha2_gadget: configure_gadget!(),
            precompile_ripemd_gadget: configure_gadget!(),
            precompile_identity_gadget: configure_gadget!(),
            precompile_modexp_gadget: configure_gadget!(),
            precompile_bn128add_gadget: configure_gadget!(),
            precompile_bn128mul_gadget: configure_gadget!(),
            precompile_bn128pairing_gadget: configure_gadget!(),
            precompile_blake2f_gadget: configure_gadget!(),
            // step and presets
            step: step_curr,
            height_map,
            stored_expressions_map,
            instrument,
        };

        Self::configure_lookup(
            meta,
            fixed_table,
            byte_table,
            tx_table,
            rw_table,
            bytecode_table,
            block_table,
            copy_table,
            keccak_table,
            sha256_table,
            exp_table,
            sig_table,
            modexp_table,
            ecc_table,
            pow_of_rand_table,
            &challenges,
            &cell_manager,
        );
        config
    }

    pub(crate) fn instrument(&self) -> &Instrument {
        &self.instrument
    }

    #[allow(clippy::too_many_arguments)]
    fn configure_gadget<G: ExecutionGadget<F>>(
        meta: &mut ConstraintSystem<F>,
        advices: [Column<Advice>; STEP_WIDTH],
        q_usable: Column<Fixed>,
        q_step: Column<Advice>,
        num_rows_until_next_step: Column<Advice>,
        q_step_first: Selector,
        q_step_last: Selector,
        challenges: &Challenges<Expression<F>>,
        step_curr: &Step<F>,
        height_map: &mut HashMap<ExecutionState, usize>,
        stored_expressions_map: &mut HashMap<ExecutionState, Vec<StoredExpression<F>>>,
        instrument: &mut Instrument,
    ) -> G {
        // Configure the gadget with the max height first so we can find out the actual
        // height
        let height = {
            let dummy_step_next = Step::new(meta, advices, MAX_STEP_HEIGHT, true);
            let mut cb = EVMConstraintBuilder::new(
                step_curr.clone(),
                dummy_step_next,
                challenges,
                G::EXECUTION_STATE,
            );
            cb.annotation(G::NAME, |cb| G::configure(cb));
            let (_, _, _, height) = cb.build();
            height
        };

        // Now actually configure the gadget with the correct minimal height
        let step_next = &Step::new(meta, advices, height, true);
        let mut cb = EVMConstraintBuilder::new(
            step_curr.clone(),
            step_next.clone(),
            challenges,
            G::EXECUTION_STATE,
        );

        let gadget = cb.annotation(G::NAME, |cb| G::configure(cb));

        Self::configure_gadget_impl(
            meta,
            q_usable,
            q_step,
            num_rows_until_next_step,
            q_step_first,
            q_step_last,
            step_curr,
            step_next,
            height_map,
            stored_expressions_map,
            instrument,
            G::NAME,
            G::EXECUTION_STATE,
            height,
            cb,
        );

        gadget
    }

    #[allow(clippy::too_many_arguments)]
    fn configure_gadget_impl(
        meta: &mut ConstraintSystem<F>,
        q_usable: Column<Fixed>,
        q_step: Column<Advice>,
        num_rows_until_next_step: Column<Advice>,
        q_step_first: Selector,
        q_step_last: Selector,
        step_curr: &Step<F>,
        step_next: &Step<F>,
        height_map: &mut HashMap<ExecutionState, usize>,
        stored_expressions_map: &mut HashMap<ExecutionState, Vec<StoredExpression<F>>>,
        instrument: &mut Instrument,
        name: &'static str,
        execution_state: ExecutionState,
        height: usize,
        mut cb: EVMConstraintBuilder<F>,
    ) {
        // Enforce the step height for this opcode
        let num_rows_until_next_step_next = query_expression(meta, |meta| {
            meta.query_advice(num_rows_until_next_step, Rotation::next())
        });
        cb.require_equal(
            "num_rows_until_next_step_next := height - 1",
            num_rows_until_next_step_next,
            (height - 1).expr(),
        );

        instrument.on_gadget_built(execution_state, &cb);

        let (state_selector, constraints, stored_expressions, _) = cb.build();
        debug_assert!(
            !height_map.contains_key(&execution_state),
            "execution state already configured"
        );

        height_map.insert(execution_state, height);
        debug_assert!(
            !stored_expressions_map.contains_key(&execution_state),
            "execution state already configured"
        );
        stored_expressions_map.insert(execution_state, stored_expressions);

        // Enforce the logic for this opcode
        let sel_step: &dyn Fn(&mut VirtualCells<F>) -> Expression<F> =
            &|meta| meta.query_advice(q_step, Rotation::cur());
        let sel_step_first: &dyn Fn(&mut VirtualCells<F>) -> Expression<F> =
            &|meta| meta.query_selector(q_step_first);
        let sel_step_last: &dyn Fn(&mut VirtualCells<F>) -> Expression<F> =
            &|meta| meta.query_selector(q_step_last);
        let sel_not_step_last: &dyn Fn(&mut VirtualCells<F>) -> Expression<F> = &|meta| {
            meta.query_advice(q_step, Rotation::cur()) * not::expr(meta.query_selector(q_step_last))
        };
        let state_selector = &state_selector;

        for (selector, constraints) in [
            (sel_step, constraints.step),
            (sel_step_first, constraints.step_first),
            (sel_step_last, constraints.step_last),
            (sel_not_step_last, constraints.not_step_last),
        ] {
            if !constraints.is_empty() {
                meta.create_gate(name, |meta| {
                    let q_usable = meta.query_fixed(q_usable, Rotation::cur());
                    let selector = selector(meta);
                    constraints.into_iter().map(move |(name, constraint)| {
                        (
                            name,
                            q_usable.clone()
                                * selector.clone()
                                * state_selector.clone()
                                * constraint,
                        )
                    })
                });
            }
        }

        // Enforce the state transitions for this opcode
        meta.create_gate("Constrain state machine transitions", |meta| {
            let q_usable = meta.query_fixed(q_usable, Rotation::cur());
            let q_step = meta.query_advice(q_step, Rotation::cur());
            let q_step_last = meta.query_selector(q_step_last);

            // ExecutionState transition should be correct.
            iter::empty()
                .chain(
                    IntoIterator::into_iter([
                        (
                            "EndTx can only transit to BeginTx or EndInnerBlock",
                            ExecutionState::EndTx,
                            vec![ExecutionState::BeginTx, ExecutionState::EndInnerBlock],
                        ),
                        (
                            "EndInnerBlock can only transition to BeginTx, EndInnerBlock or EndBlock",
                            ExecutionState::EndInnerBlock,
                            vec![ExecutionState::BeginTx, ExecutionState::EndInnerBlock, ExecutionState::EndBlock],
                        ),
                        (
                            "EndBlock can only transit to EndBlock",
                            ExecutionState::EndBlock,
                            vec![ExecutionState::EndBlock],
                        ),
                    ])
                    .filter(move |(_, from, _)| *from == execution_state)
                    .map(|(_, _, to)| 1.expr() - step_next.execution_state_selector(to)),
                )
                .chain(
                    IntoIterator::into_iter([
                        (
                            "Only EndTx or EndInnerBlock can transit to BeginTx",
                            ExecutionState::BeginTx,
                            vec![ExecutionState::EndTx, ExecutionState::EndInnerBlock],
                        ),
                        (
                            "Only ExecutionState which halts or BeginTx can transit to EndTx",
                            ExecutionState::EndTx,
                            ExecutionState::iter()
                                .filter(ExecutionState::halts)
                                .chain(iter::once(ExecutionState::BeginTx))
                                .collect(),
                        ),
                        (
                            "Only EndInnerBlock or EndBlock can transit to EndBlock",
                            ExecutionState::EndBlock,
                            vec![ExecutionState::EndInnerBlock, ExecutionState::EndBlock],
                        ),
                        (
                            "Only EndTx or EndInnerBlock can transit to EndInnerBlock",
                            ExecutionState::EndInnerBlock,
                            vec![ExecutionState::EndTx, ExecutionState::EndInnerBlock],
                        ),
                    ])
                    .filter(move |(_, _, from)| !from.contains(&execution_state))
                    .map(|(_, to, _)| step_next.execution_state_selector([to])),
                )
                .chain(
                    IntoIterator::into_iter([
                        (
                            "EndInnerBlock -> BeginTx/EndInnerBlock: block number increases by one",
                            ExecutionState::EndInnerBlock,
                            vec![ExecutionState::BeginTx, ExecutionState::EndInnerBlock],
                            step_next.state.block_number.expr() - step_curr.state.block_number.expr() - 1.expr(),
                        ),
                        (
                            "EndInnerBlock -> EndBlock: block number does not change",
                            ExecutionState::EndInnerBlock,
                            vec![ExecutionState::EndBlock],
                            step_next.state.block_number.expr() - step_curr.state.block_number.expr(),
                        ),
                    ])
                    .filter(move |(_, from, _, _)| *from == execution_state)
                    .map(|(_, _, to, expr)| step_next.execution_state_selector(to) * expr)
                )
                .chain(
                    IntoIterator::into_iter([
                        (
                            "step_cur != EndInnerBlock: block number does not change",
                            ExecutionState::EndInnerBlock,
                            step_next.state.block_number.expr() - step_curr.state.block_number.expr(),
                        ),
                    ])
                    .filter(move |(_, from, _)| *from != execution_state)
                    .map(|(_, _, expr)| expr)
                )
                // Accumulate all state transition checks.
                // This can be done because all summed values are enforced to be boolean.
                .reduce(|accum, poly| accum + poly)
                .map(move |poly| {
                    q_usable.clone()
                        * q_step.clone()
                        * (1.expr() - q_step_last.clone())
                        * step_curr.execution_state_selector([execution_state])
                        * poly
                })
        });
    }

    #[allow(clippy::too_many_arguments)]
    fn configure_lookup(
        meta: &mut ConstraintSystem<F>,
        fixed_table: &dyn LookupTable<F>,
        byte_table: &dyn LookupTable<F>,
        tx_table: &dyn LookupTable<F>,
        rw_table: &dyn LookupTable<F>,
        bytecode_table: &dyn LookupTable<F>,
        block_table: &dyn LookupTable<F>,
        copy_table: &dyn LookupTable<F>,
        keccak_table: &dyn LookupTable<F>,
        sha256_table: &dyn LookupTable<F>,
        exp_table: &dyn LookupTable<F>,
        sig_table: &dyn LookupTable<F>,
        modexp_table: &dyn LookupTable<F>,
        ecc_table: &dyn LookupTable<F>,
        pow_of_rand_table: &dyn LookupTable<F>,
        challenges: &Challenges<Expression<F>>,
        cell_manager: &CellManager<F>,
    ) {
        for column in cell_manager.columns().iter() {
            if let CellType::Lookup(table) = column.cell_type {
                let name = format!("{table:?}");
                meta.lookup_any(Box::leak(name.into_boxed_str()), |meta| {
                    let table_expressions = match table {
                        Table::Fixed => fixed_table,
                        Table::Tx => tx_table,
                        Table::Rw => rw_table,
                        Table::Bytecode => bytecode_table,
                        Table::Block => block_table,
                        Table::Copy => copy_table,
                        Table::Keccak => keccak_table,
                        Table::Sha256 => sha256_table,
                        Table::Exp => exp_table,
                        Table::Sig => sig_table,
                        Table::ModExp => modexp_table,
                        Table::Ecc => ecc_table,
                        Table::PowOfRand => pow_of_rand_table,
                    }
                    .table_exprs(meta);
                    vec![(
                        column.expr(),
                        rlc::expr(&table_expressions, challenges.lookup_input()),
                    )]
                });
            }
        }
        for column in cell_manager.columns().iter() {
            if let CellType::LookupByte = column.cell_type {
                meta.lookup_any("Byte lookup", |meta| {
                    let byte_table_expression = byte_table.table_exprs(meta)[0].clone();
                    vec![(column.expr(), byte_table_expression)]
                });
            }
        }
    }

    pub fn get_num_rows_required_no_padding(&self, block: &Block<F>) -> usize {
        let mut num_rows = 0;
        for transaction in &block.txs {
            for step in &transaction.steps {
                num_rows += step.execution_state.get_step_height();
            }
        }
        num_rows
    }
    pub fn get_num_rows_required(&self, block: &Block<F>) -> usize {
        // Start at 1 so we can be sure there is an unused `next` row available
        let mut num_rows = 1;
        let evm_rows = block.circuits_params.max_evm_rows;
        if evm_rows == 0 {
            for transaction in &block.txs {
                for step in &transaction.steps {
                    num_rows += step.execution_state.get_step_height();
                }
            }
            num_rows += 1; // EndBlock
        } else {
            num_rows = block.circuits_params.max_evm_rows;
        }
        num_rows
    }

    /// Assign columns related to step counter
    fn assign_q_step(
        &self,
        region: &mut Region<'_, F>,
        inverter: &Inverter<F>,
        offset: usize,
        height: usize,
    ) -> Result<(), Error> {
        // Name Advice columns
        for idx in 0..height {
            let offset = offset + idx;
            region.assign_fixed(
                || "q_usable selector",
                self.q_usable,
                offset,
                || Value::known(F::one()),
            )?;
            region.assign_advice(
                || "step selector",
                self.q_step,
                offset,
                || Value::known(if idx == 0 { F::one() } else { F::zero() }),
            )?;
            let value = if idx == 0 { 0 } else { (height - idx) as u64 };
            region.assign_advice(
                || "step height",
                self.num_rows_until_next_step,
                offset,
                || Value::known(F::from(value)),
            )?;
            region.assign_advice(
                || "step height inv",
                self.num_rows_inv,
                offset,
                || Value::known(inverter.get(value)),
            )?;
        }
        Ok(())
    }

    /// Assign block
    /// When exact is enabled, assign exact steps in block without padding for
    /// unit test purpose
    pub fn assign_block(
        &self,
        layouter: &mut impl Layouter<F>,
        block: &Block<F>,
        challenges: &Challenges<Value<F>>,
    ) -> Result<EvmCircuitExports<Assigned<F>>, Error> {
        // If the height is not 1, padding to fixed height will be impossible
        debug_assert_eq!(ExecutionState::EndBlock.get_step_height(), 1);

<<<<<<< HEAD
        layouter.assign_region(
            || "Execution step",
            |mut region| {
                if is_first_time {
                    is_first_time = false;
                    region.assign_advice(
                        || "step selector",
                        self.q_step,
                        self.get_num_rows_required(block) - 1,
                        || Value::known(F::zero()),
                    )?;
                    return Ok(());
                }
                let mut offset = 0;

                let inverter = Inverter::new(MAX_STEP_HEIGHT as u64);

                // Annotate the EVMCircuit columns within it's single region.
                self.annotate_circuit(&mut region);

                self.q_step_first.enable(&mut region, offset)?;

                let dummy_tx = Transaction::default();
                let last_call = block
                    .txs
                    .last()
                    .map(|tx| tx.calls[0].clone())
                    .unwrap_or_default();
                let end_block_not_last = &block.end_block_not_last;
                let end_block_last = &block.end_block_last;
                // Collect all steps
                let mut steps = block
                    .txs
                    .iter()
                    .flat_map(|tx| {
                        tx.steps
                            .iter()
                            .map(move |step| (tx, &tx.calls[step.call_index], step))
=======
        let inverter = Inverter::new(MAX_STEP_HEIGHT as u64);
        let evm_rows = block.circuits_params.max_evm_rows;
        // 0 means "dynamic height". If fixed height is used in unittests, CI will be quite slow.
        let no_padding = evm_rows == 0;

        // There should be 3 group of regions
        // 1. real steps
        // 2. padding EndBlocks.
        //    For the ease of implementation, even for `no_padding` case,
        //     we will still pad 1 end_block_not_last.
        // 3. final EndBlock
        let region1_height = self.get_num_rows_required_no_padding(block);
        let region3_height = 2; // EndBlock, plus a dummy "next" row used for Rotation
        let region2_height = if no_padding {
            1
        } else {
            if region1_height + region3_height >= evm_rows {
                log::error!(
                    "evm circuit row not enough, region1_height:{}, region3_height:{}, max_evm_rows:{}",
                    region1_height,
                    region3_height,
                    evm_rows
                );
                return Err(Error::Synthesis);
            }
            evm_rows - region3_height - region1_height
        };

        // A quick path for "reporting" height for the halo2 first pass layouter.
        let assign_shape_fn = |region: &mut Region<'_, F>, height| {
            region.assign_advice(
                || "step selector",
                self.q_step,
                height - 1,
                || Value::known(F::zero()),
            )?;
            Ok(height)
        };

        let dummy_tx = Transaction::default();
        let last_call = block
            .txs
            .last()
            .map(|tx| tx.calls[0].clone())
            .unwrap_or_else(Call::default);
        let end_block_not_last = &block.end_block_not_last;
        let end_block_last = &block.end_block_last;

        // A helper struct used for parallel assignment
        struct StepAssignment {
            tx_idx: usize,
            step_idx_in_tx: usize,
            height: usize,
            offset: usize,
        }
        let total_step_num = block.txs.iter().map(|t| t.steps.len()).sum::<usize>();
        let mut step_assignments: Vec<StepAssignment> = Vec::new();
        step_assignments.reserve(total_step_num);

        // the "global offset"
        let mut offset = 0;
        for (tx_idx, tx) in block.txs.iter().enumerate() {
            for (step_idx, step) in tx.steps.iter().enumerate() {
                let height = step.execution_state.get_step_height();
                step_assignments.push(StepAssignment {
                    tx_idx,
                    step_idx_in_tx: step_idx,
                    offset,
                    height,
                });
                offset += height;
            }
        }
        assert_eq!(offset, region1_height);
        offset = 0;

        // Print some logs after each tx, for debugging
        let log_step_fn = |transaction: &Transaction, step: &ExecStep, offset| {
            if step.execution_state == ExecutionState::EndTx {
                let mut tx = transaction.clone();
                tx.call_data.clear();
                tx.calls.clear();
                tx.steps.clear();
                tx.rlp_signed.clear();
                tx.rlp_unsigned.clear();
                let total_gas = {
                    let gas_used = tx.gas - step.gas_left;
                    let current_cumulative_gas_used: u64 = if tx.id == 1 {
                        0
                    } else {
                        // first transaction needs TxReceiptFieldTag::COUNT(3) lookups
                        // to tx receipt,
                        // while later transactions need 4 (with one extra cumulative
                        // gas read) lookups
                        let rw = &block.rws[(
                            RwTableTag::TxReceipt,
                            (tx.id - 2) * (TxReceiptFieldTag::COUNT + 1) + 2,
                        )];
                        rw.receipt_value()
                    };
                    current_cumulative_gas_used + gas_used
                };
                log::info!(
                    "offset {} tx_num {} total_gas {} assign last step {:?} of tx {:?}",
                    offset,
                    tx.id,
                    total_gas,
                    step,
                    tx
                );
            }
        };

        // Calculate chunk_size and chunk_num
        // Here a min_chunk_size is provided to reduce threading overhead
        let chunking_fn = |name: &str, task_len: usize, min_chunk_size: usize| -> (usize, usize) {
            if task_len == 0 {
                return (0, 0);
            }
            let num_threads = std::thread::available_parallelism()
                .map(|e| e.get())
                .unwrap_or(1);
            //let num_threads = 1;
            let chunk_size = ((task_len + num_threads - 1) / num_threads).max(min_chunk_size);
            let chunk_num = (task_len + chunk_size - 1) / chunk_size;
            log::debug!(
                "{} chunking: len = {}, num_threads = {}, chunk_size = {}, chunk_num = {}",
                name,
                task_len,
                num_threads,
                chunk_size,
                chunk_num
            );
            (chunk_size, chunk_num)
        };

        // Step1: assign real steps
        let (region1_chunk_size, region1_chunk_num) =
            chunking_fn("region1", step_assignments.len(), 50);
        let mut region1_is_first_time: Vec<(usize, bool)> = (0..region1_chunk_num)
            .map(|chunk_idx| (chunk_idx, true))
            .collect();
        let region1_height_sum = layouter
            .assign_regions(
                || "Execution step region1",
                region1_is_first_time
                    .iter_mut()
                    .map(|(chunk_idx, is_first_time)| {
                        |mut region: Region<'_, F>| {
                            let chunk_idx = *chunk_idx;
                            let begin = chunk_idx * region1_chunk_size;
                            let end =
                                ((chunk_idx + 1) * region1_chunk_size).min(step_assignments.len());
                            let step_idxs: Vec<usize> = (begin..end).collect();
                            log::trace!("region1 range {} {} {}", chunk_idx, begin, end);
                            let total_height = step_idxs
                                .iter()
                                .map(|idx| step_assignments[*idx].height)
                                .sum::<usize>();
                            if *is_first_time {
                                *is_first_time = false;
                                return assign_shape_fn(&mut region, total_height);
                            }
                            let mut offset = 0;

                            // Annotate the EVMCircuit columns within it's single region.
                            self.annotate_circuit(&mut region);

                            if chunk_idx == 0 {
                                self.q_step_first.enable(&mut region, offset)?;
                            }
                            for step_idx in step_idxs {
                                let step_assignment = &step_assignments[step_idx];
                                let transaction = &block.txs[step_assignment.tx_idx];
                                let step = &transaction.steps[step_assignment.step_idx_in_tx];
                                let call = &transaction.calls[step.call_index];

                                let height = step.execution_state.get_step_height();

                                log_step_fn(transaction, step, offset);

                                let next = match step_assignments.get(step_idx + 1) {
                                    None => (&dummy_tx, &last_call, end_block_not_last),
                                    Some(step_assignment) => {
                                        let transaction = &block.txs[step_assignment.tx_idx];
                                        let step =
                                            &transaction.steps[step_assignment.step_idx_in_tx];
                                        let call = &transaction.calls[step.call_index];
                                        (transaction, call, step)
                                    }
                                };

                                self.assign_exec_step(
                                    &mut region,
                                    offset,
                                    block,
                                    transaction,
                                    call,
                                    step,
                                    height,
                                    Some(next),
                                    challenges,
                                )?;

                                self.assign_q_step(&mut region, &inverter, offset, height)?;

                                offset += height;
                            }
                            debug_assert_eq!(offset, total_height);
                            Ok(total_height)
                        }
>>>>>>> 88e28e4b
                    })
                    .collect_vec(),
            )?
            .into_iter()
            .sum::<usize>();

        debug_assert_eq!(region1_height, region1_height_sum);

        // part2: assign non-last EndBlock steps when padding needed

        let (region2_chunk_size, region2_chunk_num) = chunking_fn("region2", region2_height, 300);
        let idxs: Vec<usize> = (0..region2_height).collect();
        let mut region2_is_first_time = vec![true; region2_chunk_num];

        log::trace!(
            "assign non-last EndBlock in range [{},{})",
            region1_height,
            region1_height + region2_height
        );
        layouter.assign_regions(
            || "Execution step region2",
            idxs.chunks(region2_chunk_size)
                .zip_eq(region2_is_first_time.iter_mut())
                .map(|(rows, is_first_time)| {
                    |mut region: Region<'_, F>| {
                        if *is_first_time {
                            *is_first_time = false;
                            return assign_shape_fn(&mut region, rows.len());
                        }
                        self.assign_same_exec_step_in_range(
                            &mut region,
                            0,
                            rows.len(),
                            block,
                            &dummy_tx,
                            &last_call,
                            end_block_not_last,
                            1,
                            challenges,
                        )?;
                        for row_idx in 0..rows.len() {
                            self.assign_q_step(&mut region, &inverter, row_idx, 1)?;
                        }
                        Ok(rows.len())
                    }
                })
                .collect_vec(),
        )?;

        // part3: assign the last EndBlock at offset `evm_rows - 1`
        // This region don't need to be parallelized
        log::trace!(
            "assign last EndBlock at offset {}",
            region1_height + region2_height
        );

        let mut region3_is_first_time = true;
        layouter.assign_region(
            || "Execution step region3",
            |mut region| {
                if region3_is_first_time {
                    region3_is_first_time = false;
                    return assign_shape_fn(&mut region, region3_height);
                }
                self.assign_exec_step(
                    &mut region,
                    offset,
                    block,
                    &dummy_tx,
                    &last_call,
                    end_block_last,
                    1,
                    None,
                    challenges,
                )?;
                self.assign_q_step(&mut region, &inverter, offset, 1)?;
                self.q_step_last.enable(&mut region, offset)?;
                // These are still referenced (but not used) in next rows
                region.assign_advice(
                    || "step height",
                    self.num_rows_until_next_step,
                    1,
                    || Value::known(F::zero()),
                )?;
                region.assign_advice(
                    || "step height inv",
                    self.q_step,
                    1,
                    || Value::known(F::zero()),
                )?;
                Ok(2) // region height
            },
        )?;

        log::debug!("assign_block done");

        let final_withdraw_root_cell = self
            .end_block_gadget
            .withdraw_root_assigned
            .lock()
            .unwrap()
            .expect("withdraw_root cell should has been assigned");

        let withdraw_root_rlc = challenges
            .evm_word()
            .map(|r| rlc::value(&block.withdraw_root.to_le_bytes(), r));

        Ok(EvmCircuitExports {
            withdraw_root: (final_withdraw_root_cell, withdraw_root_rlc.into()),
        })
    }

    fn annotate_circuit(&self, region: &mut Region<F>) {
        let groups = [
            ("EVM_lookup_fixed", FIXED_TABLE_LOOKUPS),
            ("EVM_lookup_tx", TX_TABLE_LOOKUPS),
            ("EVM_lookup_rw", RW_TABLE_LOOKUPS),
            ("EVM_lookup_bytecode", BYTECODE_TABLE_LOOKUPS),
            ("EVM_lookup_block", BLOCK_TABLE_LOOKUPS),
            ("EVM_lookup_copy", COPY_TABLE_LOOKUPS),
            ("EVM_lookup_keccak", KECCAK_TABLE_LOOKUPS),
            ("EVM_lookup_sha256", SHA256_TABLE_LOOKUPS),
            ("EVM_lookup_exp", EXP_TABLE_LOOKUPS),
            ("EVM_lookup_sig", SIG_TABLE_LOOKUPS),
            ("EVM_lookup_modexp", MODEXP_TABLE_LOOKUPS),
            ("EVM_lookup_ecc", ECC_TABLE_LOOKUPS),
            ("EVM_lookup_pow_of_rand", POW_OF_RAND_TABLE_LOOKUPS),
            ("EVM_adv_phase2", N_PHASE2_COLUMNS),
            ("EVM_copy", N_COPY_COLUMNS),
            ("EVM_lookup_byte", N_BYTE_LOOKUPS),
            ("EVM_adv_phase1", N_PHASE1_COLUMNS),
        ];
        let mut group_index = 0;
        let mut index = 0;
        for col in self.advices {
            let (name, length) = groups[group_index];
            region.name_column(|| format!("{name}_{index}"), col);
            index += 1;
            if index >= length {
                index = 0;
                group_index += 1;
            }
        }

        region.name_column(|| "EVM_q_step", self.q_step);
        region.name_column(|| "EVM_num_rows_inv", self.num_rows_inv);
        region.name_column(|| "EVM_rows_until_next_step", self.num_rows_until_next_step);
        region.name_column(|| "Copy_Constr_const", self.constants);
    }

    #[allow(clippy::too_many_arguments)]
    fn assign_same_exec_step_in_range(
        &self,
        region: &mut Region<'_, F>,
        offset_begin: usize,
        offset_end: usize,
        block: &Block<F>,
        transaction: &Transaction,
        call: &Call,
        step: &ExecStep,
        height: usize,
        challenges: &Challenges<Value<F>>,
    ) -> Result<(), Error> {
        if offset_end <= offset_begin {
            return Ok(());
        }
        assert_eq!(height, 1);
        assert!(step.rw_indices.is_empty());
        assert!(matches!(step.execution_state, ExecutionState::EndBlock));

        // Disable access to next step deliberately for "repeatable" step
        let region = &mut CachedRegion::<'_, '_, F>::new(
            region,
            challenges,
            self.advices.to_vec(),
            1,
            1,
            offset_begin,
        );
        self.assign_exec_step_int(region, offset_begin, block, transaction, call, step, false)?;

        region.replicate_assignment_for_range(
            || format!("repeat {:?} rows", step.execution_state),
            offset_begin + 1,
            offset_end,
        )?;

        Ok(())
    }

    #[allow(clippy::too_many_arguments)]
    fn assign_exec_step(
        &self,
        region: &mut Region<'_, F>,
        offset: usize,
        block: &Block<F>,
        transaction: &Transaction,
        call: &Call,
        step: &ExecStep,
        height: usize,
        next: Option<(&Transaction, &Call, &ExecStep)>,
        challenges: &Challenges<Value<F>>,
    ) -> Result<(), Error> {
        // Make the region large enough for the current step and the next step.
        // The next step's next step may also be accessed, so make the region large
        // enough for 3 steps.
        let region = &mut CachedRegion::<'_, '_, F>::new(
            region,
            challenges,
            self.advices.to_vec(),
            MAX_STEP_HEIGHT * 3,
            height,
            offset,
        );

        // Also set the witness of the next step.
        // These may be used in stored expressions and
        // so their witness values need to be known to be able
        // to correctly calculate the intermediate value.
        if let Some((transaction_next, call_next, step_next)) = next {
            self.assign_exec_step_int(
                region,
                offset + height,
                block,
                transaction_next,
                call_next,
                step_next,
                false,
            )?;
        }

        self.assign_exec_step_int(region, offset, block, transaction, call, step, true)
    }

    #[allow(clippy::too_many_arguments)]
    fn assign_exec_step_int(
        &self,
        region: &mut CachedRegion<'_, '_, F>,
        offset: usize,
        block: &Block<F>,
        transaction: &Transaction,
        call: &Call,
        step: &ExecStep,
        verbose: bool,
    ) -> Result<(), Error> {
        if verbose
            && !(matches!(step.execution_state, ExecutionState::EndBlock)
                && step.rw_indices.is_empty())
        {
            log::trace!(
                "assign_exec_step offset: {} state {:?} step: {:?} call: {:?}",
                offset,
                step.execution_state,
                step,
                call
            );
        }

        self.step
            .assign_exec_step(region, offset, block, transaction, call, step)?;

        macro_rules! assign_exec_step {
            ($gadget:expr) => {
                $gadget.assign_exec_step(region, offset, block, transaction, call, step)?
            };
        }

        match step.execution_state {
            // internal states
            ExecutionState::BeginTx => assign_exec_step!(self.begin_tx_gadget),
            ExecutionState::EndTx => assign_exec_step!(self.end_tx_gadget),
            ExecutionState::EndInnerBlock => assign_exec_step!(self.end_inner_block_gadget),
            ExecutionState::EndBlock => assign_exec_step!(self.end_block_gadget),
            // opcode
            ExecutionState::ADD_SUB => assign_exec_step!(self.add_sub_gadget),
            ExecutionState::ADDMOD => assign_exec_step!(self.addmod_gadget),
            ExecutionState::ADDRESS => assign_exec_step!(self.address_gadget),
            ExecutionState::BALANCE => assign_exec_step!(self.balance_gadget),
            ExecutionState::BITWISE => assign_exec_step!(self.bitwise_gadget),
            ExecutionState::BYTE => assign_exec_step!(self.byte_gadget),
            ExecutionState::CALL_OP => assign_exec_step!(self.call_op_gadget),
            ExecutionState::CALLDATACOPY => assign_exec_step!(self.calldatacopy_gadget),
            ExecutionState::CALLDATALOAD => assign_exec_step!(self.calldataload_gadget),
            ExecutionState::CALLDATASIZE => assign_exec_step!(self.calldatasize_gadget),
            ExecutionState::CALLER => assign_exec_step!(self.caller_gadget),
            ExecutionState::CALLVALUE => assign_exec_step!(self.call_value_gadget),
            ExecutionState::CHAINID => assign_exec_step!(self.chainid_gadget),
            ExecutionState::CODECOPY => assign_exec_step!(self.codecopy_gadget),
            ExecutionState::CODESIZE => assign_exec_step!(self.codesize_gadget),
            ExecutionState::CMP => assign_exec_step!(self.comparator_gadget),
            ExecutionState::DUP => assign_exec_step!(self.dup_gadget),
            ExecutionState::EXP => assign_exec_step!(self.exp_gadget),
            ExecutionState::EXTCODEHASH => assign_exec_step!(self.extcodehash_gadget),
            ExecutionState::EXTCODESIZE => assign_exec_step!(self.extcodesize_gadget),
            ExecutionState::GAS => assign_exec_step!(self.gas_gadget),
            ExecutionState::GASPRICE => assign_exec_step!(self.gasprice_gadget),
            ExecutionState::ISZERO => assign_exec_step!(self.iszero_gadget),
            ExecutionState::JUMP => assign_exec_step!(self.jump_gadget),
            ExecutionState::JUMPDEST => assign_exec_step!(self.jumpdest_gadget),
            ExecutionState::JUMPI => assign_exec_step!(self.jumpi_gadget),
            ExecutionState::LOG => assign_exec_step!(self.log_gadget),
            ExecutionState::MEMORY => assign_exec_step!(self.memory_gadget),
            ExecutionState::MSIZE => assign_exec_step!(self.msize_gadget),
            ExecutionState::MUL_DIV_MOD => assign_exec_step!(self.mul_div_mod_gadget),
            ExecutionState::MULMOD => assign_exec_step!(self.mulmod_gadget),
            ExecutionState::NOT => assign_exec_step!(self.not_gadget),
            ExecutionState::ORIGIN => assign_exec_step!(self.origin_gadget),
            ExecutionState::PC => assign_exec_step!(self.pc_gadget),
            ExecutionState::POP => assign_exec_step!(self.pop_gadget),
            ExecutionState::PUSH => assign_exec_step!(self.push_gadget),
            ExecutionState::RETURN_REVERT => assign_exec_step!(self.return_revert_gadget),
            ExecutionState::RETURNDATASIZE => assign_exec_step!(self.returndatasize_gadget),
            ExecutionState::RETURNDATACOPY => assign_exec_step!(self.returndatacopy_gadget),
            ExecutionState::SAR => assign_exec_step!(self.sar_gadget),
            ExecutionState::SCMP => assign_exec_step!(self.signed_comparator_gadget),
            ExecutionState::SDIV_SMOD => assign_exec_step!(self.sdiv_smod_gadget),
            ExecutionState::BLOCKCTXU64 => assign_exec_step!(self.block_ctx_u64_gadget),
            ExecutionState::BLOCKCTXU160 => assign_exec_step!(self.block_ctx_u160_gadget),
            ExecutionState::BLOCKCTXU256 => assign_exec_step!(self.block_ctx_u256_gadget),
            #[cfg(feature = "scroll")]
            ExecutionState::DIFFICULTY => assign_exec_step!(self.difficulty_gadget),
            ExecutionState::BLOCKHASH => assign_exec_step!(self.blockhash_gadget),
            ExecutionState::SELFBALANCE => assign_exec_step!(self.selfbalance_gadget),
            ExecutionState::CREATE => assign_exec_step!(self.create_gadget),
            ExecutionState::CREATE2 => assign_exec_step!(self.create2_gadget),
            // dummy gadgets
            ExecutionState::EXTCODECOPY => assign_exec_step!(self.extcodecopy_gadget),
            ExecutionState::SELFDESTRUCT => {
                #[cfg(not(feature = "scroll"))]
                assign_exec_step!(self.selfdestruct_gadget)
            }
            // end of dummy gadgets
            ExecutionState::SHA3 => assign_exec_step!(self.sha3_gadget),
            ExecutionState::SHL_SHR => assign_exec_step!(self.shl_shr_gadget),
            ExecutionState::SIGNEXTEND => assign_exec_step!(self.signextend_gadget),
            ExecutionState::SLOAD => assign_exec_step!(self.sload_gadget),
            ExecutionState::SSTORE => assign_exec_step!(self.sstore_gadget),
            ExecutionState::STOP => assign_exec_step!(self.stop_gadget),
            ExecutionState::SWAP => assign_exec_step!(self.swap_gadget),
            // dummy errors
            ExecutionState::ErrorOutOfGasStaticMemoryExpansion => {
                assign_exec_step!(self.error_oog_static_memory_gadget)
            }
            ExecutionState::ErrorOutOfGasConstant => {
                assign_exec_step!(self.error_oog_constant)
            }
            ExecutionState::ErrorOutOfGasCall => {
                assign_exec_step!(self.error_oog_call)
            }
            ExecutionState::ErrorOutOfGasPrecompile => {
                assign_exec_step!(self.error_oog_precompile)
            }
            ExecutionState::ErrorOutOfGasDynamicMemoryExpansion => {
                assign_exec_step!(self.error_oog_dynamic_memory_gadget)
            }
            ExecutionState::ErrorOutOfGasLOG => {
                assign_exec_step!(self.error_oog_log)
            }
            ExecutionState::ErrorOutOfGasSloadSstore => {
                assign_exec_step!(self.error_oog_sload_sstore)
            }
            ExecutionState::ErrorOutOfGasMemoryCopy => {
                assign_exec_step!(self.error_oog_memory_copy)
            }
            ExecutionState::ErrorOutOfGasAccountAccess => {
                assign_exec_step!(self.error_oog_account_access)
            }
            ExecutionState::ErrorOutOfGasSHA3 => {
                assign_exec_step!(self.error_oog_sha3)
            }
            ExecutionState::ErrorOutOfGasEXP => {
                assign_exec_step!(self.error_oog_exp)
            }
            ExecutionState::ErrorOutOfGasCREATE => {
                assign_exec_step!(self.error_oog_create)
            }
            ExecutionState::ErrorOutOfGasSELFDESTRUCT => {
                #[cfg(not(feature = "scroll"))]
                assign_exec_step!(self.error_oog_self_destruct)
            }
            ExecutionState::ErrorCodeStore => {
                assign_exec_step!(self.error_code_store)
            }
            ExecutionState::ErrorStack => {
                assign_exec_step!(self.error_stack)
            }
            ExecutionState::ErrorInvalidJump => {
                assign_exec_step!(self.error_invalid_jump)
            }
            ExecutionState::ErrorInvalidOpcode => {
                assign_exec_step!(self.error_invalid_opcode)
            }
            ExecutionState::ErrorWriteProtection => {
                assign_exec_step!(self.error_write_protection)
            }
            ExecutionState::ErrorInvalidCreationCode => {
                assign_exec_step!(self.error_invalid_creation_code)
            }
            ExecutionState::ErrorReturnDataOutOfBound => {
                assign_exec_step!(self.error_return_data_out_of_bound)
            }
            ExecutionState::ErrorPrecompileFailed => {
                assign_exec_step!(self.error_precompile_failed)
            }
            ExecutionState::PrecompileEcrecover => {
                assign_exec_step!(self.precompile_ecrecover_gadget)
            }
            ExecutionState::PrecompileSha256 => {
                assign_exec_step!(self.precompile_sha2_gadget)
            }
            ExecutionState::PrecompileRipemd160 => {
                assign_exec_step!(self.precompile_ripemd_gadget)
            }
            ExecutionState::PrecompileIdentity => {
                assign_exec_step!(self.precompile_identity_gadget)
            }
            ExecutionState::PrecompileBigModExp => {
                assign_exec_step!(self.precompile_modexp_gadget)
            }
            ExecutionState::PrecompileBn256Add => {
                assign_exec_step!(self.precompile_bn128add_gadget)
            }
            ExecutionState::PrecompileBn256ScalarMul => {
                assign_exec_step!(self.precompile_bn128mul_gadget)
            }
            ExecutionState::PrecompileBn256Pairing => {
                assign_exec_step!(self.precompile_bn128pairing_gadget)
            }
            ExecutionState::PrecompileBlake2f => {
                assign_exec_step!(self.precompile_blake2f_gadget)
            }
        }

        // Fill in the witness values for stored expressions
        let assigned_stored_expressions = self.assign_stored_expressions(region, offset, step)?;

        // enable with `CHECK_RW_LOOKUP=true`
        if *CHECK_RW_LOOKUP && verbose {
            let is_padding_step = matches!(step.execution_state, ExecutionState::EndBlock)
                && step.rw_indices.is_empty();
            if !is_padding_step {
                // expensive function call
                Self::check_rw_lookup(
                    &assigned_stored_expressions,
                    offset,
                    step,
                    call,
                    transaction,
                    block,
                    region.challenges(),
                );
            }
        }
        Ok(())
    }

    fn assign_stored_expressions(
        &self,
        region: &mut CachedRegion<'_, '_, F>,
        offset: usize,
        step: &ExecStep,
    ) -> Result<Vec<(String, F)>, Error> {
        let mut assigned_stored_expressions = Vec::new();
        for stored_expression in self
            .stored_expressions_map
            .get(&step.execution_state)
            .unwrap_or_else(|| panic!("Execution state unknown: {:?}", step.execution_state))
        {
            let assigned = stored_expression.assign(region, offset)?;
            assigned.map(|v| {
                let name = stored_expression.name.clone();
                assigned_stored_expressions.push((name, v));
            });
        }
        Ok(assigned_stored_expressions)
    }

    fn check_rw_lookup(
        assigned_stored_expressions: &[(String, F)],
        offset: usize,
        step: &ExecStep,
        call: &Call,
        transaction: &Transaction,
        block: &Block<F>,
        challenges: &Challenges<Value<F>>,
    ) {
        let mut evm_randomness = F::zero();
        challenges.evm_word().map(|v| evm_randomness = v);
        let mut lookup_randomness = F::zero();
        challenges.lookup_input().map(|v| lookup_randomness = v);
        if evm_randomness.is_zero_vartime() || lookup_randomness.is_zero_vartime() {
            // challenges not ready
            return;
        }
        let mut assigned_rw_values = Vec::new();
        for (name, v) in assigned_stored_expressions {
            if name.starts_with("rw lookup ")
                && !v.is_zero_vartime()
                && !assigned_rw_values.contains(&(name.clone(), *v))
            {
                assigned_rw_values.push((name.clone(), *v));
            }
        }

        let rlc_assignments: BTreeSet<_> = step
            .rw_indices
            .iter()
            .map(|rw_idx| block.rws[*rw_idx])
            .map(|rw| {
                rw.table_assignment_aux(evm_randomness)
                    .rlc(lookup_randomness)
            })
            .fold(BTreeSet::<F>::new(), |mut set, value| {
                set.insert(value);
                set
            });

        // Check that every rw_lookup assigned from the execution steps in the EVM
        // Circuit is in the set of rw operations generated by the step.
        let mut log_ctx_done = false;
        let mut log_ctx = |assigned_rw_values: &[(String, F)]| {
            if log_ctx_done {
                return;
            }
            log_ctx_done = true;
            log::error!("assigned_rw_values {:?}", assigned_rw_values);
            for (idx, rw_idx) in step.rw_indices.iter().enumerate() {
                log::error!(
                    "{}th rw of step: {:?} rlc {:?}",
                    idx,
                    block.rws[*rw_idx],
                    block.rws[*rw_idx]
                        .table_assignment_aux(evm_randomness)
                        .rlc(lookup_randomness)
                );
            }
            let mut tx = transaction.clone();
            tx.call_data.clear();
            tx.calls.clear();
            tx.steps.clear();
            log::error!(
                "ctx: offset {} step {:?}. call: {:?}, tx: {:?}",
                offset,
                step,
                call,
                tx
            );
        };
        for (idx, assigned_rw_value) in assigned_rw_values.iter().enumerate() {
            let (_name, value) = assigned_rw_value;
            if idx >= step.rw_indices.len() {
                log_ctx(&assigned_rw_values);
                panic!(
                    "invalid rw len exp {} witness {}",
                    assigned_rw_values.len(),
                    step.rw_indices.len()
                );
            }
            // Check that the number of rw operations generated from the bus-mapping
            // correspond to the number of assigned rw lookups by the EVM Circuit
            // plus the number of rw lookups done by the copy circuit.
            if step.rw_indices.len()
                != assigned_rw_values.len() + step.copy_rw_counter_delta as usize
            {
                log::error!(
                "step.rw_indices.len: {} != assigned_rw_values.len: {} + step.copy_rw_counter_delta: {} in step: {:?}", 
                step.rw_indices.len(),
                assigned_rw_values.len(),
                step.copy_rw_counter_delta,
                step
            );
            }
            let mut rev_count = 0;
            let is_rev = if assigned_rw_value.0.contains(" with reversion") {
                rev_count += 1;
                true
            } else {
                false
            };
            assert!(
                rev_count <= step.reversible_write_counter_delta,
                "Assigned {} reversions, but step only has {}",
                rev_count,
                step.reversible_write_counter_delta
            );
            // In the EVM Circuit, reversion rw lookups are assigned after their
            // corresponding rw lookup, but in the bus-mapping they are
            // generated at the end of the step.
            let idx = if is_rev {
                step.rw_indices.len() - rev_count
            } else {
                idx - rev_count
            };
            let rw_idx = step.rw_indices[idx];
            let rw = block.rws[rw_idx];
            let table_assignments = rw.table_assignment_aux(evm_randomness);
            let rlc = table_assignments.rlc(lookup_randomness);

            if !rlc_assignments.contains(value) {
                log_ctx(&assigned_rw_values);
                log::error!(
                    "incorrect rw witness. input_value {:?}, name \"{}\". table_value {:?}, table_assignments {:?}, rw {:?}, index {:?}, {}th rw of step",
                    assigned_rw_values[idx].1,
                    assigned_rw_values[idx].0,
                    rlc,
                    table_assignments,
                    rw,
                    rw_idx, idx);

                // debug_assert_eq!(
                //    rlc, assigned_rw_values[idx].1,
                //    "left is witness, right is expression"
                // );
            }
        }
        // for (idx, assigned_rw_value) in assigned_rw_values.iter().enumerate()
        // {     let rw_idx = step.rw_indices[idx];
        //     let rw = block.rws[rw_idx];
        //     let table_assignments =
        // rw.table_assignment_aux(block.randomness);     let rlc =
        // table_assignments.rlc(block.randomness);     if rlc !=
        // assigned_rw_value.1 {         log::error!(
        //             "incorrect rw witness. lookup input name:
        // \"{}\"\n{:?}\nrw: {:?}, rw index: {:?}, {}th rw of step {:?}",
        //             assigned_rw_value.0,
        //             assigned_rw_value.1,
        //             rw,
        //             rw_idx,
        //             idx,
        //             step.execution_state);
        //     }
        // }
    }
}<|MERGE_RESOLUTION|>--- conflicted
+++ resolved
@@ -1056,46 +1056,6 @@
         // If the height is not 1, padding to fixed height will be impossible
         debug_assert_eq!(ExecutionState::EndBlock.get_step_height(), 1);
 
-<<<<<<< HEAD
-        layouter.assign_region(
-            || "Execution step",
-            |mut region| {
-                if is_first_time {
-                    is_first_time = false;
-                    region.assign_advice(
-                        || "step selector",
-                        self.q_step,
-                        self.get_num_rows_required(block) - 1,
-                        || Value::known(F::zero()),
-                    )?;
-                    return Ok(());
-                }
-                let mut offset = 0;
-
-                let inverter = Inverter::new(MAX_STEP_HEIGHT as u64);
-
-                // Annotate the EVMCircuit columns within it's single region.
-                self.annotate_circuit(&mut region);
-
-                self.q_step_first.enable(&mut region, offset)?;
-
-                let dummy_tx = Transaction::default();
-                let last_call = block
-                    .txs
-                    .last()
-                    .map(|tx| tx.calls[0].clone())
-                    .unwrap_or_default();
-                let end_block_not_last = &block.end_block_not_last;
-                let end_block_last = &block.end_block_last;
-                // Collect all steps
-                let mut steps = block
-                    .txs
-                    .iter()
-                    .flat_map(|tx| {
-                        tx.steps
-                            .iter()
-                            .map(move |step| (tx, &tx.calls[step.call_index], step))
-=======
         let inverter = Inverter::new(MAX_STEP_HEIGHT as u64);
         let evm_rows = block.circuits_params.max_evm_rows;
         // 0 means "dynamic height". If fixed height is used in unittests, CI will be quite slow.
@@ -1103,9 +1063,8 @@
 
         // There should be 3 group of regions
         // 1. real steps
-        // 2. padding EndBlocks.
-        //    For the ease of implementation, even for `no_padding` case,
-        //     we will still pad 1 end_block_not_last.
+        // 2. padding EndBlocks. For the ease of implementation, even for `no_padding` case, we will
+        //    still pad 1 end_block_not_last.
         // 3. final EndBlock
         let region1_height = self.get_num_rows_required_no_padding(block);
         let region3_height = 2; // EndBlock, plus a dummy "next" row used for Rotation
@@ -1307,7 +1266,6 @@
                             debug_assert_eq!(offset, total_height);
                             Ok(total_height)
                         }
->>>>>>> 88e28e4b
                     })
                     .collect_vec(),
             )?
