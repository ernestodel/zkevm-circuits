--- conflicted
+++ resolved
@@ -1,16 +1,8 @@
 use super::{
-<<<<<<< HEAD
     param::{N_BYTE_LOOKUPS, N_COPY_COLUMNS, N_PHASE1_COLUMNS},
     util::{
         instrumentation::Instrument, CachedRegion, CellManager, Inverter, StepBusOp,
         StoredExpression,
-=======
-    param::{
-        BLOCK_TABLE_LOOKUPS, BYTECODE_TABLE_LOOKUPS, COPY_TABLE_LOOKUPS, ECC_TABLE_LOOKUPS,
-        EXP_TABLE_LOOKUPS, FIXED_TABLE_LOOKUPS, KECCAK_TABLE_LOOKUPS, MODEXP_TABLE_LOOKUPS,
-        N_BYTE_LOOKUPS, N_COPY_COLUMNS, N_PHASE1_COLUMNS, POW_OF_RAND_TABLE_LOOKUPS,
-        RW_TABLE_LOOKUPS, SHA256_TABLE_LOOKUPS, SIG_TABLE_LOOKUPS, TX_TABLE_LOOKUPS,
->>>>>>> fb271ea6
     },
     EvmCircuitExports,
 };
@@ -387,24 +379,7 @@
     pub(crate) fn configure(
         meta: &mut ConstraintSystem<F>,
         challenges: Challenges<Expression<F>>,
-<<<<<<< HEAD
         bus_builder: &mut BusBuilder<F, MsgExpr<F>>,
-=======
-        fixed_table: &dyn LookupTable<F>,
-        byte_table: &dyn LookupTable<F>,
-        tx_table: &dyn LookupTable<F>,
-        rw_table: &dyn LookupTable<F>,
-        bytecode_table: &dyn LookupTable<F>,
-        block_table: &dyn LookupTable<F>,
-        copy_table: &dyn LookupTable<F>,
-        keccak_table: &dyn LookupTable<F>,
-        sha256_table: &dyn LookupTable<F>,
-        exp_table: &dyn LookupTable<F>,
-        sig_table: &dyn LookupTable<F>,
-        modexp_table: &dyn LookupTable<F>,
-        ecc_table: &dyn LookupTable<F>,
-        pow_of_rand_table: &dyn LookupTable<F>,
->>>>>>> fb271ea6
     ) -> Self {
         let mut instrument = Instrument::default();
         let q_usable = meta.fixed_column();
@@ -675,32 +650,7 @@
             stored_expressions_map,
             bus_ops_map,
             instrument,
-<<<<<<< HEAD
-        }
-=======
-        };
-
-        Self::configure_lookup(
-            meta,
-            fixed_table,
-            byte_table,
-            tx_table,
-            rw_table,
-            bytecode_table,
-            block_table,
-            copy_table,
-            keccak_table,
-            sha256_table,
-            exp_table,
-            sig_table,
-            modexp_table,
-            ecc_table,
-            pow_of_rand_table,
-            &challenges,
-            &cell_manager,
-        );
-        config
->>>>>>> fb271ea6
+        }
     }
 
     pub(crate) fn instrument(&self) -> &Instrument {
@@ -776,12 +726,8 @@
     #[allow(clippy::too_many_arguments)]
     fn configure_gadget_impl(
         meta: &mut ConstraintSystem<F>,
-<<<<<<< HEAD
         bus_builder: &mut BusBuilder<F, MsgExpr<F>>,
-        q_usable: Selector,
-=======
         q_usable: Column<Fixed>,
->>>>>>> fb271ea6
         q_step: Column<Advice>,
         num_rows_until_next_step: Column<Advice>,
         q_step_first: Selector,
@@ -971,9 +917,8 @@
 
     fn configure_bytes_port(
         meta: &mut ConstraintSystem<F>,
-<<<<<<< HEAD
         bus_builder: &mut BusBuilder<F, MsgExpr<F>>,
-        q_usable: Selector,
+        q_usable: Column<Fixed>,
         cell_manager: &CellManager<F>,
     ) -> BusPortMulti<F> {
         let q_usable = query_expression(meta, |meta| meta.query_selector(q_usable));
@@ -987,58 +932,6 @@
                 .collect::<Vec<_>>();
             if cols.len() % 2 != 0 {
                 cols.push(0.expr());
-=======
-        fixed_table: &dyn LookupTable<F>,
-        byte_table: &dyn LookupTable<F>,
-        tx_table: &dyn LookupTable<F>,
-        rw_table: &dyn LookupTable<F>,
-        bytecode_table: &dyn LookupTable<F>,
-        block_table: &dyn LookupTable<F>,
-        copy_table: &dyn LookupTable<F>,
-        keccak_table: &dyn LookupTable<F>,
-        sha256_table: &dyn LookupTable<F>,
-        exp_table: &dyn LookupTable<F>,
-        sig_table: &dyn LookupTable<F>,
-        modexp_table: &dyn LookupTable<F>,
-        ecc_table: &dyn LookupTable<F>,
-        pow_of_rand_table: &dyn LookupTable<F>,
-        challenges: &Challenges<Expression<F>>,
-        cell_manager: &CellManager<F>,
-    ) {
-        for column in cell_manager.columns().iter() {
-            if let CellType::Lookup(table) = column.cell_type {
-                let name = format!("{table:?}");
-                meta.lookup_any(Box::leak(name.into_boxed_str()), |meta| {
-                    let table_expressions = match table {
-                        Table::Fixed => fixed_table,
-                        Table::Tx => tx_table,
-                        Table::Rw => rw_table,
-                        Table::Bytecode => bytecode_table,
-                        Table::Block => block_table,
-                        Table::Copy => copy_table,
-                        Table::Keccak => keccak_table,
-                        Table::Sha256 => sha256_table,
-                        Table::Exp => exp_table,
-                        Table::Sig => sig_table,
-                        Table::ModExp => modexp_table,
-                        Table::Ecc => ecc_table,
-                        Table::PowOfRand => pow_of_rand_table,
-                    }
-                    .table_exprs(meta);
-                    vec![(
-                        column.expr(),
-                        rlc::expr(&table_expressions, challenges.lookup_input()),
-                    )]
-                });
-            }
-        }
-        for column in cell_manager.columns().iter() {
-            if let CellType::LookupByte = column.cell_type {
-                meta.lookup_any("Byte lookup", |meta| {
-                    let byte_table_expression = byte_table.table_exprs(meta)[0].clone();
-                    vec![(column.expr(), byte_table_expression)]
-                });
->>>>>>> fb271ea6
             }
             cols
         };
@@ -1133,150 +1026,6 @@
         // If the height is not 1, padding to fixed height will be impossible
         debug_assert_eq!(ExecutionState::EndBlock.get_step_height(), 1);
 
-<<<<<<< HEAD
-        layouter.assign_region(
-            || "Execution step",
-            |mut region| {
-                if is_first_time {
-                    is_first_time = false;
-                    region.assign_advice(
-                        || "step selector",
-                        self.q_step,
-                        self.get_num_rows_required(block) - 1,
-                        || Value::known(F::zero()),
-                    )?;
-                    return Ok(());
-                }
-
-                let mut offset = 0;
-
-                let inverter = Inverter::new(MAX_STEP_HEIGHT as u64);
-
-                // Annotate the EVMCircuit columns within it's single region.
-                self.annotate_circuit(&mut region);
-
-                self.q_step_first.enable(&mut region, offset)?;
-
-                let dummy_tx = Transaction::default();
-                let last_call = block
-                    .txs
-                    .last()
-                    .map(|tx| tx.calls[0].clone())
-                    .unwrap_or_else(Call::default);
-                let end_block_not_last = &block.end_block_not_last;
-                let end_block_last = &block.end_block_last;
-                // Collect all steps
-                let mut steps = block
-                    .txs
-                    .iter()
-                    .flat_map(|tx| {
-                        tx.steps
-                            .iter()
-                            .map(move |step| (tx, &tx.calls[step.call_index], step))
-                    })
-                    .chain(std::iter::once((&dummy_tx, &last_call, end_block_not_last)))
-                    .peekable();
-
-                let evm_rows = block.circuits_params.max_evm_rows;
-                let no_padding = evm_rows == 0;
-
-                // part1: assign real steps
-                loop {
-                    let (transaction, call, step) = steps.next().expect("should not be empty");
-                    let next = steps.peek();
-                    if next.is_none() {
-                        break;
-                    }
-                    let height = step.execution_state.get_step_height();
-
-                    // Assign the step witness
-                    if step.execution_state == ExecutionState::EndTx {
-                        let mut tx = transaction.clone();
-                        tx.call_data.clear();
-                        tx.calls.clear();
-                        tx.steps.clear();
-                        tx.rlp_signed.clear();
-                        tx.rlp_unsigned.clear();
-                        let total_gas = {
-                            let gas_used = tx.gas - step.gas_left;
-                            let current_cumulative_gas_used: u64 = if tx.id == 1 {
-                                0
-                            } else {
-                                // first transaction needs TxReceiptFieldTag::COUNT(3) lookups
-                                // to tx receipt,
-                                // while later transactions need 4 (with one extra cumulative
-                                // gas read) lookups
-                                let rw = &block.rws[(
-                                    RwTableTag::TxReceipt,
-                                    (tx.id - 2) * (TxReceiptFieldTag::COUNT + 1) + 2,
-                                )];
-                                rw.receipt_value()
-                            };
-                            current_cumulative_gas_used + gas_used
-                        };
-                        log::info!(
-                            "offset {} tx_num {} total_gas {} assign last step {:?} of tx {:?}",
-                            offset,
-                            tx.id,
-                            total_gas,
-                            step,
-                            tx
-                        );
-                    }
-                    self.assign_exec_step(
-                        &mut region,
-                        bus_assigner,
-                        offset,
-                        block,
-                        transaction,
-                        call,
-                        step,
-                        height,
-                        next.copied(),
-                        challenges,
-                    )?;
-
-                    // q_step logic
-                    self.assign_q_step(&mut region, &inverter, offset, height)?;
-
-                    offset += height;
-                }
-
-                // part2: assign non-last EndBlock steps when padding needed
-                if !no_padding {
-                    let height = ExecutionState::EndBlock.get_step_height();
-                    debug_assert_eq!(height, 1);
-                    // 1 for EndBlock(last), 1 for "part 4" cells
-                    let last_row = evm_rows - 2;
-                    log::trace!(
-                        "assign non-last EndBlock in range [{},{})",
-                        offset,
-                        last_row
-                    );
-                    if offset > last_row {
-                        log::error!(
-                            "evm circuit row not enough, offset: {}, max_evm_rows: {}",
-                            offset,
-                            evm_rows
-                        );
-                        return Err(Error::Synthesis);
-                    }
-                    self.assign_same_exec_step_in_range(
-                        &mut region,
-                        bus_assigner,
-                        offset,
-                        last_row,
-                        block,
-                        &dummy_tx,
-                        &last_call,
-                        end_block_not_last,
-                        height,
-                        challenges,
-                    )?;
-
-                    for row_idx in offset..last_row {
-                        self.assign_q_step(&mut region, &inverter, row_idx, height)?;
-=======
         let inverter = Inverter::new(MAX_STEP_HEIGHT as u64);
         let evm_rows = block.circuits_params.max_evm_rows;
         // 0 means "dynamic height". If fixed height is used in unittests, CI will be quite slow.
@@ -1469,6 +1218,7 @@
 
                                 self.assign_exec_step(
                                     &mut region,
+                                    bus_assigner,
                                     offset,
                                     block,
                                     transaction,
@@ -1517,6 +1267,7 @@
                         }
                         self.assign_same_exec_step_in_range(
                             &mut region,
+                            bus_assigner,
                             0,
                             rows.len(),
                             block,
@@ -1530,7 +1281,6 @@
                             self.assign_q_step(&mut region, &inverter, row_idx, 1)?;
                         }
                         Ok(rows.len())
->>>>>>> fb271ea6
                     }
                 })
                 .collect_vec(),
@@ -1578,15 +1328,10 @@
                     1,
                     || Value::known(F::zero()),
                 )?;
-<<<<<<< HEAD
 
                 bus_assigner.finish_ports(&mut region);
 
-                log::debug!("assign for region done at offset {}", offset);
-                Ok(())
-=======
                 Ok(2) // region height
->>>>>>> fb271ea6
             },
         )?;
 
@@ -1610,22 +1355,6 @@
 
     fn annotate_circuit(&self, region: &mut Region<F>) {
         let groups = [
-<<<<<<< HEAD
-=======
-            ("EVM_lookup_fixed", FIXED_TABLE_LOOKUPS),
-            ("EVM_lookup_tx", TX_TABLE_LOOKUPS),
-            ("EVM_lookup_rw", RW_TABLE_LOOKUPS),
-            ("EVM_lookup_bytecode", BYTECODE_TABLE_LOOKUPS),
-            ("EVM_lookup_block", BLOCK_TABLE_LOOKUPS),
-            ("EVM_lookup_copy", COPY_TABLE_LOOKUPS),
-            ("EVM_lookup_keccak", KECCAK_TABLE_LOOKUPS),
-            ("EVM_lookup_sha256", SHA256_TABLE_LOOKUPS),
-            ("EVM_lookup_exp", EXP_TABLE_LOOKUPS),
-            ("EVM_lookup_sig", SIG_TABLE_LOOKUPS),
-            ("EVM_lookup_modexp", MODEXP_TABLE_LOOKUPS),
-            ("EVM_lookup_ecc", ECC_TABLE_LOOKUPS),
-            ("EVM_lookup_pow_of_rand", POW_OF_RAND_TABLE_LOOKUPS),
->>>>>>> fb271ea6
             ("EVM_adv_phase2", N_PHASE2_COLUMNS),
             ("EVM_adv_phase3", N_PHASE3_COLUMNS),
             ("EVM_copy", N_COPY_COLUMNS),
