use crate::{
    evm_circuit::{
        execution::ExecutionGadget,
        param::N_BYTES_GAS,
        step::ExecutionState,
        util::{
            common_gadget::{TransferGadgetInfo, TransferToGadget, UpdateBalanceGadget},
            constraint_builder::{
                ConstrainBuilderCommon, EVMConstraintBuilder, StepStateTransition,
                Transition::{Delta, Same},
            },
            from_bytes,
            math_gadget::{
                AddWordsGadget, ConstantDivisionGadget, IsEqualGadget, IsZeroWordGadget,
                MinMaxGadget, MulWordByU64Gadget,
            },
            CachedRegion, Cell, StepRws,
        },
        witness::{Block, Call, ExecStep, Transaction},
    },
    table::{
        AccountFieldTag, BlockContextFieldTag, CallContextFieldTag, RwTableTag, TxContextFieldTag,
        TxReceiptFieldTag,
    },
    util::{
        word::{Word, Word32Cell, WordCell, WordExpr},
        Expr,
    },
};
use eth_types::{evm_types::MAX_REFUND_QUOTIENT_OF_GAS_USED, geth_types::TxType, Field, ToScalar};
use gadgets::util::{not, select};
use halo2_proofs::{circuit::Value, plonk::Error};
use strum::EnumCount;

#[derive(Clone, Debug)]
pub(crate) struct EndTxGadget<F> {
    tx_id: Cell<F>,
    tx_gas: Cell<F>,
    tx_type: Cell<F>,
    max_refund: ConstantDivisionGadget<F, N_BYTES_GAS>,
    refund: Cell<F>,
    effective_refund: MinMaxGadget<F, N_BYTES_GAS>,
    effective_fee: Word32Cell<F>,
    mul_gas_price_by_refund: MulWordByU64Gadget<F>,
    tx_caller_address: WordCell<F>,
    tx_data_gas_cost: Cell<F>,
    gas_fee_refund: UpdateBalanceGadget<F, 2, true>,
    sub_gas_price_by_base_fee: AddWordsGadget<F, 2, true>,
    mul_effective_tip_by_gas_used: MulWordByU64Gadget<F>,
    //coinbase: WordCell<F>,
    coinbase: Cell<F>,
    coinbase_codehash: WordCell<F>,
    #[cfg(feature = "scroll")]
    coinbase_keccak_codehash: WordCell<F>,
    coinbase_codehash_is_zero: IsZeroWordGadget<F, WordCell<F>>,
    coinbase_transfer: TransferToGadget<F>,
    current_cumulative_gas_used: Cell<F>,
    is_first_tx: IsEqualGadget<F>,
    is_persistent: Cell<F>,
    tx_is_l1msg: IsEqualGadget<F>,
    tx_l1_fee: Cell<F>,
}

impl<F: Field> ExecutionGadget<F> for EndTxGadget<F> {
    const NAME: &'static str = "EndTx";

    const EXECUTION_STATE: ExecutionState = ExecutionState::EndTx;

    fn configure(cb: &mut EVMConstraintBuilder<F>) -> Self {
        cb.require_true("end_tx", cb.curr.state.end_tx.expr());
        let tx_id = cb.call_context(None, CallContextFieldTag::TxId);
        let is_persistent = cb.call_context(None, CallContextFieldTag::IsPersistent);
        let tx_l1_fee = cb.call_context(None, CallContextFieldTag::L1Fee);
<<<<<<< HEAD

        let tx_gas = cb.tx_context(tx_id.expr(), TxContextFieldTag::Gas, None);
        // let tx_caller_address =
        //     cb.tx_context_as_word(tx_id.expr(), TxContextFieldTag::CallerAddress, None);
        let tx_caller_address = cb.query_word_unchecked();

        let [tx_type, tx_data_gas_cost] =
            [TxContextFieldTag::TxType, TxContextFieldTag::TxDataGasCost]
                .map(|field_tag| cb.tx_context(tx_id.expr(), field_tag, None));

        let tx_gas_price = cb.query_word32();
        let tx_gas_price_rlc = cb.word_rlc(tx_gas_price.limbs.clone().map(|cell| cell.expr()));
        cb.tx_context_lookup(
            tx_id.expr(),
            TxContextFieldTag::GasPrice,
            None,
            Word::from_lo_unchecked(tx_gas_price_rlc),
        );
=======
        // rwc_delta = 3
        let [tx_gas, tx_caller_address, tx_type, tx_data_gas_cost] = [
            TxContextFieldTag::Gas,
            TxContextFieldTag::CallerAddress,
            TxContextFieldTag::TxType,
            TxContextFieldTag::TxDataGasCost,
        ]
        .map(|field_tag| cb.tx_context(tx_id.expr(), field_tag, None));
        let tx_gas_price = cb.tx_context_as_word(tx_id.expr(), TxContextFieldTag::GasPrice, None);
>>>>>>> 56345eb3

        let tx_is_l1msg =
            IsEqualGadget::construct(cb, tx_type.expr(), (TxType::L1Msg as u64).expr());

        // Calculate effective gas to refund
        let gas_used = tx_gas.expr() - cb.curr.state.gas_left.expr();
        let max_refund = ConstantDivisionGadget::construct(
            cb,
            gas_used.clone(),
            MAX_REFUND_QUOTIENT_OF_GAS_USED as u64,
        );
        let refund = cb.query_cell();
<<<<<<< HEAD
        cb.tx_refund_read(tx_id.expr(), Word::from_lo_unchecked(refund.expr()));
=======
        cb.tx_refund_read(tx_id.expr(), refund.expr());
        // rwc_delta = 4

>>>>>>> 56345eb3
        let effective_refund = MinMaxGadget::construct(cb, max_refund.quotient(), refund.expr());

        // Add effective_refund * tx_gas_price back to caller's balance
        let mul_gas_price_by_refund = MulWordByU64Gadget::construct(
            cb,
            tx_gas_price.clone(),
            effective_refund.min() + cb.curr.state.gas_left.expr(),
        );
        let gas_fee_refund = cb.condition(not::expr(tx_is_l1msg.expr()), |cb| {
            UpdateBalanceGadget::construct(
                cb,
                tx_caller_address.to_word(),
                vec![mul_gas_price_by_refund.product().clone()],
                None,
            )
        });
        // rwc_delta = 4 + !tx_is_l1msg

        // Add gas_used * effective_tip to coinbase's balance
        let coinbase = cb.query_cell();
        let base_fee = cb.query_word32();
        let base_fee_rlc = cb.word_rlc(base_fee.limbs.clone().map(|l| l.expr()));
        for (tag, value) in [
            // (BlockContextFieldTag::BaseFee, base_fee.to_word()),
            (BlockContextFieldTag::Coinbase, coinbase.expr()),
            (BlockContextFieldTag::BaseFee, base_fee_rlc),
        ] {
            cb.block_lookup(tag.expr(), Some(cb.curr.state.block_number.expr()), value);
        }
        let effective_tip = cb.query_word32();
        let sub_gas_price_by_base_fee =
            AddWordsGadget::construct(cb, [effective_tip.clone(), base_fee], tx_gas_price);

        let mul_effective_tip_by_gas_used = cb.condition(not::expr(tx_is_l1msg.expr()), |cb| {
            MulWordByU64Gadget::construct(
                cb,
                effective_tip,
                gas_used.clone() - effective_refund.min(),
            )
        });

        let effective_fee = cb.query_word32();

        cb.condition(tx_is_l1msg.expr(), |cb| {
            cb.require_zero("l1fee is 0 for l1msg", tx_l1_fee.expr());
        });
        cb.require_equal(
            "tx_fee == l1_fee + l2_fee",
            tx_l1_fee.expr()
                + select::expr(
                    tx_is_l1msg.expr(),
                    0.expr(),
                    from_bytes::expr(&mul_effective_tip_by_gas_used.product().limbs[..16]),
                ),
            from_bytes::expr(&effective_fee.limbs[..16]),
        );

        cb.condition(tx_is_l1msg.expr(), |cb| {
            cb.require_zero_word("effective fee is zero for l1 msg", effective_fee.to_word());
        });

        let coinbase_codehash = cb.query_word_unchecked();
        let coinbase_codehash_is_zero = IsZeroWordGadget::construct(cb, &coinbase_codehash);

        #[cfg(feature = "scroll")]
        let coinbase_keccak_codehash = cb.query_word_unchecked();

        cb.account_read(
            Word::from_lo_unchecked(coinbase.expr()),
            AccountFieldTag::CodeHash,
            coinbase_codehash.to_word(),
        );
<<<<<<< HEAD
=======
        // rwc_delta = 5 + !tx_is_l1msg
        #[cfg(feature = "scroll")]
        let coinbase_keccak_codehash = cb.query_cell_phase2();

        let coinbase_codehash_is_zero = cb.annotation("coinbase_codehash_is_zero", |cb| {
            IsZeroGadget::construct(cb, coinbase_codehash.expr())
        });

>>>>>>> 56345eb3
        // If coinbase account balance will become positive because of this tx, update its codehash
        // from 0 to the empty codehash.
        let coinbase_transfer = cb.condition(not::expr(tx_is_l1msg.expr()), |cb| {
            TransferToGadget::construct(
                cb,
                Word::from_lo_unchecked(coinbase.expr()),
                not::expr(coinbase_codehash_is_zero.expr()),
                false.expr(),
                coinbase_codehash.to_word(),
                #[cfg(feature = "scroll")]
                coinbase_keccak_codehash.to_word(),
                effective_fee.clone(),
                None,
            )
        });
        // rwc_delta = 5 + !tx_is_l1msg + !tx_is_l1msg * coinbase_transfer.rw_delta

        // constrain tx receipt fields
        cb.tx_receipt_lookup(
            1.expr(),
            tx_id.expr(),
            TxReceiptFieldTag::PostStateOrStatus,
            is_persistent.expr(),
        );
        cb.tx_receipt_lookup(
            1.expr(),
            tx_id.expr(),
            TxReceiptFieldTag::LogLength,
            cb.curr.state.log_id.expr(),
        );
        // rwc_delta = 7 + !tx_is_l1msg * (coinbase_transfer.rw_delta + 1)

        let is_first_tx = IsEqualGadget::construct(cb, tx_id.expr(), 1.expr());

        let current_cumulative_gas_used = cb.query_cell();
        cb.condition(is_first_tx.expr(), |cb| {
            cb.require_zero(
                "current_cumulative_gas_used is zero when tx is first tx",
                current_cumulative_gas_used.expr(),
            );
        });

        cb.condition(not::expr(is_first_tx.expr()), |cb| {
            cb.tx_receipt_lookup(
                0.expr(),
                tx_id.expr() - 1.expr(),
                TxReceiptFieldTag::CumulativeGasUsed,
                current_cumulative_gas_used.expr(),
            );
        });
        // rwc_delta = 8 - is_first_tx + !tx_is_l1msg * (coinbase_transfer.rw_delta + 1)

        cb.tx_receipt_lookup(
            1.expr(),
            tx_id.expr(),
            TxReceiptFieldTag::CumulativeGasUsed,
            gas_used + current_cumulative_gas_used.expr(),
        );
        // rwc_delta = 9 - is_first_tx + !tx_is_l1msg * (coinbase_transfer.rw_delta + 1)

        // The next state of `end_tx` can only be 'begin_tx' or 'end_inner_block'

        let rw_counter_offset = 9.expr() - is_first_tx.expr()
            + not::expr(tx_is_l1msg.expr()) * (coinbase_transfer.rw_delta() + 1.expr());
        cb.condition(
            cb.next.execution_state_selector([ExecutionState::BeginTx]),
            |cb| {
                let next_step_rwc = cb.next.state.rw_counter.expr();
                // lookup use next step initial rwc, thus lead to same record on rw table
                cb.call_context_lookup_write_with_counter(
                    next_step_rwc.clone(),
                    Some(next_step_rwc),
                    CallContextFieldTag::TxId,
<<<<<<< HEAD
                    Word::from_lo_unchecked(tx_id.expr() + 1.expr()),
=======
                    // tx_id has been lookup and range_check above
                    tx_id.expr() + 1.expr(),
>>>>>>> 56345eb3
                );

                cb.require_step_state_transition(StepStateTransition {
                    rw_counter: Delta(rw_counter_offset.clone()),
                    ..StepStateTransition::any()
                });
            },
        );

        cb.condition(
            cb.next
                .execution_state_selector([ExecutionState::EndInnerBlock]),
            |cb| {
                cb.require_step_state_transition(StepStateTransition {
                    rw_counter: Delta(rw_counter_offset),
                    // We propagate call_id so that EndBlock can get the last tx_id
                    // in order to count processed txs.
                    call_id: Same,
                    ..StepStateTransition::any()
                });
            },
        );

        Self {
            tx_id,
            tx_gas,
            tx_type,
            max_refund,
            refund,
            effective_refund,
            effective_fee,
            mul_gas_price_by_refund,
            tx_caller_address,
            tx_data_gas_cost,
            gas_fee_refund,
            sub_gas_price_by_base_fee,
            mul_effective_tip_by_gas_used,
            coinbase,
            coinbase_codehash,
            #[cfg(feature = "scroll")]
            coinbase_keccak_codehash,
            coinbase_codehash_is_zero,
            coinbase_transfer,
            current_cumulative_gas_used,
            is_first_tx,
            is_persistent,
            tx_is_l1msg,
            tx_l1_fee,
        }
    }

    fn assign_exec_step(
        &self,
        region: &mut CachedRegion<'_, '_, F>,
        offset: usize,
        block: &Block<F>,
        tx: &Transaction,
        call: &Call,
        step: &ExecStep,
    ) -> Result<(), Error> {
        let mut rws = StepRws::new(block, step);
        rws.offset_add(3);

        let gas_used = tx.gas - step.gas_left;
        let (refund, _) = rws.next().tx_refund_value_pair();

        self.tx_id
            .assign(region, offset, Value::known(F::from(tx.id as u64)))?;
        self.tx_gas
            .assign(region, offset, Value::known(F::from(tx.gas)))?;
        self.tx_type
            .assign(region, offset, Value::known(F::from(tx.tx_type as u64)))?;
        self.tx_is_l1msg.assign(
            region,
            offset,
            F::from(tx.tx_type as u64),
            F::from(TxType::L1Msg as u64),
        )?;
        let (max_refund, _) = self.max_refund.assign(region, offset, gas_used as u128)?;
        self.tx_data_gas_cost
            .assign(region, offset, Value::known(F::from(tx.tx_data_gas_cost)))?;
        self.refund
            .assign(region, offset, Value::known(F::from(refund)))?;
        self.effective_refund.assign(
            region,
            offset,
            F::from(max_refund as u64),
            F::from(refund),
        )?;
        let effective_refund = refund.min(max_refund as u64);
        let gas_fee_refund = tx.gas_price * (effective_refund + step.gas_left);
        self.mul_gas_price_by_refund.assign(
            region,
            offset,
            tx.gas_price,
            effective_refund + step.gas_left,
            gas_fee_refund,
        )?;
        self.tx_caller_address
            .assign_h160(region, offset, tx.caller_address)?;

        if !tx.tx_type.is_l1_msg() {
            let (caller_balance, caller_balance_prev) = rws.next().account_value_pair();
            self.gas_fee_refund.assign(
                region,
                offset,
                caller_balance_prev,
                vec![gas_fee_refund],
                caller_balance,
            )?;
        }
        let context = &block.context.ctxs[&tx.block_number];
        let effective_tip = tx.gas_price - context.base_fee;
        self.sub_gas_price_by_base_fee.assign(
            region,
            offset,
            [effective_tip, context.base_fee],
            tx.gas_price,
        )?;
        let coinbase_reward = if tx.tx_type.is_l1_msg() {
            0.into()
        } else {
            effective_tip * (gas_used - effective_refund)
        };
        let (coinbase_codehash, _) = rws.next().account_codehash_pair();

        self.coinbase_codehash
            .assign_u256(region, offset, coinbase_codehash)?;
        self.coinbase_codehash_is_zero
            .assign_u256(region, offset, coinbase_codehash)?;

        if !tx.tx_type.is_l1_msg() {
            self.mul_effective_tip_by_gas_used.assign(
                region,
                offset,
                effective_tip,
                gas_used - effective_refund,
                coinbase_reward,
            )?;
        }

        self.coinbase.assign(
            region,
            offset,
            Value::known(
                context
                    .coinbase
                    .to_scalar()
                    .expect("unexpected Address -> Scalar conversion failure"),
            ),
        )?;

        let tx_l1_fee = if tx.tx_type.is_l1_msg() {
            log::trace!("tx is l1msg and l1 fee is 0");
            0
        } else {
            tx.l1_fee.tx_l1_fee(tx.tx_data_gas_cost).0
        };
        log::trace!(
            "tx_l1_fee: {}, coinbase_reward: {}",
            tx_l1_fee,
            coinbase_reward
        );
        let effective_fee = if tx.tx_type.is_l1_msg() {
            0.into()
        } else {
            let result = self.coinbase_transfer.assign_from_rws(
                region,
                offset,
                !coinbase_codehash.is_zero(),
                false,
                coinbase_reward + tx_l1_fee,
                &mut rws,
            )?;
            #[cfg(feature = "scroll")]
            self.coinbase_keccak_codehash.assign_u256(
                region,
                offset,
                result.account_keccak_code_hash.unwrap_or_default(),
            )?;

            let coinbase_balance_pair = result.receiver_balance_pair.unwrap();
            coinbase_balance_pair.0 - coinbase_balance_pair.1
        };
        if effective_fee != coinbase_reward + tx_l1_fee {
            log::error!(
                "end_tx assign: effective_fee ({}) != tx_l1_fee ({}) + coinbase_reward ({})",
                effective_fee,
                tx_l1_fee,
                coinbase_reward
            );
        }
        self.tx_l1_fee
            .assign(region, offset, Value::known(F::from(tx_l1_fee)))?;
        self.effective_fee
            .assign_u256(region, offset, effective_fee)?;

        let current_cumulative_gas_used: u64 = if tx.id == 1 {
            0
        } else {
            // first transaction needs TxReceiptFieldTag::COUNT(3) lookups to tx receipt,
            // while later transactions need 4 (with one extra cumulative gas read) lookups
            let rw = &block.rws[(
                RwTableTag::TxReceipt,
                (tx.id - 2) * (TxReceiptFieldTag::COUNT + 1) + 2,
            )];
            rw.receipt_value()
        };

        self.current_cumulative_gas_used.assign(
            region,
            offset,
            Value::known(F::from(current_cumulative_gas_used)),
        )?;
        self.is_first_tx
            .assign(region, offset, F::from(tx.id as u64), F::one())?;
        self.is_persistent.assign(
            region,
            offset,
            Value::known(F::from(call.is_persistent as u64)),
        )?;

        Ok(())
    }
}

#[cfg(test)]
mod test {
    use crate::test_util::CircuitTestBuilder;
    use bus_mapping::circuit_input_builder::CircuitsParams;
    use eth_types::{self, bytecode};

    use mock::{eth, test_ctx::helpers::account_0_code_account_1_no_code, TestContext};

    fn test_ok<const NACC: usize, const NTX: usize>(ctx: TestContext<NACC, NTX>) {
        CircuitTestBuilder::new_from_test_ctx(ctx)
            .params(CircuitsParams {
                max_txs: 5,
                ..Default::default()
            })
            .run();
    }

    #[test]
    fn end_tx_gadget_simple() {
        // TODO: Enable this with respective code when SSTORE is implemented.
        // Tx with non-capped refund
        // test_ok(vec![mock_tx(
        //     address!("0x00000000000000000000000000000000000000fe"),
        //     Some(27000),
        //     None,
        // )]);
        // Tx with capped refund
        // test_ok(vec![mock_tx(
        //     address!("0x00000000000000000000000000000000000000fe"),
        //     Some(65000),
        //     None,
        // )]);

        // Multiple txs
        test_ok(
            // Get the execution steps from the external tracer
            TestContext::<2, 3>::new(
                None,
                account_0_code_account_1_no_code(bytecode! { STOP }),
                |mut txs, accs| {
                    txs[0]
                        .to(accs[0].address)
                        .from(accs[1].address)
                        .value(eth(1));
                    txs[1]
                        .to(accs[0].address)
                        .from(accs[1].address)
                        .value(eth(1));
                    txs[2]
                        .to(accs[0].address)
                        .from(accs[1].address)
                        .value(eth(1));
                },
                |block, _tx| block.number(0xcafeu64),
            )
            .unwrap(),
        );
    }

    #[test]
    fn end_tx_gadget_nonexisting_coinbase() {
        test_ok(
            TestContext::<2, 2>::new(
                None,
                account_0_code_account_1_no_code(bytecode! {
                    COINBASE
                    EXTCODEHASH
                }), /* EXTCODEHASH will return 0 for the first tx and the empty code hash for
                     * the second tx.
                     * for `scroll` feature they would be 0 in both txs
                     */
                |mut txs, accs| {
                    txs[0]
                        .to(accs[0].address)
                        .from(accs[1].address)
                        .value(eth(1));
                    txs[1]
                        .to(accs[0].address)
                        .from(accs[1].address)
                        .value(eth(1));
                },
                |block, _| block,
            )
            .unwrap(),
        );
    }
}<|MERGE_RESOLUTION|>--- conflicted
+++ resolved
@@ -71,16 +71,14 @@
         let tx_id = cb.call_context(None, CallContextFieldTag::TxId);
         let is_persistent = cb.call_context(None, CallContextFieldTag::IsPersistent);
         let tx_l1_fee = cb.call_context(None, CallContextFieldTag::L1Fee);
-<<<<<<< HEAD
-
-        let tx_gas = cb.tx_context(tx_id.expr(), TxContextFieldTag::Gas, None);
-        // let tx_caller_address =
-        //     cb.tx_context_as_word(tx_id.expr(), TxContextFieldTag::CallerAddress, None);
         let tx_caller_address = cb.query_word_unchecked();
 
-        let [tx_type, tx_data_gas_cost] =
-            [TxContextFieldTag::TxType, TxContextFieldTag::TxDataGasCost]
-                .map(|field_tag| cb.tx_context(tx_id.expr(), field_tag, None));
+        let [tx_gas, tx_type, tx_data_gas_cost] = [
+            TxContextFieldTag::Gas,
+            TxContextFieldTag::TxType,
+            TxContextFieldTag::TxDataGasCost,
+        ]
+        .map(|field_tag| cb.tx_context(tx_id.expr(), field_tag, None));
 
         let tx_gas_price = cb.query_word32();
         let tx_gas_price_rlc = cb.word_rlc(tx_gas_price.limbs.clone().map(|cell| cell.expr()));
@@ -90,17 +88,6 @@
             None,
             Word::from_lo_unchecked(tx_gas_price_rlc),
         );
-=======
-        // rwc_delta = 3
-        let [tx_gas, tx_caller_address, tx_type, tx_data_gas_cost] = [
-            TxContextFieldTag::Gas,
-            TxContextFieldTag::CallerAddress,
-            TxContextFieldTag::TxType,
-            TxContextFieldTag::TxDataGasCost,
-        ]
-        .map(|field_tag| cb.tx_context(tx_id.expr(), field_tag, None));
-        let tx_gas_price = cb.tx_context_as_word(tx_id.expr(), TxContextFieldTag::GasPrice, None);
->>>>>>> 56345eb3
 
         let tx_is_l1msg =
             IsEqualGadget::construct(cb, tx_type.expr(), (TxType::L1Msg as u64).expr());
@@ -113,13 +100,7 @@
             MAX_REFUND_QUOTIENT_OF_GAS_USED as u64,
         );
         let refund = cb.query_cell();
-<<<<<<< HEAD
         cb.tx_refund_read(tx_id.expr(), Word::from_lo_unchecked(refund.expr()));
-=======
-        cb.tx_refund_read(tx_id.expr(), refund.expr());
-        // rwc_delta = 4
-
->>>>>>> 56345eb3
         let effective_refund = MinMaxGadget::construct(cb, max_refund.quotient(), refund.expr());
 
         // Add effective_refund * tx_gas_price back to caller's balance
@@ -184,25 +165,16 @@
         let coinbase_codehash = cb.query_word_unchecked();
         let coinbase_codehash_is_zero = IsZeroWordGadget::construct(cb, &coinbase_codehash);
 
-        #[cfg(feature = "scroll")]
-        let coinbase_keccak_codehash = cb.query_word_unchecked();
-
         cb.account_read(
             Word::from_lo_unchecked(coinbase.expr()),
             AccountFieldTag::CodeHash,
             coinbase_codehash.to_word(),
         );
-<<<<<<< HEAD
-=======
+
         // rwc_delta = 5 + !tx_is_l1msg
         #[cfg(feature = "scroll")]
-        let coinbase_keccak_codehash = cb.query_cell_phase2();
-
-        let coinbase_codehash_is_zero = cb.annotation("coinbase_codehash_is_zero", |cb| {
-            IsZeroGadget::construct(cb, coinbase_codehash.expr())
-        });
-
->>>>>>> 56345eb3
+        let coinbase_keccak_codehash = cb.query_word_unchecked();
+
         // If coinbase account balance will become positive because of this tx, update its codehash
         // from 0 to the empty codehash.
         let coinbase_transfer = cb.condition(not::expr(tx_is_l1msg.expr()), |cb| {
@@ -276,12 +248,7 @@
                     next_step_rwc.clone(),
                     Some(next_step_rwc),
                     CallContextFieldTag::TxId,
-<<<<<<< HEAD
                     Word::from_lo_unchecked(tx_id.expr() + 1.expr()),
-=======
-                    // tx_id has been lookup and range_check above
-                    tx_id.expr() + 1.expr(),
->>>>>>> 56345eb3
                 );
 
                 cb.require_step_state_transition(StepStateTransition {
