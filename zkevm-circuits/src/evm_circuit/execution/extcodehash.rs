use crate::{
    evm_circuit::{
        execution::ExecutionGadget,
        param::N_BYTES_ACCOUNT_ADDRESS,
        step::ExecutionState,
        util::{
            common_gadget::SameContextGadget,
            constraint_builder::{
                ConstraintBuilder, ReversionInfo, StepStateTransition, Transition::Delta,
            },
<<<<<<< HEAD
            from_bytes, CachedRegion, Cell, Word,
=======
            from_bytes, select, CachedRegion, Cell, Word,
>>>>>>> b8a3ae41
        },
        witness::{Block, Call, ExecStep, Transaction},
    },
    table::{AccountFieldTag, CallContextFieldTag},
    util::Expr,
};
use eth_types::{evm_types::GasCost, Field, ToLittleEndian};
use halo2_proofs::{circuit::Value, plonk::Error};

#[derive(Clone, Debug)]
pub(crate) struct ExtcodehashGadget<F> {
    same_context: SameContextGadget<F>,
    address_word: Word<F>,
    tx_id: Cell<F>,
    reversion_info: ReversionInfo<F>,
    is_warm: Cell<F>,
    code_hash: Cell<F>,
}

impl<F: Field> ExecutionGadget<F> for ExtcodehashGadget<F> {
    const NAME: &'static str = "EXTCODEHASH";

    const EXECUTION_STATE: ExecutionState = ExecutionState::EXTCODEHASH;

    fn configure(cb: &mut ConstraintBuilder<F>) -> Self {
        let address_word = cb.query_word_rlc();
        let address = from_bytes::expr(&address_word.cells[..N_BYTES_ACCOUNT_ADDRESS]);
        cb.stack_pop(address_word.expr());

        let tx_id = cb.call_context(None, CallContextFieldTag::TxId);
        let mut reversion_info = cb.reversion_info_read(None);

        let is_warm = cb.query_bool();
        cb.account_access_list_write(
            tx_id.expr(),
            address.expr(),
            1.expr(),
            is_warm.expr(),
            Some(&mut reversion_info),
        );

<<<<<<< HEAD
        let code_hash = cb.query_cell();
=======
        let code_hash = cb.query_cell_phase2();
>>>>>>> b8a3ae41
        // For non-existing accounts the code_hash must be 0 in the rw_table.
        cb.account_read(address, AccountFieldTag::CodeHash, code_hash.expr());
        cb.stack_push(code_hash.expr());

<<<<<<< HEAD
        let gas_cost = is_warm.expr() * GasCost::WARM_ACCESS.expr()
            + (1.expr() - is_warm.expr()) * GasCost::COLD_ACCOUNT_ACCESS.expr();
=======
        let gas_cost = select::expr(
            is_warm.expr(),
            GasCost::WARM_ACCESS.expr(),
            GasCost::COLD_ACCOUNT_ACCESS.expr(),
        );
>>>>>>> b8a3ae41
        let step_state_transition = StepStateTransition {
            rw_counter: Delta(cb.rw_counter_offset()),
            program_counter: Delta(1.expr()),
            stack_pointer: Delta(0.expr()),
            gas_left: Delta(-gas_cost),
            reversible_write_counter: Delta(1.expr()),
            ..Default::default()
        };

        let opcode = cb.query_cell();
        let same_context = SameContextGadget::construct(cb, opcode, step_state_transition);

        Self {
            same_context,
            address_word,
            tx_id,
            reversion_info,
            is_warm,
            code_hash,
        }
    }

    fn assign_exec_step(
        &self,
        region: &mut CachedRegion<'_, '_, F>,
        offset: usize,
        block: &Block<F>,
        tx: &Transaction,
        call: &Call,
        step: &ExecStep,
    ) -> Result<(), Error> {
        self.same_context.assign_exec_step(region, offset, step)?;

        let address = block.rws[step.rw_indices[0]].stack_value();
        self.address_word
            .assign(region, offset, Some(address.to_le_bytes()))?;

        self.tx_id
            .assign(region, offset, Value::known(F::from(tx.id as u64)))?;
        self.reversion_info.assign(
            region,
            offset,
            call.rw_counter_end_of_reversion,
            call.is_persistent,
        )?;

        let (_, is_warm) = block.rws[step.rw_indices[4]].tx_access_list_value_pair();
        self.is_warm
            .assign(region, offset, Value::known(F::from(is_warm as u64)))?;

        let code_hash = block.rws[step.rw_indices[5]].account_value_pair().0;
        self.code_hash
            .assign(region, offset, region.word_rlc(code_hash))?;

        Ok(())
    }
}

#[cfg(test)]
mod test {
    use crate::test_util::test_circuits_block_geth_data_default;
    use eth_types::{
        address, bytecode,
        geth_types::{Account, GethData},
        Address, Bytecode, Bytes, ToWord, Word, U256,
    };
    use lazy_static::lazy_static;
    use mock::TestContext;

    lazy_static! {
        static ref EXTERNAL_ADDRESS: Address =
            address!("0xaabbccddee000000000000000000000000000000");
    }

    fn test_ok(external_account: Option<Account>, is_warm: bool) {
        let external_address = external_account
            .as_ref()
            .map(|a| a.address)
            .unwrap_or(*EXTERNAL_ADDRESS);

        // Make the external account warm, if needed, by first getting its external code
        // hash.
        let mut code = Bytecode::default();
        if is_warm {
            code.append(&bytecode! {
                PUSH20(external_address.to_word())
                EXTCODEHASH // TODO: Change this to BALANCE once is implemented
                POP
            });
        }
        code.append(&bytecode! {
            PUSH20(external_address.to_word())
            #[start]
            EXTCODEHASH
            STOP
        });

        // Execute the bytecode and get trace
        let block: GethData = TestContext::<3, 1>::new(
            None,
            |accs| {
                accs[0]
                    .address(address!("0x000000000000000000000000000000000000cafe"))
                    .balance(Word::from(1u64 << 20))
                    .code(code);

                accs[1].address(external_address);
                if let Some(external_account) = external_account {
                    accs[1]
                        .balance(external_account.balance)
                        .nonce(external_account.nonce)
                        .code(external_account.code);
                }
                accs[2]
                    .address(address!("0x0000000000000000000000000000000000000010"))
                    .balance(Word::from(1u64 << 20));
            },
            |mut txs, accs| {
                txs[0].to(accs[0].address).from(accs[2].address);
            },
            |block, _tx| block.number(0xcafeu64),
        )
        .unwrap()
        .into();

        test_circuits_block_geth_data_default(block).unwrap();
    }

    #[test]
    fn extcodehash_warm_empty_account() {
        test_ok(None, true);
    }

    #[test]
    fn extcodehash_cold_empty_account() {
        test_ok(None, false);
    }

    #[test]
    fn extcodehash_warm_existing_account() {
        test_ok(
            Some(Account {
                address: *EXTERNAL_ADDRESS,
                nonce: U256::from(259),
                code: Bytes::from([3]),
                ..Default::default()
            }),
            true,
        );
    }

    #[test]
    fn extcodehash_cold_existing_account() {
        test_ok(
            Some(Account {
                address: *EXTERNAL_ADDRESS,
                balance: U256::from(900),
                code: Bytes::from([32, 59]),
                ..Default::default()
            }),
            false,
        );
    }

    #[test]
    fn extcodehash_nonempty_account_edge_cases() {
        // EIP-158 defines empty accounts to be those with balance = 0, nonce = 0, and
        // code = [].
        let nonce_only_account = Account {
            address: *EXTERNAL_ADDRESS,
            nonce: U256::from(200),
            ..Default::default()
        };
        // This account state is possible if another account sends ETH to a previously
        // empty account.
        let balance_only_account = Account {
            address: *EXTERNAL_ADDRESS,
            balance: U256::from(200),
            ..Default::default()
        };
        // This account state should no longer be possible because contract nonces start
        // at 1, per EIP-161. However, the requirement that the code be emtpy is still
        // in the yellow paper and our constraints, so we test this case
        // anyways.
        let contract_only_account = Account {
            address: *EXTERNAL_ADDRESS,
            code: Bytes::from([32, 59]),
            ..Default::default()
        };

        for account in [
            nonce_only_account,
            balance_only_account,
            contract_only_account,
        ] {
            test_ok(Some(account), false);
        }
    }
}<|MERGE_RESOLUTION|>--- conflicted
+++ resolved
@@ -8,11 +8,7 @@
             constraint_builder::{
                 ConstraintBuilder, ReversionInfo, StepStateTransition, Transition::Delta,
             },
-<<<<<<< HEAD
-            from_bytes, CachedRegion, Cell, Word,
-=======
             from_bytes, select, CachedRegion, Cell, Word,
->>>>>>> b8a3ae41
         },
         witness::{Block, Call, ExecStep, Transaction},
     },
@@ -54,25 +50,16 @@
             Some(&mut reversion_info),
         );
 
-<<<<<<< HEAD
-        let code_hash = cb.query_cell();
-=======
         let code_hash = cb.query_cell_phase2();
->>>>>>> b8a3ae41
         // For non-existing accounts the code_hash must be 0 in the rw_table.
         cb.account_read(address, AccountFieldTag::CodeHash, code_hash.expr());
         cb.stack_push(code_hash.expr());
 
-<<<<<<< HEAD
-        let gas_cost = is_warm.expr() * GasCost::WARM_ACCESS.expr()
-            + (1.expr() - is_warm.expr()) * GasCost::COLD_ACCOUNT_ACCESS.expr();
-=======
         let gas_cost = select::expr(
             is_warm.expr(),
             GasCost::WARM_ACCESS.expr(),
             GasCost::COLD_ACCOUNT_ACCESS.expr(),
         );
->>>>>>> b8a3ae41
         let step_state_transition = StepStateTransition {
             rw_counter: Delta(cb.rw_counter_offset()),
             program_counter: Delta(1.expr()),
