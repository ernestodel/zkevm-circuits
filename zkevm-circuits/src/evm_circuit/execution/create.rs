--- conflicted
+++ resolved
@@ -12,7 +12,7 @@
                 ConstraintBuilder, ReversionInfo, StepStateTransition,
                 Transition::{Delta, To},
             },
-            math_gadget::{ConstantDivisionGadget, ContractCreateGadget},
+            math_gadget::{ConstantDivisionGadget, ContractCreateGadget, IsZeroGadget},
             memory_gadget::{MemoryAddressGadget, MemoryExpansionGadget},
             not, select, CachedRegion, Cell, Word,
         },
@@ -45,19 +45,12 @@
     init_code_word_size: ConstantDivisionGadget<F, N_BYTES_MEMORY_ADDRESS>,
     memory_expansion: MemoryExpansionGadget<F, 1, N_BYTES_MEMORY_WORD_SIZE>,
     gas_left: ConstantDivisionGadget<F, N_BYTES_GAS>,
-<<<<<<< HEAD
-
-    code_hash: Cell<F>,
+    create: ContractCreateGadget<F, IS_CREATE2>,
+    keccak_output: Word<F>,
     // prevous code hash befor creating
     code_hash_previous: Cell<F>,
     // if code_hash_previous is zero, then no collision
     not_address_collision: IsZeroGadget<F>,
-    keccak_input: Cell<F>,
-    keccak_input_length: Cell<F>,
-=======
-    create: ContractCreateGadget<F, IS_CREATE2>,
->>>>>>> 4ab8f592
-    keccak_output: Word<F>,
 }
 
 impl<F: Field, const IS_CREATE2: bool, const S: ExecutionState> ExecutionGadget<F>
@@ -70,15 +63,10 @@
     fn configure(cb: &mut ConstraintBuilder<F>) -> Self {
         // Use rw_counter of the step which triggers next call as its call_id.
         let callee_call_id = cb.curr.state.rw_counter.clone();
-
+        let code_hash_previous = cb.query_cell();
         let opcode = cb.query_cell();
         cb.opcode_lookup(opcode.expr(), 1.expr());
 
-<<<<<<< HEAD
-        let is_create2 = cb.query_bool();
-        let code_hash_previous = cb.query_cell();
-=======
->>>>>>> 4ab8f592
         cb.require_equal(
             "Opcode is CREATE or CREATE2",
             opcode.expr(),
@@ -135,17 +123,10 @@
                 init_code.length(),
             );
         });
-<<<<<<< HEAD
-        cb.condition(not::expr(initialization_code.has_length()), |cb| {
-            cb.require_equal(
-                "code_hash is empty ",
-                code_hash.expr(),
-=======
         cb.condition(not::expr(init_code.has_length()), |cb| {
             cb.require_equal(
                 "Empty code",
                 create.code_hash_word_rlc(cb),
->>>>>>> 4ab8f592
                 cb.empty_code_hash_rlc(),
             );
         });
@@ -190,14 +171,8 @@
             );
         });
 
-<<<<<<< HEAD
         // check for address collision case by code hash previous
         cb.account_read(
-=======
-        let transfer = TransferGadget::construct(
-            cb,
-            create.caller_address(),
->>>>>>> 4ab8f592
             new_address.clone(),
             AccountFieldTag::CodeHash,
             code_hash_previous.expr(),
@@ -209,12 +184,11 @@
             code_hash_previous.expr() * not_address_collision.expr(),
         );
 
-<<<<<<< HEAD
         // conditional transfer for address collision case
         let transfer = cb.condition(not_address_collision.expr(), |cb| {
             let tansfer_gadget = TransferGadget::construct(
                 cb,
-                from_bytes::expr(&caller_address.cells),
+                create.caller_address(),
                 new_address.clone(),
                 0.expr(),
                 1.expr(),
@@ -232,11 +206,7 @@
             tansfer_gadget
         });
 
-        let memory_expansion =
-            MemoryExpansionGadget::construct(cb, [initialization_code.address()]);
-=======
         let memory_expansion = MemoryExpansionGadget::construct(cb, [init_code.address()]);
->>>>>>> 4ab8f592
 
         let init_code_word_size = ConstantDivisionGadget::construct(
             cb,
@@ -298,17 +268,21 @@
             cb.call_context_lookup(true.expr(), Some(callee_call_id.expr()), field_tag, value);
         }
 
-<<<<<<< HEAD
+        cb.keccak_table_lookup(
+            create.input_rlc(cb),
+            create.input_length(),
+            keccak_output.expr(),
+        );
         cb.condition(
-            initialization_code.has_length() * not_address_collision.expr(),
+            init_code.has_length() * not_address_collision.expr(),
             |cb| {
                 cb.require_step_state_transition(StepStateTransition {
                     rw_counter: Delta(cb.rw_counter_offset()),
                     call_id: To(callee_call_id.expr()),
                     is_root: To(false.expr()),
                     is_create: To(true.expr()),
-                    code_hash: To(code_hash.expr()),
-                    gas_left: To(callee_gas_left.clone()),
+                    code_hash: To(create.code_hash_word_rlc(cb)),
+                    gas_left: To(callee_gas_left),
                     reversible_write_counter: To(1.expr() + transfer.reversible_w_delta()),
                     ..StepStateTransition::new_context()
                 })
@@ -316,7 +290,7 @@
         );
 
         cb.condition(
-            not::expr(initialization_code.has_length()) * not_address_collision.expr(),
+            not::expr(init_code.has_length()) * not_address_collision.expr(),
             |cb| {
                 for field_tag in [
                     CallContextFieldTag::LastCalleeId,
@@ -328,8 +302,8 @@
                 cb.require_step_state_transition(StepStateTransition {
                     rw_counter: Delta(cb.rw_counter_offset()),
                     program_counter: Delta(1.expr()),
-                    stack_pointer: Delta(2.expr() + is_create2.expr()),
-                    gas_left: Delta(-gas_cost.clone()),
+                    stack_pointer: Delta(2.expr() + IS_CREATE2.expr()),
+                    gas_left: Delta(-gas_cost),
                     reversible_write_counter: Delta(3.expr() + transfer.reversible_w_delta()),
                     ..Default::default()
                 })
@@ -338,27 +312,6 @@
 
         // handle collision case
         cb.condition(not::expr(not_address_collision.expr()), |cb| {
-=======
-        cb.keccak_table_lookup(
-            create.input_rlc(cb),
-            create.input_length(),
-            keccak_output.expr(),
-        );
-        cb.condition(init_code.has_length(), |cb| {
-            cb.require_step_state_transition(StepStateTransition {
-                rw_counter: Delta(cb.rw_counter_offset()),
-                call_id: To(callee_call_id.expr()),
-                is_root: To(false.expr()),
-                is_create: To(true.expr()),
-                code_hash: To(create.code_hash_word_rlc(cb)),
-                gas_left: To(callee_gas_left),
-                reversible_write_counter: To(1.expr() + transfer.reversible_w_delta()),
-                ..StepStateTransition::new_context()
-            })
-        });
-
-        cb.condition(not::expr(init_code.has_length()), |cb| {
->>>>>>> 4ab8f592
             for field_tag in [
                 CallContextFieldTag::LastCalleeId,
                 CallContextFieldTag::LastCalleeReturnDataOffset,
@@ -369,16 +322,10 @@
             cb.require_step_state_transition(StepStateTransition {
                 rw_counter: Delta(cb.rw_counter_offset()),
                 program_counter: Delta(1.expr()),
-<<<<<<< HEAD
-                stack_pointer: Delta(2.expr() + is_create2.expr()),
+                stack_pointer: Delta(3.expr()),
 
                 gas_left: To(gas_left.quotient()),
                 reversible_write_counter: Delta(2.expr()),
-=======
-                stack_pointer: Delta(2.expr() + IS_CREATE2.expr()),
-                gas_left: Delta(-gas_cost),
-                reversible_write_counter: Delta(3.expr() + transfer.reversible_w_delta()),
->>>>>>> 4ab8f592
                 ..Default::default()
             })
         });
@@ -396,15 +343,11 @@
             memory_expansion,
             gas_left,
             callee_is_success,
-<<<<<<< HEAD
-            code_hash,
+            init_code_word_size,
+            create,
+            keccak_output,
             code_hash_previous,
             not_address_collision,
-=======
-            init_code_word_size,
-            create,
->>>>>>> 4ab8f592
-            keccak_output,
         }
     }
 
@@ -553,7 +496,6 @@
             } else {
                 0
             };
-
         self.gas_left.assign(region, offset, gas_left.into())?;
 
         self.callee_is_success.assign(
@@ -673,7 +615,6 @@
         } else {
             OpcodeId::CREATE
         });
-
         if !is_persistent {
             code.append(&bytecode! {
                 PUSH1(0)
