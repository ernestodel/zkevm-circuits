--- conflicted
+++ resolved
@@ -134,11 +134,7 @@
             );
         });
         cb.condition(not::expr(initialization_code.has_length()), |cb| {
-<<<<<<< HEAD
             cb.require_equal("code_hash is empty ", code_hash.expr(), cb.empty_hash_rlc());
-=======
-            cb.require_equal("", code_hash.expr(), cb.empty_code_hash_rlc());
->>>>>>> 88fb3898
         });
 
         let tx_id = cb.call_context(None, CallContextFieldTag::TxId);
