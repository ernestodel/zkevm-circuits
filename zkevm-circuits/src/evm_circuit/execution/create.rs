use crate::{
    evm_circuit::{
        execution::ExecutionGadget,
        param::{
            N_BYTES_ACCOUNT_ADDRESS, N_BYTES_GAS, N_BYTES_MEMORY_ADDRESS, N_BYTES_MEMORY_WORD_SIZE,
            N_BYTES_U64, N_BYTES_WORD,
        },
        step::ExecutionState,
        util::{
            common_gadget::TransferGadget,
            constraint_builder::{
                ConstrainBuilderCommon, EVMConstraintBuilder, ReversionInfo, StepStateTransition,
                Transition::{Delta, To},
            },
            math_gadget::{
                ConstantDivisionGadget, ContractCreateGadget, IsZeroGadget, LtGadget, LtWordGadget,
            },
            memory_gadget::{
                CommonMemoryAddressGadget, MemoryAddressGadget, MemoryExpansionGadget,
            },
            not, CachedRegion, Cell, Word,
        },
        witness::{Block, Call, ExecStep, Transaction},
    },
    table::{AccountFieldTag, CallContextFieldTag},
    util::Expr,
};
use bus_mapping::{circuit_input_builder::CopyDataType, evm::OpcodeId, state_db::CodeDB};
use eth_types::{
    evm_types::{GasCost, CREATE2_GAS_PER_CODE_WORD, CREATE_GAS_PER_CODE_WORD, MAX_INIT_CODE_SIZE},
    Field, ToBigEndian, ToLittleEndian, ToScalar, U256,
};
use ethers_core::utils::keccak256;
use gadgets::util::{and, expr_from_bytes};
use halo2_proofs::{circuit::Value, plonk::Error};

use std::iter::once;

/// Gadget for CREATE and CREATE2 opcodes
#[derive(Clone, Debug)]
pub(crate) struct CreateGadget<F, const IS_CREATE2: bool, const S: ExecutionState> {
    opcode: Cell<F>,
    value: Word<F>,
    tx_id: Cell<F>,
    reversion_info: ReversionInfo<F>,
    was_warm: Cell<F>,
    depth: Cell<F>,
    callee_reversion_info: ReversionInfo<F>,
    callee_is_success: Cell<F>,
    transfer: TransferGadget<F>,
    init_code: MemoryAddressGadget<F>,
    init_code_word_size: ConstantDivisionGadget<F, N_BYTES_MEMORY_ADDRESS>,
    // Init code size must be less than or equal to 49152
    // (maximum init code size) if Shanghai, otherwise should be less than or
    // equal to 0x1FFFFFFFE0 (maximum value of offset + size).
    init_code_size_not_overflow: LtGadget<F, { N_BYTES_MEMORY_ADDRESS }>,
    init_code_rlc: Cell<F>,
    memory_expansion: MemoryExpansionGadget<F, 1, N_BYTES_MEMORY_WORD_SIZE>,
    gas_left: ConstantDivisionGadget<F, N_BYTES_GAS>,
    create: ContractCreateGadget<F, IS_CREATE2>,
    caller_balance: Word<F>,
    is_depth_in_range: LtGadget<F, N_BYTES_U64>,
    is_insufficient_balance: LtWordGadget<F>,
    is_nonce_in_range: LtGadget<F, N_BYTES_U64>,
    keccak_code_hash: Cell<F>,
    keccak_output: Word<F>,
    // prevous code hash befor creating
    code_hash_previous: Cell<F>,
    // if code_hash_previous is zero, then no collision
    not_address_collision: IsZeroGadget<F>,
    copy_rwc_inc: Cell<F>,
    /// include actual and padding to word bytes
    bytes_length_word: Cell<F>,
}

impl<F: Field, const IS_CREATE2: bool, const S: ExecutionState> ExecutionGadget<F>
    for CreateGadget<F, IS_CREATE2, S>
{
    const NAME: &'static str = "CREATE";

    const EXECUTION_STATE: ExecutionState = S;

    fn configure(cb: &mut EVMConstraintBuilder<F>) -> Self {
        // Use rw_counter of the step which triggers next call as its call_id.
        let callee_call_id = cb.curr.state.rw_counter.clone();
        let code_hash_previous = cb.query_cell();
        let opcode = cb.query_cell();
        let copy_rwc_inc = cb.query_cell();
        let bytes_length_word = cb.query_cell();

        cb.opcode_lookup(opcode.expr(), 1.expr());

        cb.require_equal(
            "Opcode is CREATE or CREATE2",
            opcode.expr(),
            if IS_CREATE2 {
                OpcodeId::CREATE2
            } else {
                OpcodeId::CREATE
            }
            .expr(),
        );

        // constrain not in static call
        let is_static = cb.call_context(None, CallContextFieldTag::IsStatic);
        cb.require_zero("is_static is false", is_static.expr());

        let value = cb.query_word_rlc();

        let init_code_memory_offset = cb.query_cell_phase2();
        let init_code_length = cb.query_word_rlc();
        let init_code =
            MemoryAddressGadget::construct(cb, init_code_memory_offset, init_code_length);
        let init_code_size_not_overflow =
            LtGadget::construct(cb, init_code.length(), MAX_INIT_CODE_SIZE.expr() + 1.expr());

        // Init code size overflow is checked before ErrDepth, ErrInsufficientBalance,
        // ErrNonceUintOverflow and ErrContractAddressCollision.
        cb.require_equal(
            "Init code size must be not overflow",
            init_code_size_not_overflow.expr(),
            1.expr(),
        );

        let keccak_output = cb.query_word_rlc();
        let new_address_rlc = cb.word_rlc::<N_BYTES_ACCOUNT_ADDRESS>(
            keccak_output
                .cells
                .iter()
                .take(N_BYTES_ACCOUNT_ADDRESS)
                .map(Expr::expr)
                .collect::<Vec<_>>()
                .try_into()
                .unwrap(),
        );
        let new_address = expr_from_bytes(&keccak_output.cells[..N_BYTES_ACCOUNT_ADDRESS]);
        let callee_is_success = cb.query_bool();

        let create = ContractCreateGadget::construct(cb);

        cb.stack_pop(value.expr());
        cb.stack_pop(init_code.offset_rlc());
        cb.stack_pop(init_code.length_rlc());
        if IS_CREATE2 {
            cb.stack_pop(create.salt_word_rlc(cb));
        }

        cb.stack_push(callee_is_success.expr() * new_address_rlc);

        let (init_code_rlc, keccak_code_hash) = cb.condition(init_code.has_length(), |cb| {
            // the init code is being copied from memory to bytecode, so a copy table lookup to
            // verify that the associated fields for the copy event.
            let keccak_code_hash = cb.query_cell_phase2();
            let init_code_rlc = cb.query_cell_phase2();
            cb.copy_table_lookup(
                cb.curr.state.call_id.expr(),
                CopyDataType::Memory.expr(),
                create.code_hash_word_rlc(),
                CopyDataType::Bytecode.expr(),
                init_code.offset(),
                init_code.address(),
                0.expr(),
                //init_code.length(),
                bytes_length_word.expr(),
                init_code_rlc.expr(),
                //init_code.length(),
                copy_rwc_inc.expr(),
            );
            (init_code_rlc, keccak_code_hash)
        });
        cb.condition(not::expr(init_code.has_length()), |cb| {
            cb.require_equal(
                "keccak hash of empty bytes",
                keccak_code_hash.expr(),
                cb.empty_keccak_hash_rlc(),
            );
            cb.require_equal(
                "code hash of empty bytes",
                create.code_hash_word_rlc(),
                cb.empty_code_hash_rlc(),
            );
        });

        let tx_id = cb.call_context(None, CallContextFieldTag::TxId);
        let mut reversion_info = cb.reversion_info_read(None);
        let was_warm = cb.query_bool();
        cb.account_access_list_write(
            tx_id.expr(),
            new_address.clone(),
            1.expr(),
            was_warm.expr(),
            Some(&mut reversion_info),
        );

        let depth = cb.call_context(None, CallContextFieldTag::Depth);
        let is_depth_in_range = LtGadget::construct(cb, depth.expr(), 1025.expr());

        cb.call_context_lookup(
            0.expr(),
            None,
            CallContextFieldTag::CalleeAddress,
            create.caller_address(),
        );

        let caller_balance = cb.query_word_rlc();
        cb.account_read(
            create.caller_address(),
            AccountFieldTag::Balance,
            caller_balance.expr(),
        );
        let is_insufficient_balance = LtWordGadget::construct(cb, &caller_balance, &value);

        let caller_nonce = create.caller_nonce();
        cb.account_read(
            create.caller_address(),
            AccountFieldTag::Nonce,
            caller_nonce.expr(),
        );
        let is_nonce_in_range = LtGadget::construct(cb, caller_nonce.expr(), u64::MAX.expr());

        cb.condition(is_insufficient_balance.expr(), |cb| {
            cb.require_equal(
                "Depth must be in range if caller balance is insufficient",
                is_depth_in_range.expr(),
                1.expr(),
            );
        });

        cb.condition(not::expr(is_nonce_in_range.expr()), |cb| {
            cb.require_equal(
                "Depth must be in range and caller balance must be sufficient if nonce is overflow",
                and::expr([
                    is_depth_in_range.expr(),
                    not::expr(is_insufficient_balance.expr()),
                ]),
                1.expr(),
            );
        });

        let is_precheck_ok = and::expr([
            is_depth_in_range.expr(),
            not::expr(is_insufficient_balance.expr()),
            is_nonce_in_range.expr(),
        ]);

        cb.condition(is_precheck_ok.expr(), |cb| {
            cb.account_write(
                create.caller_address(),
                AccountFieldTag::Nonce,
                caller_nonce.expr() + 1.expr(),
                caller_nonce,
                Some(&mut reversion_info),
            );
        });

        cb.condition(
            and::expr([is_precheck_ok.expr(), init_code.has_length()]),
            |cb| {
                cb.keccak_table_lookup(
                    init_code_rlc.expr(),
                    init_code.length(),
                    keccak_code_hash.expr(),
                );
            },
        );

        let mut callee_reversion_info = cb.reversion_info_write(Some(callee_call_id.expr()));
        cb.require_equal(
            "callee_is_persistent == is_persistent ⋅ is_success",
            callee_reversion_info.is_persistent(),
            reversion_info.is_persistent() * callee_is_success.expr(),
        );
        cb.condition(callee_is_success.expr() * (1.expr() - reversion_info.is_persistent()), |cb| {
            cb.require_equal(
                "callee_rw_counter_end_of_reversion == rw_counter_end_of_reversion - (reversible_write_counter + 1)",
                callee_reversion_info.rw_counter_end_of_reversion(),
                reversion_info.rw_counter_of_reversion(1.expr()),
            );
        });

        // check for address collision case by code hash previous
        cb.account_read(
            new_address.clone(),
            AccountFieldTag::CodeHash,
            code_hash_previous.expr(),
        );

        let not_address_collision = IsZeroGadget::construct(cb, code_hash_previous.expr());
        /*
        // CREATE2 may cause address collision error. And for a tricky
        // case of CREATE, it could also cause this error. e.g. the `to`
        // field of transaction is set to the calculated contract
        // address (reference testool case
        // `RevertDepthCreateAddressCollision_d0_g0_v0` for details).
        cb.condition(not::expr(not_address_collision.expr()), |cb| {
            cb.require_equal(
                "op code is create2 for address collision",
                opcode.expr(),
                OpcodeId::CREATE2.expr(),
            );
        });
        */

        // conditional transfer for address collision case
        let transfer = cb.condition(
            and::expr([is_precheck_ok.expr(), not_address_collision.expr()]),
            |cb| {
                let tansfer_gadget = TransferGadget::construct(
                    cb,
                    create.caller_address(),
                    new_address.clone(),
                    0.expr(),
                    1.expr(),
                    value.clone(),
                    &mut callee_reversion_info,
                );
                cb.account_write(
                    new_address.clone(),
                    AccountFieldTag::Nonce,
                    1.expr(),
                    0.expr(),
                    Some(&mut callee_reversion_info),
                );

                tansfer_gadget
            },
        );

        let memory_expansion = MemoryExpansionGadget::construct(cb, [init_code.address()]);

        let init_code_word_size = ConstantDivisionGadget::construct(
            cb,
            init_code.length() + (N_BYTES_WORD - 1).expr(),
            N_BYTES_WORD as u64,
        );
        let keccak_gas_cost = init_code_word_size.quotient()
            * if IS_CREATE2 {
                CREATE2_GAS_PER_CODE_WORD
            } else {
                CREATE_GAS_PER_CODE_WORD
            }
            .expr();

        let gas_cost = GasCost::CREATE.expr() + memory_expansion.gas_cost() + keccak_gas_cost;
        let gas_remaining = cb.curr.state.gas_left.expr() - gas_cost.clone();
        let gas_left = ConstantDivisionGadget::construct(cb, gas_remaining.clone(), 64);
        let callee_gas_left = gas_remaining - gas_left.quotient();
        for (field_tag, value) in [
            (
                CallContextFieldTag::ProgramCounter,
                cb.curr.state.program_counter.expr() + 1.expr(),
            ),
            (
                CallContextFieldTag::StackPointer,
                cb.curr.state.stack_pointer.expr() + 2.expr() + IS_CREATE2.expr(),
            ),
            (CallContextFieldTag::GasLeft, gas_left.quotient()),
            (
                CallContextFieldTag::MemorySize,
                memory_expansion.next_memory_word_size(),
            ),
            (
                CallContextFieldTag::ReversibleWriteCounter,
                cb.curr.state.reversible_write_counter.expr() + 2.expr(),
            ),
        ] {
            cb.call_context_lookup(true.expr(), None, field_tag, value);
        }

        // Handle the case where an error of ErrDepth, ErrInsufficientBalance or
        // ErrNonceUintOverflow occurred.
        cb.condition(not::expr(is_precheck_ok.expr()), |cb| {
            // Save caller's call state
            for field_tag in [
                CallContextFieldTag::LastCalleeId,
                CallContextFieldTag::LastCalleeReturnDataOffset,
                CallContextFieldTag::LastCalleeReturnDataLength,
            ] {
                cb.call_context_lookup(true.expr(), None, field_tag, 0.expr());
            }

            cb.require_step_state_transition(StepStateTransition {
                rw_counter: Delta(cb.rw_counter_offset()),
                program_counter: Delta(1.expr()),
                stack_pointer: Delta(2.expr() + IS_CREATE2.expr()),
                memory_word_size: To(memory_expansion.next_memory_word_size()),
                // - (Reversible) Write TxAccessListAccount (Contract Address)
                reversible_write_counter: Delta(1.expr()),
                gas_left: Delta(-gas_cost.expr()),
                ..StepStateTransition::default()
            });
        });

        // Proceed to handle the case where precheck is OK.
        cb.condition(is_precheck_ok, |cb| {
            for (field_tag, value) in [
                (CallContextFieldTag::CallerId, cb.curr.state.call_id.expr()),
                (CallContextFieldTag::IsSuccess, callee_is_success.expr()),
                (
                    CallContextFieldTag::IsPersistent,
                    callee_reversion_info.is_persistent(),
                ),
                (CallContextFieldTag::TxId, tx_id.expr()),
                (CallContextFieldTag::CallerAddress, create.caller_address()),
                (CallContextFieldTag::CalleeAddress, new_address),
                (
                    CallContextFieldTag::RwCounterEndOfReversion,
                    callee_reversion_info.rw_counter_end_of_reversion(),
                ),
                (CallContextFieldTag::Depth, depth.expr() + 1.expr()),
                (CallContextFieldTag::IsRoot, false.expr()),
                (CallContextFieldTag::IsStatic, false.expr()),
                (CallContextFieldTag::IsCreate, true.expr()),
                (CallContextFieldTag::CodeHash, create.code_hash_word_rlc()),
                (CallContextFieldTag::Value, value.expr()),
            ] {
                cb.call_context_lookup(true.expr(), Some(callee_call_id.expr()), field_tag, value);
            }

            // keccak table lookup to verify contract address.
            cb.keccak_table_lookup(
                create.input_rlc(cb),
                create.input_length(),
                keccak_output.expr(),
            );

            // handle state transition if non-empty init code and no collision.
            cb.condition(
                init_code.has_length() * not_address_collision.expr(),
                |cb| {
                    cb.require_step_state_transition(StepStateTransition {
                        rw_counter: Delta(cb.rw_counter_offset()),
                        call_id: To(callee_call_id.expr()),
                        is_root: To(false.expr()),
                        is_create: To(true.expr()),
                        code_hash: To(create.code_hash_word_rlc()),
                        gas_left: To(callee_gas_left),
                        reversible_write_counter: To(1.expr() + transfer.reversible_w_delta()),
                        ..StepStateTransition::new_context()
                    })
                },
            );

            // handle state transition if empty init code and no collision.
            cb.condition(
                not::expr(init_code.has_length()) * not_address_collision.expr(),
                |cb| {
                    for field_tag in [
                        CallContextFieldTag::LastCalleeId,
                        CallContextFieldTag::LastCalleeReturnDataOffset,
                        CallContextFieldTag::LastCalleeReturnDataLength,
                    ] {
                        cb.call_context_lookup(true.expr(), None, field_tag, 0.expr());
                    }
                    cb.require_step_state_transition(StepStateTransition {
                        rw_counter: Delta(cb.rw_counter_offset()),
                        program_counter: Delta(1.expr()),
                        stack_pointer: Delta(2.expr() + IS_CREATE2.expr()),
                        gas_left: Delta(-gas_cost.expr()),
                        reversible_write_counter: Delta(3.expr() + transfer.reversible_w_delta()),
                        ..Default::default()
                    })
                },
            );

            // handle address collision.
            cb.condition(not::expr(not_address_collision.expr()), |cb| {
                for field_tag in [
                    CallContextFieldTag::LastCalleeId,
                    CallContextFieldTag::LastCalleeReturnDataOffset,
                    CallContextFieldTag::LastCalleeReturnDataLength,
                ] {
                    cb.call_context_lookup(true.expr(), None, field_tag, 0.expr());
                }

                cb.require_step_state_transition(StepStateTransition {
                    rw_counter: Delta(cb.rw_counter_offset()),
                    program_counter: Delta(1.expr()),
                    stack_pointer: Delta(2.expr() + IS_CREATE2.expr()),
                    gas_left: To(gas_left.quotient()),
                    reversible_write_counter: Delta(2.expr()),
                    ..Default::default()
                })
            });
        });

        Self {
            opcode,
            reversion_info,
            tx_id,
            was_warm,
            value,
            depth,
            callee_reversion_info,
            transfer,
            init_code,
            init_code_rlc,
            memory_expansion,
            gas_left,
            callee_is_success,
            init_code_word_size,
            init_code_size_not_overflow,
            create,
            caller_balance,
            is_depth_in_range,
            is_insufficient_balance,
            is_nonce_in_range,
            keccak_code_hash,
            keccak_output,
            code_hash_previous,
            not_address_collision,
            copy_rwc_inc,
            bytes_length_word,
        }
    }

    fn assign_exec_step(
        &self,
        region: &mut CachedRegion<'_, '_, F>,
        offset: usize,
        block: &Block<F>,
        tx: &Transaction,
        call: &Call,
        step: &ExecStep,
    ) -> Result<(), Error> {
        let opcode = step.opcode.unwrap();
        let is_create2 = opcode == OpcodeId::CREATE2;
        self.opcode
            .assign(region, offset, Value::known(F::from(opcode.as_u64())))?;

        let mut rw_offset = 1; // is_static
        let [value, init_code_start, init_code_length] = [0, 1, 2]
            .map(|i| step.rw_indices[i + rw_offset])
            .map(|idx| block.rws[idx].stack_value());
        self.value
            .assign(region, offset, Some(value.to_le_bytes()))?;
        let salt = if is_create2 {
            block.rws[step.rw_indices[3 + rw_offset]].stack_value()
        } else {
            U256::zero()
        };
<<<<<<< HEAD

        let shift = init_code_start.low_u64() % 32;
        let memory_start_slot = init_code_start.low_u64() - shift;
        let memory_end = init_code_start.low_u64() + init_code_length.low_u64();
        let memory_end_slot = memory_end - memory_end % 32;
        let copy_rwc_inc = if init_code_length.low_u64() == 0 {
            0
        } else {
            (memory_end_slot - memory_start_slot) / 32 + 1
        };

        let padded_bytes: Vec<u8> = (4 + usize::from(is_create2)
            ..4 + usize::from(is_create2) + copy_rwc_inc as usize)
            .map(|i| {
                let mut bytes = block.rws[step.rw_indices[i]]
                    .memory_word_value()
                    .to_le_bytes();
                bytes.reverse();
                bytes
            })
            .into_iter()
            .flat_map(|byte| byte)
=======
        rw_offset += usize::from(is_create2);
        let values: Vec<_> = (4..4 + init_code_length.as_usize())
            .map(|i| block.rws[step.rw_indices[i + rw_offset]].memory_value())
>>>>>>> 79caaf43
            .collect();

        let values: Vec<u8> = if init_code_length.is_zero() {
            vec![0; 0]
        } else {
            padded_bytes[shift as usize..shift as usize + init_code_length.as_usize()].to_vec()
        };

        let keccak_code_hash = keccak256(&values);

        let init_code_address =
            self.init_code
                .assign(region, offset, init_code_start, init_code_length)?;
        let rlc_acc = region.keccak_rlc(&values.iter().rev().cloned().collect::<Vec<u8>>());
        println!("rlc_acc of assign {:?}", rlc_acc);
        self.init_code_rlc.assign(
            region,
            offset,
            region.keccak_rlc(&values.iter().rev().cloned().collect::<Vec<u8>>()),
        )?;
        self.init_code_size_not_overflow.assign(
            region,
            offset,
            F::from(init_code_length.as_u64()),
            F::from(MAX_INIT_CODE_SIZE + 1),
        )?;

        self.tx_id
            .assign(region, offset, Value::known(tx.id.to_scalar().unwrap()))?;
        self.depth.assign(
            region,
            offset,
            Value::known(call.depth.to_scalar().unwrap()),
        )?;

        self.reversion_info.assign(
            region,
            offset,
            call.rw_counter_end_of_reversion,
            call.is_persistent,
        )?;
<<<<<<< HEAD

        let tx_access_rw =
            block.rws[step.rw_indices[7 + usize::from(is_create2) + copy_rwc_inc as usize]];
=======
        rw_offset += copy_rw_increase;
        let tx_access_rw = block.rws[step.rw_indices[7 + rw_offset]];
>>>>>>> 79caaf43
        self.was_warm.assign(
            region,
            offset,
            Value::known(
                tx_access_rw
                    .tx_access_list_value_pair()
                    .1
                    .to_scalar()
                    .unwrap(),
            ),
        )?;

<<<<<<< HEAD
        let caller_balance = block.rws
            [step.rw_indices[10 + usize::from(is_create2) + copy_rwc_inc as usize]]
            .account_balance_pair()
            .1;

        let caller_nonce = block.rws
            [step.rw_indices[11 + usize::from(is_create2) + copy_rwc_inc as usize]]
=======
        let caller_balance = block.rws[step.rw_indices[10 + rw_offset]]
            .account_balance_pair()
            .1;

        let caller_nonce = block.rws[step.rw_indices[11 + rw_offset]]
>>>>>>> 79caaf43
            .account_nonce_pair()
            .1
            .low_u64();

        let is_precheck_ok =
            if call.depth < 1025 && caller_balance >= value && caller_nonce < u64::MAX {
                1
            } else {
                0
            };
        rw_offset += is_precheck_ok;
        let [callee_rw_counter_end_of_reversion, callee_is_persistent] = [12, 13].map(|i| {
<<<<<<< HEAD
            let rw = block.rws[step.rw_indices
                [i + usize::from(is_create2) + copy_rwc_inc as usize + is_precheck_ok]];
=======
            let rw = block.rws[step.rw_indices[i + rw_offset]];
>>>>>>> 79caaf43
            rw.call_context_value()
        });

        self.callee_reversion_info.assign(
            region,
            offset,
            callee_rw_counter_end_of_reversion
                .low_u64()
                .try_into()
                .unwrap(),
            callee_is_persistent.low_u64() != 0,
        )?;

        // retrieve code_hash for creating address
<<<<<<< HEAD
        let code_hash_previous = block.rws[step.rw_indices
            [14 + usize::from(is_create2) + copy_rwc_inc as usize + is_precheck_ok]]
            .account_codehash_pair();
=======
        let code_hash_previous = block.rws[step.rw_indices[14 + rw_offset]].account_codehash_pair();
>>>>>>> 79caaf43
        let code_hash_previous_rlc = region.code_hash(code_hash_previous.0);
        self.code_hash_previous
            .assign(region, offset, code_hash_previous_rlc)?;
        self.not_address_collision
            .assign_value(region, offset, code_hash_previous_rlc)?;
        let is_address_collision = !code_hash_previous.0.is_zero();

        if is_precheck_ok == 1 && !is_address_collision {
            let [caller_balance_pair, callee_balance_pair] = if !value.is_zero() {
                let account_balance_pair = [16, 17]
                    .map(|i| block.rws[step.rw_indices[i + rw_offset]].account_balance_pair());
                rw_offset += 2;
<<<<<<< HEAD
                [16, 17].map(|i| {
                    block.rws[step.rw_indices
                        [i + usize::from(is_create2) + copy_rwc_inc as usize + is_precheck_ok]]
                        .account_balance_pair()
                })
=======
                account_balance_pair
>>>>>>> 79caaf43
            } else {
                [(0.into(), 0.into()), (0.into(), 0.into())]
            };

            self.transfer.assign(
                region,
                offset,
                caller_balance_pair,
                callee_balance_pair,
                value,
            )?;
        }

        let (_next_memory_word_size, memory_expansion_gas_cost) = self.memory_expansion.assign(
            region,
            offset,
            step.memory_word_size(),
            [init_code_address],
        )?;

        let (init_code_word_size, _remainder) = self.init_code_word_size.assign(
            region,
            offset,
            (31u64 + init_code_length.as_u64()).into(),
        )?;

        let keccak_gas_cost = u64::try_from(init_code_word_size).unwrap()
            * if IS_CREATE2 {
                CREATE2_GAS_PER_CODE_WORD
            } else {
                CREATE_GAS_PER_CODE_WORD
            };
        let gas_left =
            step.gas_left - GasCost::CREATE.as_u64() - memory_expansion_gas_cost - keccak_gas_cost;
        self.gas_left.assign(region, offset, gas_left.into())?;

        self.callee_is_success.assign(
            region,
            offset,
            Value::known(if is_precheck_ok == 0 || is_address_collision {
                F::zero()
            } else {
<<<<<<< HEAD
                block.rws[step.rw_indices[23
                    + rw_offset
                    + usize::from(is_create2)
                    + copy_rwc_inc as usize
                    + is_precheck_ok]]
=======
                block.rws[step.rw_indices[23 + rw_offset]]
>>>>>>> 79caaf43
                    .call_context_value()
                    .to_scalar()
                    .unwrap()
            }),
        )?;

        let keccak_input: Vec<u8> = if is_create2 {
            once(0xffu8)
                .chain(call.callee_address.to_fixed_bytes())
                .chain(salt.to_be_bytes())
                .chain(keccak_code_hash)
                .collect()
        } else {
            let mut stream = ethers_core::utils::rlp::RlpStream::new();
            stream.begin_list(2);
            stream.append(&call.callee_address);
            stream.append(&U256::from(caller_nonce));
            stream.out().to_vec()
        };
        let mut keccak_output = keccak256(keccak_input);
        keccak_output.reverse();

        self.keccak_output
            .assign(region, offset, Some(keccak_output))?;

        let code_hash = CodeDB::hash(&values);
        self.create.assign(
            region,
            offset,
            call.callee_address,
            caller_nonce,
            Some(U256::from(keccak_code_hash)),
            Some(U256::from(code_hash.to_fixed_bytes())),
            Some(salt),
        )?;
        self.caller_balance
            .assign(region, offset, Some(caller_balance.to_le_bytes()))?;
        self.is_insufficient_balance
            .assign(region, offset, caller_balance, value)?;

        self.is_depth_in_range
            .assign(region, offset, F::from(call.depth as u64), F::from(1025))?;
        self.is_nonce_in_range
            .assign(region, offset, F::from(caller_nonce), F::from(u64::MAX))?;

        self.keccak_code_hash.assign(
            region,
            offset,
            region.word_rlc(U256::from_big_endian(&keccak_code_hash)),
        )?;

        let shift = init_code_start.low_u64() % 32;
        let memory_start_slot = init_code_start.low_u64() - shift;
        let memory_end = init_code_start.low_u64() + init_code_length.low_u64();
        let memory_end_slot = memory_end - memory_end % 32;
        let copy_rwc_inc = if init_code_length.low_u64() == 0 {
            0
        } else {
            (memory_end_slot - memory_start_slot) / 32 + 1
        };

        self.copy_rwc_inc.assign(
            region,
            offset,
            Value::known(
                (copy_rwc_inc)
                    .to_scalar()
                    .expect("unexpected U256 -> Scalar conversion failure"),
            ),
        )?;

        let bytes_length_to_word = copy_rwc_inc * 32;
        self.bytes_length_word.assign(
            region,
            offset,
            Value::known(F::from(bytes_length_to_word)),
        )?;

        Ok(())
    }
}

#[cfg(test)]
mod test {
    use crate::test_util::CircuitTestBuilder;
    use bus_mapping::circuit_input_builder::CircuitsParams;
    use eth_types::{
        address, bytecode, evm_types::OpcodeId, geth_types::Account, word, Address, Bytecode, Word,
    };
    use itertools::Itertools;
    use lazy_static::lazy_static;
    use mock::{eth, TestContext};

    const CALLEE_ADDRESS: Address = Address::repeat_byte(0xff);
    lazy_static! {
        static ref CALLER_ADDRESS: Address = address!("0x00bbccddee000000000000000000000000002400");
    }

    fn run_test_circuits(ctx: TestContext<2, 1>) {
        CircuitTestBuilder::new_from_test_ctx(ctx)
            .params(CircuitsParams {
                max_rws: 300000,
                ..Default::default()
            })
            .run();
    }

    // RETURN or REVERT with data of [0x60; 5]
    fn initialization_bytecode(is_success: bool) -> Bytecode {
        let memory_bytes = [0x60; 10];
        let memory_address = 0;
        let memory_value = Word::from_big_endian(&memory_bytes);
        let mut code = bytecode! {
            PUSH10(memory_value)
            PUSH1(memory_address)
            MSTORE
            PUSH2(5)
            PUSH2(32u64 - u64::try_from(memory_bytes.len()).unwrap())
        };
        code.write_op(if is_success {
            OpcodeId::RETURN
        } else {
            OpcodeId::REVERT
        });
        code
    }

    fn creater_bytecode(
        initialization_bytecode: Bytecode,
        value: Word,
        is_create2: bool,
        is_persistent: bool,
    ) -> Bytecode {
        let initialization_bytes = initialization_bytecode.code();
        let mut code = bytecode! {
            PUSH32(Word::from_big_endian(&initialization_bytes))
            PUSH1(0)
            MSTORE
        };
        if is_create2 {
            code.append(&bytecode! {PUSH1(45)}); // salt;
        }
        code.append(&bytecode! {
            PUSH1(initialization_bytes.len()) // length
            PUSH1(32 - initialization_bytes.len()) // offset
            PUSH2(value) // value
        });
        code.write_op(if is_create2 {
            OpcodeId::CREATE2
        } else {
            OpcodeId::CREATE
        });
        if !is_persistent {
            code.append(&bytecode! {
                PUSH1(0)
                PUSH1(0)
                REVERT
            });
        }
        code
    }

    fn creater_bytecode_address_collision(initialization_bytecode: Bytecode) -> Bytecode {
        let initialization_bytes = initialization_bytecode.code();
        let mut code = bytecode! {
            PUSH32(Word::from_big_endian(&initialization_bytes))
            PUSH1(0)
            MSTORE
        };

        code.append(&bytecode! {PUSH1(45)}); // salt;
        code.append(&bytecode! {
            PUSH1(initialization_bytes.len()) // size
            PUSH1(32 - initialization_bytes.len()) // length
            PUSH2(23414) // value
        });
        code.write_op(OpcodeId::CREATE2);

        // construct address collision by create2 twice
        code.append(&bytecode! {PUSH1(45)}); // salt;

        code.append(&bytecode! {
            PUSH1(initialization_bytes.len()) // size
            PUSH1(32 - initialization_bytes.len()) // length
            PUSH2(23414) // value
        });
        code.write_op(OpcodeId::CREATE2);
        code.append(&bytecode! {
            PUSH1(0)
            PUSH1(0)
            REVERT
        });

        code
    }

    fn test_context(caller: Account) -> TestContext<2, 1> {
        TestContext::new(
            None,
            |accs| {
                accs[0]
                    .address(address!("0x000000000000000000000000000000000000cafe"))
                    .balance(eth(10));
                accs[1].account(&caller);
            },
            |mut txs, accs| {
                txs[0]
                    .from(accs[0].address)
                    .to(accs[1].address)
                    .gas(word!("0x2386F26FC10000"));
            },
            |block, _| block,
        )
        .unwrap()
    }

    #[test]
    fn test_create() {
        for ((is_success, is_create2), is_persistent) in [true, false]
            .iter()
            .cartesian_product(&[true, false])
            .cartesian_product(&[true, false])
        {
            let init_code = initialization_bytecode(*is_success);
            let root_code = creater_bytecode(init_code, 23414.into(), *is_create2, *is_persistent);

            let caller = Account {
                address: *CALLER_ADDRESS,
                code: root_code.into(),
                nonce: Word::one(),
                balance: eth(10),
                ..Default::default()
            };
            run_test_circuits(test_context(caller));
        }
    }

    #[test]
    fn test_create_rlp_nonce() {
        for nonce in [0, 1, 127, 128, 255, 256, 0x10000, u64::MAX - 1] {
            let caller = Account {
                address: *CALLER_ADDRESS,
                code: creater_bytecode(initialization_bytecode(true), 23414.into(), false, true)
                    .into(),
                nonce: nonce.into(),
                balance: eth(10),
                ..Default::default()
            };
            run_test_circuits(test_context(caller))
        }
    }

    #[test]
    fn test_create_empty_init_code() {
        for is_create2 in [true, false] {
            let caller = Account {
                address: *CALLER_ADDRESS,
                code: creater_bytecode(vec![].into(), 23414.into(), is_create2, true).into(),
                nonce: 10.into(),
                balance: eth(10),
                ..Default::default()
            };
            run_test_circuits(test_context(caller));
        }
    }

    #[test]
    fn test_create_overflow_offset_and_zero_size() {
        for is_create2 in [true, false] {
            let mut bytecode = bytecode! {
                PUSH1(0) // size
                PUSH32(Word::MAX) // offset
                PUSH2(23414) // value
            };
            bytecode.write_op(if is_create2 {
                OpcodeId::CREATE2
            } else {
                OpcodeId::CREATE
            });
            let caller = Account {
                address: *CALLER_ADDRESS,
                code: bytecode.into(),
                nonce: 10.into(),
                balance: eth(10),
                ..Default::default()
            };
            run_test_circuits(test_context(caller));
        }
    }

    #[test]
    fn test_create_address_collision_error() {
        let initialization_code = initialization_bytecode(false);
        let root_code = creater_bytecode_address_collision(initialization_code);
        let caller = Account {
            address: *CALLER_ADDRESS,
            code: root_code.into(),
            nonce: Word::one(),
            balance: eth(10),
            ..Default::default()
        };
        run_test_circuits(test_context(caller));
    }

    // Ignore this test case. It could run successfully but slow for CI.
    #[ignore]
    #[test]
    fn test_create_error_depth() {
        let code = bytecode! {
            PUSH1(0x20)
            PUSH1(0x0)
            PUSH1(0x0)
            CODECOPY
            PUSH1(0x20)
            PUSH1(0x0)
            PUSH1(0x0)
            CREATE
        }
        .into();
        let caller = Account {
            address: *CALLER_ADDRESS,
            code,
            nonce: Word::one(),
            balance: eth(10),
            ..Default::default()
        };
        run_test_circuits(test_context(caller));
    }

    #[test]
    fn test_create_insufficient_balance() {
        let value = 23414.into();
        for is_create2 in [true, false] {
            let caller = Account {
                address: mock::MOCK_ACCOUNTS[0],
                nonce: 1.into(),
                code: creater_bytecode(initialization_bytecode(false), value, is_create2, true)
                    .into(),
                balance: value - 1,
                ..Default::default()
            };
            run_test_circuits(test_context(caller));
        }
    }

    #[test]
    fn test_create_nonce_uint_overflow() {
        // TRICKY:
        // Caller nonce could not be set to `u64::MAX` directly. Since geth
        // [preCheck](https://github.com/ethereum/go-ethereum/blob/4a9fa31450d3cdcea84735b68cd5a0a8450473f8/core/state_transition.go#L262)
        // function has a check for nonce uint overflow. So there are two nested
        // CREATE (or CREATE2) in bytecode, which could increase nonce from
        // `u64::MAX - 1` to `u64::MAX` in the internal loop.
        let bytecodes = [
            bytecode! {
                PUSH1(2) // size
                PUSH1(0) // offset
                PUSH1(1) // value
                CREATE
                PUSH1(2) // size
                PUSH1(2) // offset
                PUSH1(1) // value
                CREATE
            },
            bytecode! {
                PUSH1(0) // salt
                PUSH1(2) // size
                PUSH1(0) // offset
                PUSH1(1) // value
                CREATE2
                PUSH1(0) // salt
                PUSH1(2) // size
                PUSH1(2) // offset
                PUSH1(1) // value
                CREATE2
            },
        ];

        bytecodes.into_iter().for_each(|code| {
            let caller = Account {
                address: *CALLER_ADDRESS,
                code: code.into(),
                nonce: (u64::MAX - 1).into(),
                balance: eth(10),
                ..Default::default()
            };
            run_test_circuits(test_context(caller));
        });
    }
}<|MERGE_RESOLUTION|>--- conflicted
+++ resolved
@@ -539,7 +539,6 @@
         } else {
             U256::zero()
         };
-<<<<<<< HEAD
 
         let shift = init_code_start.low_u64() % 32;
         let memory_start_slot = init_code_start.low_u64() - shift;
@@ -562,11 +561,6 @@
             })
             .into_iter()
             .flat_map(|byte| byte)
-=======
-        rw_offset += usize::from(is_create2);
-        let values: Vec<_> = (4..4 + init_code_length.as_usize())
-            .map(|i| block.rws[step.rw_indices[i + rw_offset]].memory_value())
->>>>>>> 79caaf43
             .collect();
 
         let values: Vec<u8> = if init_code_length.is_zero() {
@@ -608,14 +602,9 @@
             call.rw_counter_end_of_reversion,
             call.is_persistent,
         )?;
-<<<<<<< HEAD
 
         let tx_access_rw =
             block.rws[step.rw_indices[7 + usize::from(is_create2) + copy_rwc_inc as usize]];
-=======
-        rw_offset += copy_rw_increase;
-        let tx_access_rw = block.rws[step.rw_indices[7 + rw_offset]];
->>>>>>> 79caaf43
         self.was_warm.assign(
             region,
             offset,
@@ -628,7 +617,6 @@
             ),
         )?;
 
-<<<<<<< HEAD
         let caller_balance = block.rws
             [step.rw_indices[10 + usize::from(is_create2) + copy_rwc_inc as usize]]
             .account_balance_pair()
@@ -636,13 +624,6 @@
 
         let caller_nonce = block.rws
             [step.rw_indices[11 + usize::from(is_create2) + copy_rwc_inc as usize]]
-=======
-        let caller_balance = block.rws[step.rw_indices[10 + rw_offset]]
-            .account_balance_pair()
-            .1;
-
-        let caller_nonce = block.rws[step.rw_indices[11 + rw_offset]]
->>>>>>> 79caaf43
             .account_nonce_pair()
             .1
             .low_u64();
@@ -655,12 +636,8 @@
             };
         rw_offset += is_precheck_ok;
         let [callee_rw_counter_end_of_reversion, callee_is_persistent] = [12, 13].map(|i| {
-<<<<<<< HEAD
             let rw = block.rws[step.rw_indices
                 [i + usize::from(is_create2) + copy_rwc_inc as usize + is_precheck_ok]];
-=======
-            let rw = block.rws[step.rw_indices[i + rw_offset]];
->>>>>>> 79caaf43
             rw.call_context_value()
         });
 
@@ -675,13 +652,9 @@
         )?;
 
         // retrieve code_hash for creating address
-<<<<<<< HEAD
         let code_hash_previous = block.rws[step.rw_indices
             [14 + usize::from(is_create2) + copy_rwc_inc as usize + is_precheck_ok]]
             .account_codehash_pair();
-=======
-        let code_hash_previous = block.rws[step.rw_indices[14 + rw_offset]].account_codehash_pair();
->>>>>>> 79caaf43
         let code_hash_previous_rlc = region.code_hash(code_hash_previous.0);
         self.code_hash_previous
             .assign(region, offset, code_hash_previous_rlc)?;
@@ -694,15 +667,11 @@
                 let account_balance_pair = [16, 17]
                     .map(|i| block.rws[step.rw_indices[i + rw_offset]].account_balance_pair());
                 rw_offset += 2;
-<<<<<<< HEAD
                 [16, 17].map(|i| {
                     block.rws[step.rw_indices
                         [i + usize::from(is_create2) + copy_rwc_inc as usize + is_precheck_ok]]
                         .account_balance_pair()
                 })
-=======
-                account_balance_pair
->>>>>>> 79caaf43
             } else {
                 [(0.into(), 0.into()), (0.into(), 0.into())]
             };
@@ -745,15 +714,11 @@
             Value::known(if is_precheck_ok == 0 || is_address_collision {
                 F::zero()
             } else {
-<<<<<<< HEAD
                 block.rws[step.rw_indices[23
                     + rw_offset
                     + usize::from(is_create2)
                     + copy_rwc_inc as usize
                     + is_precheck_ok]]
-=======
-                block.rws[step.rw_indices[23 + rw_offset]]
->>>>>>> 79caaf43
                     .call_context_value()
                     .to_scalar()
                     .unwrap()
