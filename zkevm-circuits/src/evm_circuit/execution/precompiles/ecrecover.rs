<<<<<<< HEAD
=======
use bus_mapping::precompile::{PrecompileAuxData, PrecompileCalls};
use eth_types::{evm_types::GasCost, word, Field, ToLittleEndian, ToScalar, U256};
use gadgets::util::{and, not, or, select, sum, Expr};
use halo2_proofs::{
    circuit::Value,
    plonk::{Error, Expression},
};

>>>>>>> 876d234f
use crate::{
    evm_circuit::{
        execution::ExecutionGadget,
        param::{N_BYTES_ACCOUNT_ADDRESS, N_BYTES_MEMORY_ADDRESS, N_BYTES_WORD},
        step::ExecutionState,
        util::{
            common_gadget::RestoreContextGadget,
            constraint_builder::{ConstrainBuilderCommon, EVMConstraintBuilder},
            from_bytes,
<<<<<<< HEAD
            math_gadget::{IsEqualGadget, IsZeroGadget, LtWordGadget, ModGadget},
            rlc, CachedRegion, Cell,
=======
            math_gadget::{IsEqualGadget, IsZeroGadget, LtGadget, LtWordGadget, ModGadget},
            padding_gadget::PaddingGadget,
            rlc, CachedRegion, Cell, RandomLinearCombination, Word,
>>>>>>> 876d234f
        },
    },
    table::CallContextFieldTag,
    util::word::{Word32Cell, WordExpr},
    witness::{Block, Call, ExecStep, Transaction},
};
use bus_mapping::precompile::PrecompileAuxData;
use eth_types::{evm_types::GasCost, word, Field, ToLittleEndian, ToScalar, U256};
use gadgets::util::{and, not, or, select, sum, Expr};
use halo2_proofs::{
    circuit::Value,
    plonk::{Error, Expression},
};

lazy_static::lazy_static! {
    static ref FQ_MODULUS: U256 = {
        word!("0xfffffffffffffffffffffffffffffffebaaedce6af48a03bbfd25e8cd0364141")
    };
}

#[derive(Clone, Debug)]
pub struct EcrecoverGadget<F> {
    input_bytes_rlc: Cell<F>,
    output_bytes_rlc: Cell<F>,
    return_bytes_rlc: Cell<F>,

    pad_right: LtGadget<F, N_BYTES_MEMORY_ADDRESS>,
    padding: PaddingGadget<F>,

    recovered: Cell<F>,
    msg_hash_keccak_rlc: Cell<F>,
    sig_v_keccak_rlc: Cell<F>,
    sig_r_keccak_rlc: Cell<F>,
    sig_s_keccak_rlc: Cell<F>,
    recovered_addr_keccak_rlc: Word32Cell<F>,

    msg_hash_raw: Word32Cell<F>,
    msg_hash: Word32Cell<F>,
    fq_modulus: Word32Cell<F>,
    msg_hash_mod: ModGadget<F>,

    sig_r: Word32Cell<F>,
    sig_r_canonical: LtWordGadget<F>,
    sig_s: Word32Cell<F>,
    sig_s_canonical: LtWordGadget<F>,

    sig_v: Word32Cell<F>,
    sig_v_one_byte: IsZeroGadget<F>,
    sig_v_eq27: IsEqualGadget<F>,
    sig_v_eq28: IsEqualGadget<F>,

    is_success: Cell<F>,
    callee_address: Cell<F>,
    caller_id: Cell<F>,
    call_data_offset: Cell<F>,
    call_data_length: Cell<F>,
    return_data_offset: Cell<F>,
    return_data_length: Cell<F>,
    restore_context: RestoreContextGadget<F>,
}

impl<F: Field> ExecutionGadget<F> for EcrecoverGadget<F> {
    const EXECUTION_STATE: ExecutionState = ExecutionState::PrecompileEcrecover;

    const NAME: &'static str = "ECRECOVER";

    fn configure(cb: &mut EVMConstraintBuilder<F>) -> Self {
        let (input_bytes_rlc, output_bytes_rlc, return_bytes_rlc) = (
            cb.query_cell_phase2(),
            cb.query_cell_phase2(),
            cb.query_cell_phase2(),
        );
        let (
            recovered,
            msg_hash_keccak_rlc,
            sig_v_keccak_rlc,
            sig_r_keccak_rlc,
            sig_s_keccak_rlc,
            recovered_addr_keccak_rlc,
        ) = (
            cb.query_bool(),
            cb.query_cell_phase2(),
            cb.query_cell_phase2(),
            cb.query_cell_phase2(),
            cb.query_cell_phase2(),
            cb.query_word32(),
        );

        let msg_hash_raw = cb.query_word32();
        let msg_hash = cb.query_word32();
        let fq_modulus = cb.query_word32();
        let msg_hash_mod = ModGadget::construct(cb, [&msg_hash_raw, &fq_modulus, &msg_hash]);

        let sig_r = cb.query_word32();
        let sig_r_canonical = LtWordGadget::construct(cb, &sig_r.to_word(), &fq_modulus.to_word());
        let sig_s = cb.query_word32();
        let sig_s_canonical = LtWordGadget::construct(cb, &sig_s.to_word(), &fq_modulus.to_word());
        let r_s_canonical = and::expr([sig_r_canonical.expr(), sig_s_canonical.expr()]);

        // sig_v is valid if sig_v == 27 || sig_v == 28
        let sig_v = cb.query_word32();
        let sig_v_rest_bytes = sum::expr(&sig_v.limbs[1..]);
        let sig_v_one_byte = IsZeroGadget::construct(cb, sig_v_rest_bytes);
        let sig_v_eq27 = IsEqualGadget::construct(cb, sig_v.limbs[0].expr(), 27.expr());
        let sig_v_eq28 = IsEqualGadget::construct(cb, sig_v.limbs[0].expr(), 28.expr());
        let sig_v_valid = and::expr([
            or::expr([sig_v_eq27.expr(), sig_v_eq28.expr()]),
            sig_v_one_byte.expr(),
        ]);

        cb.require_equal(
            "msg hash cells assigned incorrectly",
            msg_hash_keccak_rlc.expr(),
            cb.keccak_rlc::<N_BYTES_WORD>(
                msg_hash_raw
                    .limbs
                    .iter()
                    .map(Expr::expr)
                    .collect::<Vec<Expression<F>>>()
                    .try_into()
                    .expect("msg hash is 32 bytes"),
            ),
        );
        cb.require_equal(
            "sig_r cells assigned incorrectly",
            sig_r_keccak_rlc.expr(),
            cb.keccak_rlc::<N_BYTES_WORD>(
                sig_r
                    .limbs
                    .iter()
                    .map(Expr::expr)
                    .collect::<Vec<Expression<F>>>()
                    .try_into()
                    .expect("msg hash is 32 bytes"),
            ),
        );
        cb.require_equal(
            "sig_s cells assigned incorrectly",
            sig_s_keccak_rlc.expr(),
            cb.keccak_rlc::<N_BYTES_WORD>(
                sig_s
                    .limbs
                    .iter()
                    .map(Expr::expr)
                    .collect::<Vec<Expression<F>>>()
                    .try_into()
                    .expect("msg hash is 32 bytes"),
            ),
        );
        cb.require_equal(
            "sig_v cells assigned incorrectly",
            sig_v_keccak_rlc.expr(),
            cb.keccak_rlc::<N_BYTES_WORD>(
                sig_v
                    .limbs
                    .iter()
                    .map(Expr::expr)
                    .collect::<Vec<Expression<F>>>()
                    .try_into()
                    .expect("sig_v is 32 bytes"),
            ),
        );
        // cb.require_equal(
        //     "Secp256k1::Fq modulus assigned correctly",
        //     fq_modulus.expr(),
        //     cb.word_rlc::<N_BYTES_WORD>(FQ_MODULUS.to_le_bytes().map(|b| b.expr())),
        // );
        cb.require_equal(
            "Secp256k1::Fq modulus assigned correctly",
            cb.word_rlc::<N_BYTES_WORD>(fq_modulus.clone().limbs.map(|cell| cell.expr())),
            cb.word_rlc::<N_BYTES_WORD>(FQ_MODULUS.to_le_bytes().map(|b| b.expr())),
        );

        let [is_success, callee_address, caller_id, call_data_offset, call_data_length, return_data_offset, return_data_length] =
            [
                CallContextFieldTag::IsSuccess,
                CallContextFieldTag::CalleeAddress,
                CallContextFieldTag::CallerId,
                CallContextFieldTag::CallDataOffset,
                CallContextFieldTag::CallDataLength,
                CallContextFieldTag::ReturnDataOffset,
                CallContextFieldTag::ReturnDataLength,
            ]
            .map(|tag| cb.call_context(None, tag));

        let gas_cost = select::expr(
            is_success.expr(),
            GasCost::PRECOMPILE_ECRECOVER_BASE.expr(),
            cb.curr.state.gas_left.expr(),
        );

        // lookup to the sign_verify table:
        //
        // || msg_hash | v | r | s | recovered_addr | recovered ||
        cb.condition(
            and::expr([r_s_canonical.expr(), sig_v_valid.expr()]),
            |cb| {
                cb.sig_table_lookup(
                    cb.word_rlc(msg_hash.clone().limbs.map(|cell| cell.expr())),
                    sig_v.limbs[0].expr() - 27.expr(),
                    cb.word_rlc(sig_r.clone().limbs.map(|cell| cell.expr())),
                    cb.word_rlc(sig_s.clone().limbs.map(|cell| cell.expr())),
                    select::expr(
                        recovered.expr(),
                        from_bytes::expr(
                            &recovered_addr_keccak_rlc.limbs[..N_BYTES_ACCOUNT_ADDRESS],
                        ),
                        0.expr(),
                    ),
                    recovered.expr(),
                );
            },
        );
        cb.condition(not::expr(r_s_canonical.expr()), |cb| {
            cb.require_zero(
                "recovered == false if r or s not canonical",
                recovered.expr(),
            );
        });
        cb.condition(not::expr(sig_v_valid.expr()), |cb| {
            cb.require_zero("recovered == false if sig_v != 27 or 28", recovered.expr());
        });
        cb.condition(not::expr(recovered.expr()), |cb| {
            cb.require_zero_word(
                "address == 0 if address could not be recovered",
                recovered_addr_keccak_rlc.to_word(),
            );
        });

        cb.precompile_info_lookup(
            cb.execution_state().as_u64().expr(),
            callee_address.expr(),
            cb.execution_state().precompile_base_gas_cost().expr(),
        );

        let required_input_len = 128.expr();
        let pad_right = LtGadget::construct(cb, call_data_length.expr(), required_input_len.expr());
        let padding = cb.condition(pad_right.expr(), |cb| {
            PaddingGadget::construct(
                cb,
                input_bytes_rlc.expr(),
                call_data_length.expr(),
                required_input_len,
            )
        });
        cb.condition(not::expr(pad_right.expr()), |cb| {
            cb.require_equal(
                "no padding implies padded bytes == input bytes",
                padding.padded_rlc(),
                input_bytes_rlc.expr(),
            );
        });
        let (r_pow_32, r_pow_64, r_pow_96) = {
            let challenges = cb.challenges().keccak_powers_of_randomness::<16>();
            let r_pow_16 = challenges[15].clone();
            let r_pow_32 = r_pow_16.square();
            let r_pow_64 = r_pow_32.expr().square();
            let r_pow_96 = r_pow_64.expr() * r_pow_32.expr();
            (r_pow_32, r_pow_64, r_pow_96)
        };
        cb.require_equal(
            "input bytes (RLC) = [msg_hash | sig_v_rlc | sig_r | sig_s]",
            padding.padded_rlc(),
            (msg_hash_keccak_rlc.expr() * r_pow_96)
                + (sig_v_keccak_rlc.expr() * r_pow_64)
                + (sig_r_keccak_rlc.expr() * r_pow_32)
                + sig_s_keccak_rlc.expr(),
        );
        // RLC of output bytes always equals RLC of the recovered address.
        cb.require_equal(
            "output bytes (RLC) = recovered address",
            output_bytes_rlc.expr(),
            recovered_addr_keccak_rlc.expr(),
        );
        // If the address was not recovered, RLC(address) == RLC(output) == 0.
        cb.condition(not::expr(recovered.expr()), |cb| {
            cb.require_zero("output bytes == 0", output_bytes_rlc.expr());
        });

        let restore_context = RestoreContextGadget::construct2(
            cb,
            is_success.expr(),
            gas_cost.expr(),
            0.expr(),
            0x00.expr(),                                              // ReturnDataOffset
            select::expr(recovered.expr(), 0x20.expr(), 0x00.expr()), // ReturnDataLength
            0.expr(),
            0.expr(),
        );

        Self {
            input_bytes_rlc,
            output_bytes_rlc,
            return_bytes_rlc,

            pad_right,
            padding,

            recovered,
            msg_hash_keccak_rlc,
            sig_v_keccak_rlc,
            sig_r_keccak_rlc,
            sig_s_keccak_rlc,
            recovered_addr_keccak_rlc,

            msg_hash_raw,
            msg_hash,
            fq_modulus,
            msg_hash_mod,

            sig_r,
            sig_r_canonical,
            sig_s,
            sig_s_canonical,

            sig_v,
            sig_v_one_byte,
            sig_v_eq27,
            sig_v_eq28,

            is_success,
            callee_address,
            caller_id,
            call_data_offset,
            call_data_length,
            return_data_offset,
            return_data_length,
            restore_context,
        }
    }

    fn assign_exec_step(
        &self,
        region: &mut CachedRegion<'_, '_, F>,
        offset: usize,
        block: &Block<F>,
        _tx: &Transaction,
        call: &Call,
        step: &ExecStep,
    ) -> Result<(), Error> {
        if let Some(PrecompileAuxData::Ecrecover(aux_data)) = &step.aux_data {
            self.input_bytes_rlc.assign(
                region,
                offset,
                region
                    .challenges()
                    .keccak_input()
                    .map(|r| rlc::value(aux_data.input_bytes.iter().rev(), r)),
            )?;
            self.output_bytes_rlc.assign(
                region,
                offset,
                region
                    .challenges()
                    .keccak_input()
                    .map(|r| rlc::value(aux_data.output_bytes.iter().rev(), r)),
            )?;
            self.return_bytes_rlc.assign(
                region,
                offset,
                region
                    .challenges()
                    .keccak_input()
                    .map(|r| rlc::value(aux_data.return_bytes.iter().rev(), r)),
            )?;
            let recovered = !aux_data.recovered_addr.is_zero();
            self.recovered
                .assign(region, offset, Value::known(F::from(recovered as u64)))?;
            self.msg_hash_keccak_rlc.assign(
                region,
                offset,
                region
                    .challenges()
                    .keccak_input()
                    .map(|r| rlc::value(&aux_data.msg_hash.to_le_bytes(), r)),
            )?;
            self.sig_v_keccak_rlc.assign(
                region,
                offset,
                region
                    .challenges()
                    .keccak_input()
                    .map(|r| rlc::value(&aux_data.sig_v.to_le_bytes(), r)),
            )?;
            self.sig_r_keccak_rlc.assign(
                region,
                offset,
                region
                    .challenges()
                    .keccak_input()
                    .map(|r| rlc::value(&aux_data.sig_r.to_le_bytes(), r)),
            )?;
            self.sig_s_keccak_rlc.assign(
                region,
                offset,
                region
                    .challenges()
                    .keccak_input()
                    .map(|r| rlc::value(&aux_data.sig_s.to_le_bytes(), r)),
            )?;
            for (word_rlc, value) in [
                (&self.msg_hash_raw, aux_data.msg_hash),
                (&self.sig_r, aux_data.sig_r),
                (&self.sig_s, aux_data.sig_s),
                (&self.sig_v, aux_data.sig_v),
            ] {
                word_rlc.assign_u256(region, offset, value)?;
            }
            let (quotient, remainder) = aux_data.msg_hash.div_mod(*FQ_MODULUS);
            self.msg_hash.assign_u256(region, offset, remainder)?;
            self.fq_modulus.assign_u256(region, offset, *FQ_MODULUS)?;
            self.msg_hash_mod.assign(
                region,
                offset,
                aux_data.msg_hash,
                *FQ_MODULUS,
                remainder,
                quotient,
            )?;
            self.sig_r_canonical
                .assign(region, offset, aux_data.sig_r, *FQ_MODULUS)?;
            self.sig_s_canonical
                .assign(region, offset, aux_data.sig_s, *FQ_MODULUS)?;
            self.sig_v_one_byte.assign(
                region,
                offset,
                F::from(
                    aux_data
                        .sig_v
                        .to_le_bytes()
                        .into_iter()
                        .skip(1)
                        .map(|b| b as u64)
                        .sum::<u64>(),
                ),
            )?;
            self.sig_v_eq27.assign(
                region,
                offset,
                F::from(aux_data.sig_v.to_le_bytes()[0] as u64),
                F::from(27),
            )?;
            self.sig_v_eq28.assign(
                region,
                offset,
                F::from(aux_data.sig_v.to_le_bytes()[0] as u64),
                F::from(28),
            )?;
            let mut recovered_addr = aux_data.recovered_addr.to_fixed_bytes();
            recovered_addr.reverse();
            self.recovered_addr_keccak_rlc.assign_u256(
                region,
                offset,
                U256::from_little_endian(&recovered_addr),
            )?;
            self.pad_right
                .assign(region, offset, call.call_data_length.into(), 128.into())?;
            self.padding.assign(
                region,
                offset,
                PrecompileCalls::Ecrecover,
                region
                    .challenges()
                    .keccak_input()
                    .map(|r| rlc::value(aux_data.input_bytes.iter().rev(), r)),
                call.call_data_length,
                region.challenges().keccak_input(),
            )?;
        } else {
            log::error!("unexpected aux_data {:?} for ecrecover", step.aux_data);
            return Err(Error::Synthesis);
        }

        self.is_success.assign(
            region,
            offset,
            Value::known(F::from(u64::from(call.is_success))),
        )?;
        self.callee_address.assign(
            region,
            offset,
            Value::known(call.code_address.unwrap().to_scalar().unwrap()),
        )?;
        self.caller_id
            .assign(region, offset, Value::known(F::from(call.caller_id as u64)))?;
        self.call_data_offset.assign(
            region,
            offset,
            Value::known(F::from(call.call_data_offset)),
        )?;
        self.call_data_length.assign(
            region,
            offset,
            Value::known(F::from(call.call_data_length)),
        )?;
        self.return_data_offset.assign(
            region,
            offset,
            Value::known(F::from(call.return_data_offset)),
        )?;
        self.return_data_length.assign(
            region,
            offset,
            Value::known(F::from(call.return_data_length)),
        )?;
        self.restore_context
            .assign(region, offset, block, call, step, 7)
    }
}

#[cfg(test)]
mod test {
    use bus_mapping::{
        evm::{OpcodeId, PrecompileCallArgs},
        precompile::PrecompileCalls,
    };
    use eth_types::{bytecode, word, ToWord};
    use mock::TestContext;
    use rayon::{iter::ParallelIterator, prelude::IntoParallelRefIterator};

    use crate::test_util::CircuitTestBuilder;

    lazy_static::lazy_static! {
        static ref TEST_VECTOR: Vec<PrecompileCallArgs> = {
            vec![
                PrecompileCallArgs {
                    name: "ecrecover (padded bytes, addr recovered)",
                    setup_code: bytecode! {
                        // msg hash from 0x00
                        PUSH32(word!("0x456e9aea5e197a1f1af7a3e85a3212fa4049a3ba34c2289b4c860fc0b0c64ef3"))
                        PUSH1(0x00)
                        MSTORE
                        // signature v from 0x20
                        PUSH1(28)
                        PUSH1(0x20)
                        MSTORE
                        // signature r from 0x40
                        PUSH32(word!("0x9242685bf161793cc25603c231bc2f568eb630ea16aa137d2664ac8038825608"))
                        PUSH1(0x40)
                        MSTORE
                        // signature s from 0x60
                        PUSH32(word!("0x4f8ae3bd7535248d0bd448298cc2e2071e56992d0774dc340c368ae950852ada"))
                        PUSH1(0x60)
                        MSTORE
                    },
                    // copy 101 bytes from memory addr 0. This should be sufficient to recover an
                    // address, but the signature is invalid (ecrecover does not care about this
                    // though)
                    call_data_offset: 0x00.into(),
                    call_data_length: 0x65.into(),
                    // return 32 bytes and write from memory addr 128
                    ret_offset: 0x80.into(),
                    ret_size: 0x20.into(),
                    address: PrecompileCalls::Ecrecover.address().to_word(),
                    ..Default::default()
                },
                PrecompileCallArgs {
                    name: "ecrecover (valid sig, addr recovered)",
                    setup_code: bytecode! {
                        // msg hash from 0x00
                        PUSH32(word!("0x456e9aea5e197a1f1af7a3e85a3212fa4049a3ba34c2289b4c860fc0b0c64ef3"))
                        PUSH1(0x00)
                        MSTORE
                        // signature v from 0x20
                        PUSH1(28)
                        PUSH1(0x20)
                        MSTORE
                        // signature r from 0x40
                        PUSH32(word!("0x9242685bf161793cc25603c231bc2f568eb630ea16aa137d2664ac8038825608"))
                        PUSH1(0x40)
                        MSTORE
                        // signature s from 0x60
                        PUSH32(word!("0x4f8ae3bd7535248d0bd448298cc2e2071e56992d0774dc340c368ae950852ada"))
                        PUSH1(0x60)
                        MSTORE
                    },
                    // copy 128 bytes from memory addr 0. Address is recovered and the signature is
                    // valid.
                    call_data_offset: 0x00.into(),
                    call_data_length: 0x80.into(),
                    // return 32 bytes and write from memory addr 128
                    ret_offset: 0x80.into(),
                    ret_size: 0x20.into(),
                    address: PrecompileCalls::Ecrecover.address().to_word(),
                    ..Default::default()
                },
                PrecompileCallArgs {
                    name: "ecrecover (valid sig, addr recovered, extra input bytes)",
                    setup_code: bytecode! {
                        // msg hash from 0x00
                        PUSH32(word!("0x456e9aea5e197a1f1af7a3e85a3212fa4049a3ba34c2289b4c860fc0b0c64ef3"))
                        PUSH1(0x00)
                        MSTORE
                        // signature v from 0x20
                        PUSH1(28)
                        PUSH1(0x20)
                        MSTORE
                        // signature r from 0x40
                        PUSH32(word!("0x9242685bf161793cc25603c231bc2f568eb630ea16aa137d2664ac8038825608"))
                        PUSH1(0x40)
                        MSTORE
                        // signature s from 0x60
                        PUSH32(word!("0x4f8ae3bd7535248d0bd448298cc2e2071e56992d0774dc340c368ae950852ada"))
                        PUSH1(0x60)
                        MSTORE
                    },
                    // copy 133 bytes from memory addr 0. Address is recovered and the signature is
                    // valid. The 5 bytes after the first 128 bytes are ignored.
                    call_data_offset: 0x00.into(),
                    call_data_length: 0x85.into(),
                    // return 32 bytes and write from memory addr 128
                    ret_offset: 0x80.into(),
                    ret_size: 0x20.into(),
                    address: PrecompileCalls::Ecrecover.address().to_word(),
                    ..Default::default()
                },
                PrecompileCallArgs {
                    name: "ecrecover (overflowing msg_hash)",
                    setup_code: bytecode! {
                        // msg hash from 0x00
                        PUSH32(word!("0xffffffffffffffffffffffffffffffffffffffffffffffffffffffffffffffee"))
                        PUSH1(0x00)
                        MSTORE
                        // signature v from 0x20
                        PUSH1(28)
                        PUSH1(0x20)
                        MSTORE
                        // signature r from 0x40
                        PUSH32(word!("0x9242685bf161793cc25603c231bc2f568eb630ea16aa137d2664ac8038825608"))
                        PUSH1(0x40)
                        MSTORE
                        // signature s from 0x60
                        PUSH32(word!("0x4f8ae3bd7535248d0bd448298cc2e2071e56992d0774dc340c368ae950852ada"))
                        PUSH1(0x60)
                        MSTORE
                    },
                    call_data_offset: 0x00.into(),
                    call_data_length: 0x80.into(),
                    ret_offset: 0x80.into(),
                    ret_size: 0x20.into(),
                    address: PrecompileCalls::Ecrecover.address().to_word(),
                    ..Default::default()
                },
                PrecompileCallArgs {
                    name: "ecrecover (overflowing sig_r)",
                    setup_code: bytecode! {
                        // msg hash from 0x00
                        PUSH32(word!("0x456e9aea5e197a1f1af7a3e85a3212fa4049a3ba34c2289b4c860fc0b0c64ef3"))
                        PUSH1(0x00)
                        MSTORE
                        // signature v from 0x20
                        PUSH1(28)
                        PUSH1(0x20)
                        MSTORE
                        // signature r from 0x40
                        PUSH32(word!("0xffffffffffffffffffffffffffffffffffffffffffffffffffffffffffffffee"))
                        PUSH1(0x40)
                        MSTORE
                        // signature s from 0x60
                        PUSH32(word!("0x4f8ae3bd7535248d0bd448298cc2e2071e56992d0774dc340c368ae950852ada"))
                        PUSH1(0x60)
                        MSTORE
                    },
                    call_data_offset: 0x00.into(),
                    call_data_length: 0x80.into(),
                    ret_offset: 0x80.into(),
                    ret_size: 0x20.into(),
                    address: PrecompileCalls::Ecrecover.address().to_word(),
                    ..Default::default()
                },
                PrecompileCallArgs {
                    name: "ecrecover (overflowing sig_s)",
                    setup_code: bytecode! {
                        // msg hash from 0x00
                        PUSH32(word!("0x456e9aea5e197a1f1af7a3e85a3212fa4049a3ba34c2289b4c860fc0b0c64ef3"))
                        PUSH1(0x00)
                        MSTORE
                        // signature v from 0x20
                        PUSH1(28)
                        PUSH1(0x20)
                        MSTORE
                        // signature r from 0x40
                        PUSH32(word!("0x9242685bf161793cc25603c231bc2f568eb630ea16aa137d2664ac8038825608"))
                        PUSH1(0x40)
                        MSTORE
                        // signature s from 0x60
                        PUSH32(word!("0xffffffffffffffffffffffffffffffffffffffffffffffffffffffffffffffee"))
                        PUSH1(0x60)
                        MSTORE
                    },
                    call_data_offset: 0x00.into(),
                    call_data_length: 0x80.into(),
                    ret_offset: 0x80.into(),
                    ret_size: 0x20.into(),
                    address: PrecompileCalls::Ecrecover.address().to_word(),
                    ..Default::default()
                },
                PrecompileCallArgs {
                    name: "ecrecover (invalid v > 28, single byte)",
                    setup_code: bytecode! {
                        // msg hash from 0x00
                        PUSH32(word!("0x456e9aea5e197a1f1af7a3e85a3212fa4049a3ba34c2289b4c860fc0b0c64ef3"))
                        PUSH1(0x00)
                        MSTORE
                        // signature v from 0x20
                        PUSH1(29)
                        PUSH1(0x20)
                        MSTORE
                        // signature r from 0x40
                        PUSH32(word!("0x9242685bf161793cc25603c231bc2f568eb630ea16aa137d2664ac8038825608"))
                        PUSH1(0x40)
                        MSTORE
                        // signature s from 0x60
                        PUSH32(word!("0x4f8ae3bd7535248d0bd448298cc2e2071e56992d0774dc340c368ae950852ada"))
                        PUSH1(0x60)
                        MSTORE
                    },
                    call_data_offset: 0x00.into(),
                    call_data_length: 0x80.into(),
                    ret_offset: 0x80.into(),
                    ret_size: 0x20.into(),
                    address: PrecompileCalls::Ecrecover.address().to_word(),
                    ..Default::default()
                },
                PrecompileCallArgs {
                    name: "ecrecover (invalid v < 27, single byte)",
                    setup_code: bytecode! {
                        // msg hash from 0x00
                        PUSH32(word!("0x456e9aea5e197a1f1af7a3e85a3212fa4049a3ba34c2289b4c860fc0b0c64ef3"))
                        PUSH1(0x00)
                        MSTORE
                        // signature v from 0x20
                        PUSH1(26)
                        PUSH1(0x20)
                        MSTORE
                        // signature r from 0x40
                        PUSH32(word!("0x9242685bf161793cc25603c231bc2f568eb630ea16aa137d2664ac8038825608"))
                        PUSH1(0x40)
                        MSTORE
                        // signature s from 0x60
                        PUSH32(word!("0x4f8ae3bd7535248d0bd448298cc2e2071e56992d0774dc340c368ae950852ada"))
                        PUSH1(0x60)
                        MSTORE
                    },
                    call_data_offset: 0x00.into(),
                    call_data_length: 0x80.into(),
                    ret_offset: 0x80.into(),
                    ret_size: 0x20.into(),
                    address: PrecompileCalls::Ecrecover.address().to_word(),
                    ..Default::default()
                },
                PrecompileCallArgs {
                    name: "ecrecover (invalid v, multi-byte, last byte == 28)",
                    setup_code: bytecode! {
                        // msg hash from 0x00
                        PUSH32(word!("0x456e9aea5e197a1f1af7a3e85a3212fa4049a3ba34c2289b4c860fc0b0c64ef3"))
                        PUSH1(0x00)
                        MSTORE
                        // signature v from 0x20, 1c == 28 (but not single byte)
                        PUSH32(word!("0x010000000000000000000000000000000000000000000000000000000000001c"))
                        PUSH1(0x20)
                        MSTORE
                        // signature r from 0x40
                        PUSH32(word!("0x9242685bf161793cc25603c231bc2f568eb630ea16aa137d2664ac8038825608"))
                        PUSH1(0x40)
                        MSTORE
                        // signature s from 0x60
                        PUSH32(word!("0x4f8ae3bd7535248d0bd448298cc2e2071e56992d0774dc340c368ae950852ada"))
                        PUSH1(0x60)
                        MSTORE
                    },
                    call_data_offset: 0x00.into(),
                    call_data_length: 0x80.into(),
                    ret_offset: 0x80.into(),
                    ret_size: 0x20.into(),
                    address: PrecompileCalls::Ecrecover.address().to_word(),
                    ..Default::default()
                },
                PrecompileCallArgs {
                    name: "ecrecover (v == 1)",
                    setup_code: bytecode! {
                        // msg hash from 0x00
                        PUSH32(word!("0x456e9aea5e197a1f1af7a3e85a3212fa4049a3ba34c2289b4c860fc0b0c64ef3"))
                        PUSH1(0x00)
                        MSTORE
                        // signature v from 0x20
                        PUSH1(0x01)
                        PUSH1(0x20)
                        MSTORE
                        // signature r from 0x40
                        PUSH32(word!("0x9242685bf161793cc25603c231bc2f568eb630ea16aa137d2664ac8038825608"))
                        PUSH1(0x40)
                        MSTORE
                        // signature s from 0x60
                        PUSH32(word!("0x4f8ae3bd7535248d0bd448298cc2e2071e56992d0774dc340c368ae950852ada"))
                        PUSH1(0x60)
                        MSTORE
                    },
                    call_data_offset: 0x00.into(),
                    call_data_length: 0x80.into(),
                    ret_offset: 0x80.into(),
                    ret_size: 0x20.into(),
                    address: PrecompileCalls::Ecrecover.address().to_word(),
                    ..Default::default()
                },
            ]
        };

        static ref OOG_TEST_VECTOR: Vec<PrecompileCallArgs> = {
            vec![
                PrecompileCallArgs {
                    name: "ecrecover (oog)",
                    setup_code: bytecode! {
                        // msg hash from 0x00
                        PUSH32(word!("0x456e9aea5e197a1f1af7a3e85a3212fa4049a3ba34c2289b4c860fc0b0c64ef3"))
                        PUSH1(0x00)
                        MSTORE
                        // signature v from 0x20
                        PUSH1(28)
                        PUSH1(0x20)
                        MSTORE
                        // signature r from 0x40
                        PUSH32(word!("0x9242685bf161793cc25603c231bc2f568eb630ea16aa137d2664ac8038825608"))
                        PUSH1(0x40)
                        MSTORE
                        // signature s from 0x60
                        PUSH32(word!("0x4f8ae3bd7535248d0bd448298cc2e2071e56992d0774dc340c368ae950852ada"))
                        PUSH1(0x60)
                        MSTORE
                    },
                    // copy 128 bytes from memory addr 0. Address is recovered and the signature is
                    // valid.
                    call_data_offset: 0x00.into(),
                    call_data_length: 0x80.into(),
                    // return 32 bytes and write from memory addr 128
                    ret_offset: 0x80.into(),
                    ret_size: 0x20.into(),
                    gas: 0.into(),
                    value: 2.into(),
                    address: PrecompileCalls::Ecrecover.address().to_word(),
                    ..Default::default()
                },
            ]
        };
    }

    #[test]
    fn precompile_ecrecover_test() {
        let call_kinds = vec![
            OpcodeId::CALL,
            OpcodeId::STATICCALL,
            OpcodeId::DELEGATECALL,
            OpcodeId::CALLCODE,
        ];

        TEST_VECTOR.par_iter().for_each(|test_vector| {
            for &call_kind in &call_kinds {
                let bytecode = test_vector.with_call_op(call_kind);

                CircuitTestBuilder::new_from_test_ctx(
                    TestContext::<2, 1>::simple_ctx_with_bytecode(bytecode).unwrap(),
                )
                .run();
            }
        });
    }

    #[test]
    fn precompile_ecrecover_oog_test() {
        let call_kinds = vec![
            OpcodeId::CALL,
            OpcodeId::STATICCALL,
            OpcodeId::DELEGATECALL,
            OpcodeId::CALLCODE,
        ];

        OOG_TEST_VECTOR.par_iter().for_each(|test_vector| {
            for &call_kind in &call_kinds {
                let bytecode = test_vector.with_call_op(call_kind);

                CircuitTestBuilder::new_from_test_ctx(
                    TestContext::<2, 1>::simple_ctx_with_bytecode(bytecode).unwrap(),
                )
                .run();
            }
        })
    }
}<|MERGE_RESOLUTION|>--- conflicted
+++ resolved
@@ -1,14 +1,3 @@
-<<<<<<< HEAD
-=======
-use bus_mapping::precompile::{PrecompileAuxData, PrecompileCalls};
-use eth_types::{evm_types::GasCost, word, Field, ToLittleEndian, ToScalar, U256};
-use gadgets::util::{and, not, or, select, sum, Expr};
-use halo2_proofs::{
-    circuit::Value,
-    plonk::{Error, Expression},
-};
-
->>>>>>> 876d234f
 use crate::{
     evm_circuit::{
         execution::ExecutionGadget,
@@ -18,21 +7,16 @@
             common_gadget::RestoreContextGadget,
             constraint_builder::{ConstrainBuilderCommon, EVMConstraintBuilder},
             from_bytes,
-<<<<<<< HEAD
-            math_gadget::{IsEqualGadget, IsZeroGadget, LtWordGadget, ModGadget},
-            rlc, CachedRegion, Cell,
-=======
             math_gadget::{IsEqualGadget, IsZeroGadget, LtGadget, LtWordGadget, ModGadget},
             padding_gadget::PaddingGadget,
-            rlc, CachedRegion, Cell, RandomLinearCombination, Word,
->>>>>>> 876d234f
+            rlc, AccountAddress, CachedRegion, Cell,
         },
     },
     table::CallContextFieldTag,
     util::word::{Word32Cell, WordExpr},
     witness::{Block, Call, ExecStep, Transaction},
 };
-use bus_mapping::precompile::PrecompileAuxData;
+use bus_mapping::precompile::{PrecompileAuxData, PrecompileCalls};
 use eth_types::{evm_types::GasCost, word, Field, ToLittleEndian, ToScalar, U256};
 use gadgets::util::{and, not, or, select, sum, Expr};
 use halo2_proofs::{
@@ -60,7 +44,8 @@
     sig_v_keccak_rlc: Cell<F>,
     sig_r_keccak_rlc: Cell<F>,
     sig_s_keccak_rlc: Cell<F>,
-    recovered_addr_keccak_rlc: Word32Cell<F>,
+    //recovered_addr_keccak_rlc: Word32Cell<F>,
+    recovered_addr_keccak: AccountAddress<F>,
 
     msg_hash_raw: Word32Cell<F>,
     msg_hash: Word32Cell<F>,
@@ -104,14 +89,15 @@
             sig_v_keccak_rlc,
             sig_r_keccak_rlc,
             sig_s_keccak_rlc,
-            recovered_addr_keccak_rlc,
+            recovered_addr_keccak,
         ) = (
             cb.query_bool(),
             cb.query_cell_phase2(),
             cb.query_cell_phase2(),
             cb.query_cell_phase2(),
             cb.query_cell_phase2(),
-            cb.query_word32(),
+            //cb.query_word32(),
+            cb.query_account_address(),
         );
 
         let msg_hash_raw = cb.query_word32();
@@ -230,9 +216,7 @@
                     cb.word_rlc(sig_s.clone().limbs.map(|cell| cell.expr())),
                     select::expr(
                         recovered.expr(),
-                        from_bytes::expr(
-                            &recovered_addr_keccak_rlc.limbs[..N_BYTES_ACCOUNT_ADDRESS],
-                        ),
+                        from_bytes::expr(&recovered_addr_keccak.limbs[..N_BYTES_ACCOUNT_ADDRESS]),
                         0.expr(),
                     ),
                     recovered.expr(),
@@ -251,7 +235,7 @@
         cb.condition(not::expr(recovered.expr()), |cb| {
             cb.require_zero_word(
                 "address == 0 if address could not be recovered",
-                recovered_addr_keccak_rlc.to_word(),
+                recovered_addr_keccak.to_word(),
             );
         });
 
@@ -298,7 +282,9 @@
         cb.require_equal(
             "output bytes (RLC) = recovered address",
             output_bytes_rlc.expr(),
-            recovered_addr_keccak_rlc.expr(),
+            cb.word_rlc::<N_BYTES_ACCOUNT_ADDRESS>(
+                recovered_addr_keccak.clone().limbs.map(|cell| cell.expr()),
+            ),
         );
         // If the address was not recovered, RLC(address) == RLC(output) == 0.
         cb.condition(not::expr(recovered.expr()), |cb| {
@@ -329,7 +315,7 @@
             sig_v_keccak_rlc,
             sig_r_keccak_rlc,
             sig_s_keccak_rlc,
-            recovered_addr_keccak_rlc,
+            recovered_addr_keccak,
 
             msg_hash_raw,
             msg_hash,
@@ -476,11 +462,8 @@
             )?;
             let mut recovered_addr = aux_data.recovered_addr.to_fixed_bytes();
             recovered_addr.reverse();
-            self.recovered_addr_keccak_rlc.assign_u256(
-                region,
-                offset,
-                U256::from_little_endian(&recovered_addr),
-            )?;
+            self.recovered_addr_keccak
+                .assign_h160(region, offset, aux_data.recovered_addr)?;
             self.pad_right
                 .assign(region, offset, call.call_data_length.into(), 128.into())?;
             self.padding.assign(
