--- conflicted
+++ resolved
@@ -69,16 +69,13 @@
     create: ContractCreateGadget<F, false>,
     callee_not_exists: IsZeroGadget<F>,
     is_caller_callee_equal: Cell<F>,
-<<<<<<< HEAD
-    tx_l1_fee: TxL1FeeGadget<F>,
-=======
     // EIP-3651 (Warm COINBASE) for Shanghai
     coinbase: Cell<F>,
     // Caller, callee and a list addresses are added to the access list before
     // coinbase, and may be duplicate.
     // <https://github.com/ethereum/go-ethereum/blob/604e215d1bb070dff98fb76aa965064c74e3633f/core/state/statedb.go#LL1119C9-L1119C9>
     is_coinbase_warm: Cell<F>,
->>>>>>> fcf1f955
+    tx_l1_fee: TxL1FeeGadget<F>,
 }
 
 impl<F: Field> ExecutionGadget<F> for BeginTxGadget<F> {
@@ -375,11 +372,10 @@
                 //   - Write CallContext IsCreate
                 //   - Write CallContext CodeHash
                 rw_counter: Delta(
-<<<<<<< HEAD
-                    21.expr() + tx_l1_fee.rw_delta() + transfer_with_gas_fee.rw_delta(),
-=======
-                    21.expr() + transfer_with_gas_fee.rw_delta() + SHANGHAI_RW_DELTA.expr(),
->>>>>>> fcf1f955
+                    21.expr()
+                        + tx_l1_fee.rw_delta()
+                        + transfer_with_gas_fee.rw_delta()
+                        + SHANGHAI_RW_DELTA.expr(),
                 ),
                 call_id: To(call_id.expr()),
                 is_root: To(true.expr()),
@@ -424,11 +420,8 @@
                 //   - Write Account (Caller) Nonce
                 //   - Write TxAccessListAccount (Caller)
                 //   - Write TxAccessListAccount (Callee)
-<<<<<<< HEAD
+                //   - Write TxAccessListAccount (Coinbase) only for Shanghai
                 //   - a TxL1FeeGadget
-=======
-                //   - Write TxAccessListAccount (Coinbase) only for Shanghai
->>>>>>> fcf1f955
                 //   - a TransferWithGasFeeGadget
                 rw_counter: Delta(
                     7.expr()
@@ -482,11 +475,10 @@
                     //   - a TxL1FeeGadget
                     //   - a TransferWithGasFeeGadget
                     rw_counter: Delta(
-<<<<<<< HEAD
-                        8.expr() + tx_l1_fee.rw_delta() + transfer_with_gas_fee.rw_delta(),
-=======
-                        8.expr() + transfer_with_gas_fee.rw_delta() + SHANGHAI_RW_DELTA.expr(),
->>>>>>> fcf1f955
+                        8.expr()
+                            + tx_l1_fee.rw_delta()
+                            + transfer_with_gas_fee.rw_delta()
+                            + SHANGHAI_RW_DELTA.expr(),
                     ),
                     call_id: To(call_id.expr()),
                     ..StepStateTransition::any()
@@ -550,11 +542,10 @@
                     //   - Write CallContext IsCreate
                     //   - Write CallContext CodeHash
                     rw_counter: Delta(
-<<<<<<< HEAD
-                        21.expr() + tx_l1_fee.rw_delta() + transfer_with_gas_fee.rw_delta(),
-=======
-                        21.expr() + transfer_with_gas_fee.rw_delta() + SHANGHAI_RW_DELTA.expr(),
->>>>>>> fcf1f955
+                        21.expr()
+                            + tx_l1_fee.rw_delta()
+                            + transfer_with_gas_fee.rw_delta()
+                            + SHANGHAI_RW_DELTA.expr(),
                     ),
                     call_id: To(call_id.expr()),
                     is_root: To(true.expr()),
@@ -596,12 +587,9 @@
             create,
             callee_not_exists,
             is_caller_callee_equal,
-<<<<<<< HEAD
-            tx_l1_fee,
-=======
             coinbase,
             is_coinbase_warm,
->>>>>>> fcf1f955
+            tx_l1_fee,
         }
     }
 
@@ -617,17 +605,13 @@
         let zero = eth_types::Word::zero();
 
         let mut rws = StepRws::new(block, step);
-<<<<<<< HEAD
         rws.offset_add(10);
-=======
-        rws.offset_add(7);
 
         #[cfg(feature = "shanghai")]
         let is_coinbase_warm = rws.next().tx_access_list_value_pair().1;
         #[cfg(not(feature = "shanghai"))]
         let is_coinbase_warm = false;
 
->>>>>>> fcf1f955
         let mut callee_code_hash = zero;
         if !tx.is_create && !is_precompiled(&tx.callee_address.unwrap_or_default()) {
             callee_code_hash = rws.next().account_codehash_pair().1;
@@ -789,10 +773,6 @@
             None,
         )?;
 
-<<<<<<< HEAD
-        self.tx_l1_fee
-            .assign(region, offset, tx.l1_fee, tx.l1_fee_committed)
-=======
         self.coinbase.assign(
             region,
             offset,
@@ -806,8 +786,8 @@
         self.is_coinbase_warm
             .assign(region, offset, Value::known(F::from(is_coinbase_warm)))?;
 
-        Ok(())
->>>>>>> fcf1f955
+        self.tx_l1_fee
+            .assign(region, offset, tx.l1_fee, tx.l1_fee_committed)
     }
 }
 
