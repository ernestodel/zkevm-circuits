use crate::{
    evm_circuit::{
        execution::ExecutionGadget,
        param::N_BYTES_PROGRAM_COUNTER,
        step::ExecutionState,
        util::{
            common_gadget::RestoreContextGadget,
            constraint_builder::{
                ConstraintBuilder, StepStateTransition,
                Transition::{Delta, Same},
            },
            from_bytes,
            math_gadget::{IsEqualGadget, IsZeroGadget, LtGadget},
            CachedRegion, Cell, CellType, RandomLinearCombination,
        },
        witness::{Block, Call, ExecStep, Transaction},
    },
    table::CallContextFieldTag,
    util::Expr,
};
use eth_types::{evm_types::OpcodeId, Field, ToLittleEndian, Word};

use halo2_proofs::{circuit::Value, plonk::Error};

#[derive(Clone, Debug)]
pub(crate) struct ErrorInvalidJumpGadget<F> {
    opcode: Cell<F>,
    destination: RandomLinearCombination<F, N_BYTES_PROGRAM_COUNTER>,
    code_length: Cell<F>,
    value: Cell<F>,
    is_code: Cell<F>,
    within_range: LtGadget<F, N_BYTES_PROGRAM_COUNTER>,
    is_jump_dest: IsEqualGadget<F>,
    is_jumpi: IsEqualGadget<F>,
    phase2_condition: Cell<F>,
    is_condition_zero: IsZeroGadget<F>,
    rw_counter_end_of_reversion: Cell<F>,
    restore_context: RestoreContextGadget<F>,
}

impl<F: Field> ExecutionGadget<F> for ErrorInvalidJumpGadget<F> {
    const NAME: &'static str = "ErrorInvalidJump";

    const EXECUTION_STATE: ExecutionState = ExecutionState::ErrorInvalidJump;

    fn configure(cb: &mut ConstraintBuilder<F>) -> Self {
        let destination = cb.query_word_rlc();
        let opcode = cb.query_cell();
        let value = cb.query_cell();
        let is_code = cb.query_cell();
<<<<<<< HEAD
        let condition = cb.query_cell();
        let rw_counter_end_of_reversion = cb.query_cell();
=======
        let phase2_condition = cb.query_cell_with_type(CellType::StoragePhase2);
>>>>>>> 6d126832

        cb.require_in_set(
            "ErrorInvalidJump only happend in JUMP or JUMPI",
            opcode.expr(),
            vec![OpcodeId::JUMP.expr(), OpcodeId::JUMPI.expr()],
        );

        let is_jumpi = IsEqualGadget::construct(cb, opcode.expr(), OpcodeId::JUMPI.expr());

        // initialize is_jump_dest
        let is_jump_dest = IsEqualGadget::construct(cb, value.expr(), OpcodeId::JUMPDEST.expr());

        // first default this condition, if use will re-construct with real condition
        // value
        let is_condition_zero = IsZeroGadget::construct(cb, phase2_condition.expr());

        // Pop the value from the stack
        cb.stack_pop(destination.expr());

        cb.condition(is_jumpi.expr(), |cb| {
            cb.stack_pop(phase2_condition.expr());
            // if condition is zero, jump will not happen, so constrain condition not zero
            cb.require_zero("condition is not zero", is_condition_zero.expr());
        });

        // look up bytecode length
        let code_length = cb.bytecode_length(cb.curr.state.code_hash.expr());
        let dest_value = from_bytes::expr(&destination.cells);

        let within_range = LtGadget::construct(cb, dest_value.expr(), code_length.expr());
        //if not out of range, check `dest` is invalid
        cb.condition(within_range.expr(), |cb| {
            // if not out of range, Lookup real value
            cb.bytecode_lookup(
                cb.curr.state.code_hash.expr(),
                dest_value.clone(),
                is_code.expr(),
                value.expr(),
            );
            cb.require_zero(
                "is_code is false or not JUMPDEST",
                is_code.expr() * is_jump_dest.expr(),
            );
        });

        cb.call_context_lookup(false.expr(), None, CallContextFieldTag::IsSuccess, 0.expr());

        cb.call_context_lookup(
            false.expr(),
            None,
            CallContextFieldTag::RwCounterEndOfReversion,
            rw_counter_end_of_reversion.expr(),
        );

        // Go to EndTx only when is_root
        let is_to_end_tx = cb.next.execution_state_selector([ExecutionState::EndTx]);
        cb.require_equal(
            "Go to EndTx only when is_root",
            cb.curr.state.is_root.expr(),
            is_to_end_tx,
        );

        // When it's a root call
        cb.condition(cb.curr.state.is_root.expr(), |cb| {
            // Do step state transition
            cb.require_step_state_transition(StepStateTransition {
                call_id: Same,
                rw_counter: Delta(
                    3.expr() + is_jumpi.expr() + cb.curr.state.reversible_write_counter.expr(),
                ),

                ..StepStateTransition::any()
            });
        });

        // When it's an internal call, need to restore caller's state as finishing this
        // call. Restore caller state to next StepState
        let restore_context = cb.condition(1.expr() - cb.curr.state.is_root.expr(), |cb| {
            RestoreContextGadget::construct(
                cb,
                0.expr(),
                0.expr(),
                0.expr(),
                0.expr(),
                0.expr(),
                0.expr(),
            )
        });

        // constrain RwCounterEndOfReversion
        let rw_counter_end_of_step =
            cb.curr.state.rw_counter.expr() + cb.rw_counter_offset() - 1.expr();
        cb.require_equal(
            "rw_counter_end_of_reversion = rw_counter_end_of_step + reversible_counter",
            rw_counter_end_of_reversion.expr(),
            rw_counter_end_of_step + cb.curr.state.reversible_write_counter.expr(),
        );

        Self {
            opcode,
            destination,
            code_length,
            value,
            is_code,
            within_range,
            is_jump_dest,
            is_jumpi,
            phase2_condition,
            is_condition_zero,
            rw_counter_end_of_reversion,
            restore_context,
        }
    }

    fn assign_exec_step(
        &self,
        region: &mut CachedRegion<'_, '_, F>,
        offset: usize,
        block: &Block<F>,
        _: &Transaction,
        call: &Call,
        step: &ExecStep,
    ) -> Result<(), Error> {
        let opcode = step.opcode.unwrap();
        let is_jumpi = opcode == OpcodeId::JUMPI;

        self.opcode
            .assign(region, offset, Value::known(F::from(opcode.as_u64())))?;
        let destination = block.rws[step.rw_indices[0]].stack_value();
        let condition = if is_jumpi {
            block.rws[step.rw_indices[1]].stack_value()
        } else {
            Word::zero()
        };
        let condition_rlc = region.word_rlc(condition);
        self.destination.assign(
            region,
            offset,
            Some(
                destination.to_le_bytes()[..N_BYTES_PROGRAM_COUNTER]
                    .try_into()
                    .unwrap(),
            ),
        )?;

        let code = block
            .bytecodes
            .get(&call.code_hash)
            .expect("could not find current environment's bytecode");
        let code_length = code.bytes.len() as u64;
        self.code_length
            .assign(region, offset, Value::known(F::from(code_length)))?;

        // set default value in case can not find value, is_code from bytecode table
        let mut code_pair = [0u8, 0u8];
        if destination.as_u64() < code_length {
            // get real value from bytecode table
            code_pair = code.get(destination.as_usize());
        }

        self.value
            .assign(region, offset, Value::known(F::from(code_pair[0] as u64)))?;
        self.is_code
            .assign(region, offset, Value::known(F::from(code_pair[1] as u64)))?;
        self.is_jump_dest.assign(
            region,
            offset,
            F::from(code_pair[0] as u64),
            F::from(OpcodeId::JUMPDEST.as_u64()),
        )?;

        self.within_range.assign(
            region,
            offset,
            F::from(destination.as_u64()),
            F::from(code_length),
        )?;

        self.is_jumpi.assign(
            region,
            offset,
            F::from(opcode.as_u64()),
            F::from(OpcodeId::JUMPI.as_u64()),
        )?;

        self.phase2_condition
            .assign(region, offset, condition_rlc)?;
        self.is_condition_zero
            .assign_value(region, offset, condition_rlc)?;

        self.rw_counter_end_of_reversion.assign(
            region,
            offset,
            Value::known(F::from(call.rw_counter_end_of_reversion as u64)),
        )?;
        self.restore_context
            .assign(region, offset, block, call, step, 3 + is_jumpi as usize)?;
        Ok(())
    }
}

#[cfg(test)]
mod test {
    use crate::evm_circuit::test::run_test_circuit;
    use crate::evm_circuit::witness::block_convert;
    use crate::test_util::run_test_circuits;
    use eth_types::bytecode::Bytecode;
    use eth_types::evm_types::OpcodeId;
    use eth_types::geth_types::Account;
    use eth_types::{address, bytecode, Address, ToWord, Word};
    use halo2_proofs::halo2curves::bn256::Fr;
    use mock::TestContext;

    fn test_invalid_jump(destination: usize, out_of_range: bool) {
        let mut bytecode = bytecode! {
            PUSH32(if out_of_range { destination + 10} else { destination })
            JUMP
        };

        // incorrect assigning for invalid jump
        for _ in 0..(destination - 33) {
            bytecode.write(0, false);
        }
        bytecode.append(&bytecode! {
            JUMPDEST
            STOP
        });

        assert_eq!(
            run_test_circuits(
                TestContext::<2, 1>::simple_ctx_with_bytecode(bytecode).unwrap(),
                None
            ),
            Ok(())
        );
    }

    #[test]
    fn invalid_jump_err() {
        test_invalid_jump(34, false);
    }

    #[test]
    fn invalid_jump_outofrange() {
        test_invalid_jump(40, true);
    }

    #[test]
    fn invalid_jump_internal() {
        // test jump error in internal call
        test_internal_jump_error(false);
        // test jumpi error in internal call
        test_internal_jump_error(true);
    }

    // internal call test
    struct Stack {
        gas: u64,
        value: Word,
        cd_offset: u64,
        cd_length: u64,
        rd_offset: u64,
        rd_length: u64,
    }

    fn callee(code: Bytecode) -> Account {
        let code = code.to_vec();
        let is_empty = code.is_empty();
        Account {
            address: Address::repeat_byte(0xff),
            code: code.into(),
            nonce: if is_empty { 0 } else { 1 }.into(),
            balance: if is_empty { 0 } else { 0xdeadbeefu64 }.into(),
            ..Default::default()
        }
    }

    fn caller(opcode: OpcodeId, stack: Stack, caller_is_success: bool) -> Account {
        let is_call = opcode == OpcodeId::CALL;
        let terminator = if caller_is_success {
            OpcodeId::RETURN
        } else {
            OpcodeId::REVERT
        };

        // Call twice for testing both cold and warm access
        let mut bytecode = bytecode! {
            PUSH32(Word::from(stack.rd_length))
            PUSH32(Word::from(stack.rd_offset))
            PUSH32(Word::from(stack.cd_length))
            PUSH32(Word::from(stack.cd_offset))
        };
        if is_call {
            bytecode.push(32, stack.value);
        }
        bytecode.append(&bytecode! {
            PUSH32(Address::repeat_byte(0xff).to_word())
            PUSH32(Word::from(stack.gas))
            .write_op(opcode)
            PUSH32(Word::from(stack.rd_length))
            PUSH32(Word::from(stack.rd_offset))
            PUSH32(Word::from(stack.cd_length))
            PUSH32(Word::from(stack.cd_offset))
        });
        if is_call {
            bytecode.push(32, stack.value);
        }
        bytecode.append(&bytecode! {
            PUSH32(Address::repeat_byte(0xff).to_word())
            PUSH32(Word::from(stack.gas))
            .write_op(opcode)
            PUSH1(0)
            PUSH1(0)
            .write_op(terminator)
        });

        Account {
            address: Address::repeat_byte(0xfe),
            balance: Word::from(10).pow(20.into()),
            code: bytecode.to_vec().into(),
            ..Default::default()
        }
    }

    // jump or jumpi error happen in internal call
    fn test_internal_jump_error(is_jumpi: bool) {
        let mut caller_bytecode = bytecode! {
            PUSH1(0)
            PUSH1(0)
            PUSH1(0)
            PUSH1(0)
            PUSH1(0)
        };

        caller_bytecode.append(&bytecode! {
            PUSH32(Address::repeat_byte(0xff).to_word())
            PUSH2(10000)
            CALL
            STOP
        });

        let opcode = if is_jumpi {
            OpcodeId::JUMPI
        } else {
            OpcodeId::JUMP
        };

        let mut callee_bytecode = bytecode! {
            PUSH1(1) //  work as condition if is_jumpi
            PUSH1(42) // jump dest 45
            .write_op(opcode)

            PUSH1(0)
            PUSH1(0)
            PUSH1(0)
            PUSH1(0)
            PUSH1(0)
        };

        callee_bytecode.append(&bytecode! {
            PUSH20(Address::repeat_byte(0xff).to_word())
            PUSH1(132) // gas

            JUMPDEST
            GAS
            PUSH1(1)
            AND
            PUSH1(56)
            JUMPI

            PUSH1(0)
            PUSH1(0)
            REVERT

            JUMPDEST
            STOP
        });
        test_ok(
            Account {
                address: Address::repeat_byte(0xfe),
                balance: Word::from(10).pow(20.into()),
                code: caller_bytecode.into(),
                ..Default::default()
            },
            callee(callee_bytecode),
        );
    }

    fn test_ok(caller: Account, callee: Account) {
        let block = TestContext::<3, 1>::new(
            None,
            |accs| {
                accs[0]
                    .address(address!("0x000000000000000000000000000000000000cafe"))
                    .balance(Word::from(10u64.pow(19)));
                accs[1]
                    .address(caller.address)
                    .code(caller.code)
                    .nonce(caller.nonce)
                    .balance(caller.balance);
                accs[2]
                    .address(callee.address)
                    .code(callee.code)
                    .nonce(callee.nonce)
                    .balance(callee.balance);
            },
            |mut txs, accs| {
                txs[0]
                    .from(accs[0].address)
                    .to(accs[1].address)
                    .gas(100000.into());
            },
            |block, _tx| block.number(0xcafeu64),
        )
        .unwrap()
        .into();
        let block_data = bus_mapping::mock::BlockData::new_from_geth_data(block);
        let mut builder = block_data.new_circuit_input_builder();
        builder
            .handle_block(&block_data.eth_block, &block_data.geth_traces)
            .unwrap();
        let block = block_convert::<Fr>(&builder.block, &builder.code_db).unwrap();
        assert_eq!(run_test_circuit(block), Ok(()));
    }

    fn test_invalid_jumpi(destination: usize) {
        let mut bytecode = bytecode! {
            PUSH32(destination)
            PUSH32(100) // condition
            JUMPI
        };

        // incorrect assigning for invalid jump
        for _ in 0..(destination - 33) {
            bytecode.write(0, false);
        }
        bytecode.append(&bytecode! {
            JUMPDEST
            STOP
        });

        assert_eq!(
            run_test_circuits(
                TestContext::<2, 1>::simple_ctx_with_bytecode(bytecode).unwrap(),
                None
            ),
            Ok(())
        );
    }

    #[test]
    fn invalid_jumpi_err_root() {
        test_invalid_jumpi(34);
    }
}<|MERGE_RESOLUTION|>--- conflicted
+++ resolved
@@ -48,12 +48,8 @@
         let opcode = cb.query_cell();
         let value = cb.query_cell();
         let is_code = cb.query_cell();
-<<<<<<< HEAD
-        let condition = cb.query_cell();
         let rw_counter_end_of_reversion = cb.query_cell();
-=======
         let phase2_condition = cb.query_cell_with_type(CellType::StoragePhase2);
->>>>>>> 6d126832
 
         cb.require_in_set(
             "ErrorInvalidJump only happend in JUMP or JUMPI",
