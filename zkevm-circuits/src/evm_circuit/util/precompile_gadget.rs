use bus_mapping::precompile::PrecompileCalls;
use eth_types::Field;
use gadgets::util::{and, not, Expr};
use halo2_proofs::plonk::Expression;

<<<<<<< HEAD
use crate::evm_circuit::{
    param::{N_BYTES_U64, N_BYTES_WORD},
    step::{ExecutionState, ExecutionState::ErrorOutOfGasPrecompile},
    util::Word,
};
=======
use crate::evm_circuit::step::{ExecutionState, ExecutionState::ErrorOutOfGasPrecompile};
>>>>>>> 876d234f

use super::{
    constraint_builder::{ConstrainBuilderCommon, EVMConstraintBuilder},
    math_gadget::BinaryNumberGadget,
    CachedRegion,
};

#[derive(Clone, Debug)]
pub struct PrecompileGadget<F> {
    address: BinaryNumberGadget<F, 4>,
}

impl<F: Field> PrecompileGadget<F> {
    pub(crate) fn construct(
        cb: &mut EVMConstraintBuilder<F>,
<<<<<<< HEAD
        _is_success: Expression<F>,
        callee_address: Word<Expression<F>>,
        _caller_id: Expression<F>,
        _cd_offset: Expression<F>,
        cd_length: Expression<F>,
        _rd_offset: Expression<F>,
        _rd_length: Expression<F>,
        precompile_return_length: Expression<F>,
        // input bytes to precompile call.
=======
        callee_address: Expression<F>,
>>>>>>> 876d234f
        input_bytes_rlc: Expression<F>,
        output_bytes_rlc: Expression<F>,
        return_bytes_rlc: Expression<F>,
    ) -> Self {
        let address = BinaryNumberGadget::construct(cb, callee_address.lo().expr());

        macro_rules! constrain_next_state {
            ($cb:ident, $precompile_call_type:ident, $precompile_exec_state:ident) => {
                $cb.condition(
                    and::expr([
                        address.value_equals(PrecompileCalls::$precompile_call_type),
                        not::expr($cb.next.execution_state_selector([ErrorOutOfGasPrecompile])),
                    ]),
                    |cb| {
                        cb.require_next_state(ExecutionState::$precompile_exec_state);
                    },
                );
            };
        }
        constrain_next_state!(cb, Ecrecover, PrecompileEcrecover);
        constrain_next_state!(cb, Sha256, PrecompileSha256);
        constrain_next_state!(cb, Ripemd160, PrecompileRipemd160);
        constrain_next_state!(cb, Identity, PrecompileIdentity);
        constrain_next_state!(cb, Modexp, PrecompileBigModExp);
        constrain_next_state!(cb, Bn128Add, PrecompileBn256Add);
        constrain_next_state!(cb, Bn128Mul, PrecompileBn256ScalarMul);
        constrain_next_state!(cb, Bn128Pairing, PrecompileBn256Pairing);
        constrain_next_state!(cb, Blake2F, PrecompileBlake2f);

        // Without constraining the next step's state, only constrain the first two Phase2 cells,
        // i.e. RLC(input_bytes) and RLC(return_bytes)
        // We only check these constraints if there was no OOG error in the precompile call.
        let is_oog_err = cb
            .next
            .execution_state_selector([ExecutionState::ErrorOutOfGasPrecompile]);
        cb.constrain_next_step(None, Some(not::expr(is_oog_err)), |cb| {
            let (next_input_bytes_rlc, next_output_bytes_rlc, next_return_bytes_rlc) = (
                cb.query_cell_phase2(),
                cb.query_cell_phase2(),
                cb.query_cell_phase2(),
            );
            cb.require_equal(
                "equality: RLC(input_bytes)",
                next_input_bytes_rlc.expr(),
                input_bytes_rlc.expr(),
            );
<<<<<<< HEAD
        });

        let conditions = vec![
            address.value_equals(PrecompileCalls::Ecrecover),
            address.value_equals(PrecompileCalls::Sha256),
            address.value_equals(PrecompileCalls::Ripemd160),
            address.value_equals(PrecompileCalls::Identity),
            address.value_equals(PrecompileCalls::Modexp),
            address.value_equals(PrecompileCalls::Bn128Add),
            address.value_equals(PrecompileCalls::Bn128Mul),
            address.value_equals(PrecompileCalls::Bn128Pairing),
            address.value_equals(PrecompileCalls::Blake2F),
        ]
        .into_iter()
        .map(|cond| {
            cond.expr() * not::expr(cb.next.execution_state_selector([ErrorOutOfGasPrecompile]))
        })
        .collect::<Vec<_>>();
        let next_states = vec![
            ExecutionState::PrecompileEcrecover,
            ExecutionState::PrecompileSha256,
            ExecutionState::PrecompileRipemd160,
            ExecutionState::PrecompileIdentity,
            ExecutionState::PrecompileBigModExp,
            ExecutionState::PrecompileBn256Add,
            ExecutionState::PrecompileBn256ScalarMul,
            ExecutionState::PrecompileBn256Pairing,
            ExecutionState::PrecompileBlake2f,
        ];
        let constraints: Vec<BoxedClosure<F>> = vec![
            Box::new(|cb| {
                /* Ecrecover */
                let (recovered, msg_hash_rlc, sig_v_rlc, sig_r_rlc, sig_s_rlc, recovered_addr_rlc) = (
                    cb.query_bool(),
                    cb.query_cell_phase2(),
                    cb.query_cell_phase2(),
                    cb.query_cell_phase2(),
                    cb.query_cell_phase2(),
                    cb.query_word32(),
                );
                let (r_pow_32, r_pow_64, r_pow_96) = {
                    let challenges = cb.challenges().keccak_powers_of_randomness::<16>();
                    let r_pow_16 = challenges[15].clone();
                    let r_pow_32 = r_pow_16.square();
                    let r_pow_64 = r_pow_32.expr().square();
                    let r_pow_96 = r_pow_64.expr() * r_pow_32.expr();
                    (r_pow_32, r_pow_64, r_pow_96)
                };
                cb.require_equal(
                    "input bytes (RLC) = [msg_hash | sig_v_rlc | sig_r | sig_s]",
                    padding_gadget.padded_rlc(),
                    (msg_hash_rlc.expr() * r_pow_96)
                        + (sig_v_rlc.expr() * r_pow_64)
                        + (sig_r_rlc.expr() * r_pow_32)
                        + sig_s_rlc.expr(),
                );
                // RLC of output bytes always equals RLC of the recovered address.
                cb.require_equal(
                    "output bytes (RLC) = recovered address",
                    output_bytes_rlc.expr(),
                    cb.keccak_rlc::<N_BYTES_WORD>(recovered_addr_rlc.limbs.map(|cell| cell.expr())),
                );
                // If the address was not recovered, RLC(address) == RLC(output) == 0.
                cb.condition(not::expr(recovered.expr()), |cb| {
                    cb.require_zero("output bytes == 0", output_bytes_rlc.expr());
                });
            }),
            Box::new(|_cb| { /* Sha256 */ }),
            Box::new(|_cb| { /* Ripemd160 */ }),
            Box::new(|cb| {
                /* Identity */
                cb.require_equal(
                    "input and output bytes are the same",
                    input_bytes_rlc.expr(),
                    output_bytes_rlc.expr(),
                );
                cb.require_equal(
                    "input length and precompile return length are the same",
                    cd_length,
                    precompile_return_length,
                );
            }),
            Box::new(|cb| {
                /* Modexp */
                let (input_bytes_acc_copied, output_bytes_acc_copied) =
                    (cb.query_cell_phase2(), cb.query_cell_phase2());
                cb.require_equal(
                    "copy padded input bytes",
                    padding_gadget.padded_rlc(),
                    input_bytes_acc_copied.expr(),
                );
                cb.require_equal(
                    "copy output bytes",
                    output_bytes_rlc.clone(),
                    output_bytes_acc_copied.expr(),
                );
            }),
            Box::new(|cb| {
                /* EcAdd */
                let (p_x_rlc, p_y_rlc, q_x_rlc, q_y_rlc, r_x_rlc, r_y_rlc) = (
                    cb.query_cell_phase2(),
                    cb.query_cell_phase2(),
                    cb.query_cell_phase2(),
                    cb.query_cell_phase2(),
                    cb.query_cell_phase2(),
                    cb.query_cell_phase2(),
                );
                let (r_pow_32, r_pow_64, r_pow_96) = {
                    let challenges = cb.challenges().keccak_powers_of_randomness::<16>();
                    let r_pow_16 = challenges[15].clone();
                    let r_pow_32 = r_pow_16.square();
                    let r_pow_64 = r_pow_32.expr().square();
                    let r_pow_96 = r_pow_64.expr() * r_pow_32.expr();
                    (r_pow_32, r_pow_64, r_pow_96)
                };
                cb.require_equal(
                    "input bytes (RLC) = [ p_x | p_y | q_x | q_y ]",
                    padding_gadget.padded_rlc(),
                    (p_x_rlc.expr() * r_pow_96)
                        + (p_y_rlc.expr() * r_pow_64)
                        + (q_x_rlc.expr() * r_pow_32.expr())
                        + q_y_rlc.expr(),
                );
                // RLC of output bytes always equals RLC of result elliptic curve point R.
                cb.require_equal(
                    "output bytes (RLC) = [ r_x | r_y ]",
                    output_bytes_rlc.expr(),
                    r_x_rlc.expr() * r_pow_32 + r_y_rlc.expr(),
                );
            }),
            Box::new(|cb| {
                /* EcMul */
                let (p_x_rlc, p_y_rlc, scalar_s_raw_rlc, r_x_rlc, r_y_rlc) = (
                    cb.query_cell_phase2(),
                    cb.query_cell_phase2(),
                    cb.query_cell_phase2(),
                    cb.query_cell_phase2(),
                    cb.query_cell_phase2(),
                );
                let (r_pow_32, r_pow_64) = {
                    let challenges = cb.challenges().keccak_powers_of_randomness::<16>();
                    let r_pow_16 = challenges[15].clone();
                    let r_pow_32 = r_pow_16.square();
                    let r_pow_64 = r_pow_32.expr().square();
                    (r_pow_32, r_pow_64)
                };
                cb.require_equal(
                    "input bytes (RLC) = [ p_x | p_y | s ]",
                    padding_gadget.padded_rlc(),
                    (p_x_rlc.expr() * r_pow_64)
                        + (p_y_rlc.expr() * r_pow_32.expr())
                        + scalar_s_raw_rlc.expr(),
                );
                // RLC of output bytes always equals RLC of result elliptic curve point R.
                cb.require_equal(
                    "output bytes (RLC) = [ r_x | r_y ]",
                    output_bytes_rlc.expr(),
                    r_x_rlc.expr() * r_pow_32 + r_y_rlc.expr(),
                );
            }),
            Box::new(|cb| {
                /* EcPairing */
                let (evm_input_rlc, output) = (cb.query_cell_phase2(), cb.query_bool());
                cb.require_equal(
                    "input bytes (RLC) equality",
                    padding_gadget.padded_rlc(),
                    evm_input_rlc.expr(),
                );
                // RLC of output bytes always equals boolean result of pairing check.
                cb.require_equal(
                    "output bytes (RLC) equality",
                    output_bytes_rlc.expr(),
                    output.expr(),
                );
            }),
            Box::new(|_cb| { /* Blake2F */ }),
        ];
        cb.constrain_mutually_exclusive_next_step(conditions, next_states, constraints);

        Self {
            address,
            pad_right,
            padding_gadget,
        }
    }

    pub(crate) fn assign(
        &self,
        region: &mut CachedRegion<'_, '_, F>,
        offset: usize,
        address: PrecompileCalls,
        input_rlc: Value<F>,
        cd_len: u64,
        keccak_rand: Value<F>,
    ) -> Result<(), halo2_proofs::plonk::Error> {
        self.address.assign(region, offset, address)?;
        let input_len =
            self.padding_gadget
                .assign(region, offset, address, input_rlc, cd_len, keccak_rand)?;
        self.pad_right
            .assign(region, offset, F::from(cd_len), F::from(input_len))?;

        Ok(())
    }
}

#[derive(Clone, Debug)]
pub struct PaddingGadget<F> {
    is_cd_len_zero: IsZeroGadget<F>,
    padded_rlc: Cell<F>,
    power_of_rand: Cell<F>,
}

impl<F: Field> PaddingGadget<F> {
    pub(crate) fn construct(
        cb: &mut EVMConstraintBuilder<F>,
        input_rlc: Expression<F>,
        cd_len: Expression<F>,
        input_len: Expression<F>,
    ) -> Self {
        let is_cd_len_zero = IsZeroGadget::construct(cb, cd_len.expr());
        let padded_rlc = cb.query_cell_phase2();
        let power_of_rand = cb.query_cell_phase2();

        // for calldata length == 0, we expect the input RLC and padded RLC to be the same, i.e. 0.
        cb.condition(is_cd_len_zero.expr(), |cb| {
=======
>>>>>>> 876d234f
            cb.require_equal(
                "equality: RLC(output_bytes)",
                next_output_bytes_rlc.expr(),
                output_bytes_rlc.expr(),
            );
            cb.require_equal(
                "equality: RLC(return_bytes)",
                next_return_bytes_rlc.expr(),
                return_bytes_rlc.expr(),
            );
        });

        Self { address }
    }

    pub(crate) fn assign(
        &self,
        region: &mut CachedRegion<'_, '_, F>,
        offset: usize,
        address: PrecompileCalls,
    ) -> Result<(), halo2_proofs::plonk::Error> {
        self.address.assign(region, offset, address)
    }
}<|MERGE_RESOLUTION|>--- conflicted
+++ resolved
@@ -3,20 +3,14 @@
 use gadgets::util::{and, not, Expr};
 use halo2_proofs::plonk::Expression;
 
-<<<<<<< HEAD
-use crate::evm_circuit::{
-    param::{N_BYTES_U64, N_BYTES_WORD},
-    step::{ExecutionState, ExecutionState::ErrorOutOfGasPrecompile},
-    util::Word,
-};
-=======
-use crate::evm_circuit::step::{ExecutionState, ExecutionState::ErrorOutOfGasPrecompile};
->>>>>>> 876d234f
-
 use super::{
     constraint_builder::{ConstrainBuilderCommon, EVMConstraintBuilder},
     math_gadget::BinaryNumberGadget,
     CachedRegion,
+};
+use crate::evm_circuit::{
+    step::{ExecutionState, ExecutionState::ErrorOutOfGasPrecompile},
+    util::Word,
 };
 
 #[derive(Clone, Debug)]
@@ -27,19 +21,8 @@
 impl<F: Field> PrecompileGadget<F> {
     pub(crate) fn construct(
         cb: &mut EVMConstraintBuilder<F>,
-<<<<<<< HEAD
-        _is_success: Expression<F>,
+        //callee_address: Expression<F>,
         callee_address: Word<Expression<F>>,
-        _caller_id: Expression<F>,
-        _cd_offset: Expression<F>,
-        cd_length: Expression<F>,
-        _rd_offset: Expression<F>,
-        _rd_length: Expression<F>,
-        precompile_return_length: Expression<F>,
-        // input bytes to precompile call.
-=======
-        callee_address: Expression<F>,
->>>>>>> 876d234f
         input_bytes_rlc: Expression<F>,
         output_bytes_rlc: Expression<F>,
         return_bytes_rlc: Expression<F>,
@@ -86,235 +69,6 @@
                 next_input_bytes_rlc.expr(),
                 input_bytes_rlc.expr(),
             );
-<<<<<<< HEAD
-        });
-
-        let conditions = vec![
-            address.value_equals(PrecompileCalls::Ecrecover),
-            address.value_equals(PrecompileCalls::Sha256),
-            address.value_equals(PrecompileCalls::Ripemd160),
-            address.value_equals(PrecompileCalls::Identity),
-            address.value_equals(PrecompileCalls::Modexp),
-            address.value_equals(PrecompileCalls::Bn128Add),
-            address.value_equals(PrecompileCalls::Bn128Mul),
-            address.value_equals(PrecompileCalls::Bn128Pairing),
-            address.value_equals(PrecompileCalls::Blake2F),
-        ]
-        .into_iter()
-        .map(|cond| {
-            cond.expr() * not::expr(cb.next.execution_state_selector([ErrorOutOfGasPrecompile]))
-        })
-        .collect::<Vec<_>>();
-        let next_states = vec![
-            ExecutionState::PrecompileEcrecover,
-            ExecutionState::PrecompileSha256,
-            ExecutionState::PrecompileRipemd160,
-            ExecutionState::PrecompileIdentity,
-            ExecutionState::PrecompileBigModExp,
-            ExecutionState::PrecompileBn256Add,
-            ExecutionState::PrecompileBn256ScalarMul,
-            ExecutionState::PrecompileBn256Pairing,
-            ExecutionState::PrecompileBlake2f,
-        ];
-        let constraints: Vec<BoxedClosure<F>> = vec![
-            Box::new(|cb| {
-                /* Ecrecover */
-                let (recovered, msg_hash_rlc, sig_v_rlc, sig_r_rlc, sig_s_rlc, recovered_addr_rlc) = (
-                    cb.query_bool(),
-                    cb.query_cell_phase2(),
-                    cb.query_cell_phase2(),
-                    cb.query_cell_phase2(),
-                    cb.query_cell_phase2(),
-                    cb.query_word32(),
-                );
-                let (r_pow_32, r_pow_64, r_pow_96) = {
-                    let challenges = cb.challenges().keccak_powers_of_randomness::<16>();
-                    let r_pow_16 = challenges[15].clone();
-                    let r_pow_32 = r_pow_16.square();
-                    let r_pow_64 = r_pow_32.expr().square();
-                    let r_pow_96 = r_pow_64.expr() * r_pow_32.expr();
-                    (r_pow_32, r_pow_64, r_pow_96)
-                };
-                cb.require_equal(
-                    "input bytes (RLC) = [msg_hash | sig_v_rlc | sig_r | sig_s]",
-                    padding_gadget.padded_rlc(),
-                    (msg_hash_rlc.expr() * r_pow_96)
-                        + (sig_v_rlc.expr() * r_pow_64)
-                        + (sig_r_rlc.expr() * r_pow_32)
-                        + sig_s_rlc.expr(),
-                );
-                // RLC of output bytes always equals RLC of the recovered address.
-                cb.require_equal(
-                    "output bytes (RLC) = recovered address",
-                    output_bytes_rlc.expr(),
-                    cb.keccak_rlc::<N_BYTES_WORD>(recovered_addr_rlc.limbs.map(|cell| cell.expr())),
-                );
-                // If the address was not recovered, RLC(address) == RLC(output) == 0.
-                cb.condition(not::expr(recovered.expr()), |cb| {
-                    cb.require_zero("output bytes == 0", output_bytes_rlc.expr());
-                });
-            }),
-            Box::new(|_cb| { /* Sha256 */ }),
-            Box::new(|_cb| { /* Ripemd160 */ }),
-            Box::new(|cb| {
-                /* Identity */
-                cb.require_equal(
-                    "input and output bytes are the same",
-                    input_bytes_rlc.expr(),
-                    output_bytes_rlc.expr(),
-                );
-                cb.require_equal(
-                    "input length and precompile return length are the same",
-                    cd_length,
-                    precompile_return_length,
-                );
-            }),
-            Box::new(|cb| {
-                /* Modexp */
-                let (input_bytes_acc_copied, output_bytes_acc_copied) =
-                    (cb.query_cell_phase2(), cb.query_cell_phase2());
-                cb.require_equal(
-                    "copy padded input bytes",
-                    padding_gadget.padded_rlc(),
-                    input_bytes_acc_copied.expr(),
-                );
-                cb.require_equal(
-                    "copy output bytes",
-                    output_bytes_rlc.clone(),
-                    output_bytes_acc_copied.expr(),
-                );
-            }),
-            Box::new(|cb| {
-                /* EcAdd */
-                let (p_x_rlc, p_y_rlc, q_x_rlc, q_y_rlc, r_x_rlc, r_y_rlc) = (
-                    cb.query_cell_phase2(),
-                    cb.query_cell_phase2(),
-                    cb.query_cell_phase2(),
-                    cb.query_cell_phase2(),
-                    cb.query_cell_phase2(),
-                    cb.query_cell_phase2(),
-                );
-                let (r_pow_32, r_pow_64, r_pow_96) = {
-                    let challenges = cb.challenges().keccak_powers_of_randomness::<16>();
-                    let r_pow_16 = challenges[15].clone();
-                    let r_pow_32 = r_pow_16.square();
-                    let r_pow_64 = r_pow_32.expr().square();
-                    let r_pow_96 = r_pow_64.expr() * r_pow_32.expr();
-                    (r_pow_32, r_pow_64, r_pow_96)
-                };
-                cb.require_equal(
-                    "input bytes (RLC) = [ p_x | p_y | q_x | q_y ]",
-                    padding_gadget.padded_rlc(),
-                    (p_x_rlc.expr() * r_pow_96)
-                        + (p_y_rlc.expr() * r_pow_64)
-                        + (q_x_rlc.expr() * r_pow_32.expr())
-                        + q_y_rlc.expr(),
-                );
-                // RLC of output bytes always equals RLC of result elliptic curve point R.
-                cb.require_equal(
-                    "output bytes (RLC) = [ r_x | r_y ]",
-                    output_bytes_rlc.expr(),
-                    r_x_rlc.expr() * r_pow_32 + r_y_rlc.expr(),
-                );
-            }),
-            Box::new(|cb| {
-                /* EcMul */
-                let (p_x_rlc, p_y_rlc, scalar_s_raw_rlc, r_x_rlc, r_y_rlc) = (
-                    cb.query_cell_phase2(),
-                    cb.query_cell_phase2(),
-                    cb.query_cell_phase2(),
-                    cb.query_cell_phase2(),
-                    cb.query_cell_phase2(),
-                );
-                let (r_pow_32, r_pow_64) = {
-                    let challenges = cb.challenges().keccak_powers_of_randomness::<16>();
-                    let r_pow_16 = challenges[15].clone();
-                    let r_pow_32 = r_pow_16.square();
-                    let r_pow_64 = r_pow_32.expr().square();
-                    (r_pow_32, r_pow_64)
-                };
-                cb.require_equal(
-                    "input bytes (RLC) = [ p_x | p_y | s ]",
-                    padding_gadget.padded_rlc(),
-                    (p_x_rlc.expr() * r_pow_64)
-                        + (p_y_rlc.expr() * r_pow_32.expr())
-                        + scalar_s_raw_rlc.expr(),
-                );
-                // RLC of output bytes always equals RLC of result elliptic curve point R.
-                cb.require_equal(
-                    "output bytes (RLC) = [ r_x | r_y ]",
-                    output_bytes_rlc.expr(),
-                    r_x_rlc.expr() * r_pow_32 + r_y_rlc.expr(),
-                );
-            }),
-            Box::new(|cb| {
-                /* EcPairing */
-                let (evm_input_rlc, output) = (cb.query_cell_phase2(), cb.query_bool());
-                cb.require_equal(
-                    "input bytes (RLC) equality",
-                    padding_gadget.padded_rlc(),
-                    evm_input_rlc.expr(),
-                );
-                // RLC of output bytes always equals boolean result of pairing check.
-                cb.require_equal(
-                    "output bytes (RLC) equality",
-                    output_bytes_rlc.expr(),
-                    output.expr(),
-                );
-            }),
-            Box::new(|_cb| { /* Blake2F */ }),
-        ];
-        cb.constrain_mutually_exclusive_next_step(conditions, next_states, constraints);
-
-        Self {
-            address,
-            pad_right,
-            padding_gadget,
-        }
-    }
-
-    pub(crate) fn assign(
-        &self,
-        region: &mut CachedRegion<'_, '_, F>,
-        offset: usize,
-        address: PrecompileCalls,
-        input_rlc: Value<F>,
-        cd_len: u64,
-        keccak_rand: Value<F>,
-    ) -> Result<(), halo2_proofs::plonk::Error> {
-        self.address.assign(region, offset, address)?;
-        let input_len =
-            self.padding_gadget
-                .assign(region, offset, address, input_rlc, cd_len, keccak_rand)?;
-        self.pad_right
-            .assign(region, offset, F::from(cd_len), F::from(input_len))?;
-
-        Ok(())
-    }
-}
-
-#[derive(Clone, Debug)]
-pub struct PaddingGadget<F> {
-    is_cd_len_zero: IsZeroGadget<F>,
-    padded_rlc: Cell<F>,
-    power_of_rand: Cell<F>,
-}
-
-impl<F: Field> PaddingGadget<F> {
-    pub(crate) fn construct(
-        cb: &mut EVMConstraintBuilder<F>,
-        input_rlc: Expression<F>,
-        cd_len: Expression<F>,
-        input_len: Expression<F>,
-    ) -> Self {
-        let is_cd_len_zero = IsZeroGadget::construct(cb, cd_len.expr());
-        let padded_rlc = cb.query_cell_phase2();
-        let power_of_rand = cb.query_cell_phase2();
-
-        // for calldata length == 0, we expect the input RLC and padded RLC to be the same, i.e. 0.
-        cb.condition(is_cd_len_zero.expr(), |cb| {
-=======
->>>>>>> 876d234f
             cb.require_equal(
                 "equality: RLC(output_bytes)",
                 next_output_bytes_rlc.expr(),
