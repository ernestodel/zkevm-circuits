--- conflicted
+++ resolved
@@ -4,11 +4,7 @@
         param::N_BYTES_U64,
         util::{
             constraint_builder::{ConstrainBuilderCommon, EVMConstraintBuilder},
-<<<<<<< HEAD
             from_bytes,
-=======
-            from_bytes, U64Word, Word,
->>>>>>> 4d311e53
         },
     },
     util::{
@@ -20,26 +16,16 @@
     circuit_input_builder::{TxL1Fee, TX_L1_COMMIT_EXTRA_COST, TX_L1_FEE_PRECISION},
     l2_predeployed::l1_gas_price_oracle,
 };
-<<<<<<< HEAD
 use eth_types::{Field, ToLittleEndian, ToScalar, Word as U256Word};
-=======
-use eth_types::{Field, ToLittleEndian, ToScalar, U256};
->>>>>>> 4d311e53
 use halo2_proofs::plonk::{Error, Expression};
 
 /// Transaction L1 fee gadget for L1GasPriceOracle contract
 #[derive(Clone, Debug)]
 pub(crate) struct TxL1FeeGadget<F> {
-<<<<<<< HEAD
-    // TODO: construct Word9 type to replace old U64Word ?
-    /// Calculated L1 fee of transaction
-    tx_l1_fee_word: Word32Cell<F>,
-=======
     /// Transaction L1 fee
     /// It should be an Uint64, but it's also used to check sender balance which
     /// needs to be added as a Word.
-    tx_l1_fee_word: Word<F>,
->>>>>>> 4d311e53
+    tx_l1_fee_word: Word32Cell<F>,
     /// Remainder when calculating L1 fee
     remainder_word: Word32Cell<F>,
     /// Current value of L1 base fee
@@ -115,11 +101,7 @@
     ) -> Result<(), Error> {
         let (tx_l1_fee, remainder) = l1_fee.tx_l1_fee(tx_data_gas_cost);
         self.tx_l1_fee_word
-<<<<<<< HEAD
             .assign_u256(region, offset, U256Word::from(tx_l1_fee))?;
-=======
-            .assign(region, offset, Some(U256::from(tx_l1_fee).to_le_bytes()))?;
->>>>>>> 4d311e53
         self.remainder_word
             .assign_u256(region, offset, U256Word::from(remainder))?;
         self.base_fee_word
@@ -155,15 +137,11 @@
     }
 
     pub(crate) fn tx_l1_fee(&self) -> Expression<F> {
-<<<<<<< HEAD
-        from_bytes::expr(&self.tx_l1_fee_word.limbs[..31])
-=======
-        from_bytes::expr(&self.tx_l1_fee_word.cells[..N_BYTES_U64])
+        from_bytes::expr(&self.tx_l1_fee_word.limbs[..N_BYTES_U64])
     }
 
     pub(crate) fn tx_l1_fee_word(&self) -> &Word<F> {
         &self.tx_l1_fee_word
->>>>>>> 4d311e53
     }
 
     fn raw_construct(cb: &mut EVMConstraintBuilder<F>, tx_data_gas_cost: Expression<F>) -> Self {
