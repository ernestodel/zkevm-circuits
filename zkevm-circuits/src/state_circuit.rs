//! The state circuit implementation.
mod constraint_builder;
mod lexicographic_ordering;
mod lookups;
mod multiple_precision_integer;
mod random_linear_combination;
#[cfg(test)]
mod test;

use crate::{
    evm_circuit::{param::N_BYTES_WORD, util::rlc},
    table::{AccountFieldTag, LookupTable, MptTable, ProofType, RwTable, RwTableTag},
    util::{Challenges, Expr, SubCircuit, SubCircuitConfig},
    witness::{self, MptUpdates, Rw, RwMap},
};
use constraint_builder::{ConstraintBuilder, Queries};
use eth_types::{Address, Field, ToLittleEndian};
use gadgets::{
    batched_is_zero::{BatchedIsZeroChip, BatchedIsZeroConfig},
    binary_number::{BinaryNumberChip, BinaryNumberConfig},
};
use halo2_proofs::{
    circuit::{AssignedCell, Cell, Layouter, Region, Value},
    plonk::{Advice, Assigned, Column, ConstraintSystem, Error, Expression, Fixed, VirtualCells},
    poly::Rotation,
};
use lexicographic_ordering::Config as LexicographicOrderingConfig;
use lookups::{Chip as LookupsChip, Config as LookupsConfig, Queries as LookupsQueries};
use multiple_precision_integer::{Chip as MpiChip, Config as MpiConfig, Queries as MpiQueries};
use random_linear_combination::{Chip as RlcChip, Config as RlcConfig, Queries as RlcQueries};
#[cfg(test)]
use std::collections::HashMap;
use std::{iter::once, marker::PhantomData};

#[cfg(feature = "onephase")]
use halo2_proofs::plonk::FirstPhase as SecondPhase;
#[cfg(not(feature = "onephase"))]
use halo2_proofs::plonk::SecondPhase;

use self::{
    constraint_builder::{MptUpdateTableQueries, RwTableQueries},
    lexicographic_ordering::LimbIndex,
};

#[cfg(any(feature = "test", test, feature = "test-circuits"))]
use halo2_proofs::{circuit::SimpleFloorPlanner, plonk::Circuit};

const N_LIMBS_RW_COUNTER: usize = 2;
const N_LIMBS_ACCOUNT_ADDRESS: usize = 10;
const N_LIMBS_ID: usize = 2;

/// Config for StateCircuit
#[derive(Clone)]
pub struct StateCircuitConfig<F> {
    // Figure out why you get errors when this is Selector.
    selector: Column<Fixed>,
    // https://github.com/privacy-scaling-explorations/zkevm-circuits/issues/407
    rw_table: RwTable,
    sort_keys: SortKeysConfig,
    // Assigned value at the start of the block. For Rw::Account and
    // Rw::AccountStorage rows this is the committed value in the MPT, for
    // others, it is 0.
    initial_value: Column<Advice>,
    // For Rw::AccountStorage, identify non-existing if both committed value and
    // new value are zero. Will do lookup for ProofType::StorageDoesNotExist if
    // non-existing, otherwise do lookup for ProofType::StorageChanged.
    is_non_exist: BatchedIsZeroConfig,
    // Intermediary witness used to reduce mpt lookup expression degree
    mpt_proof_type: Column<Advice>,
    state_root: Column<Advice>,
    lexicographic_ordering: LexicographicOrderingConfig,
    not_first_access: Column<Advice>,
    lookups: LookupsConfig,
    power_of_randomness: [Expression<F>; N_BYTES_WORD - 1],
    // External tables
    mpt_table: MptTable,
}

/// Circuit configuration arguments
pub struct StateCircuitConfigArgs<F: Field> {
    /// RwTable
    pub rw_table: RwTable,
    /// MptTable
    pub mpt_table: MptTable,
    /// Challenges
    pub challenges: Challenges<Expression<F>>,
}

/// Circuit exported cells after synthesis, used for subcircuit
#[derive(Clone, Debug)]
pub struct StateCircuitExports<V> {
    /// start state root
    pub start_state_root: (Cell, Value<V>),
    /// final state root
    pub end_state_root: (Cell, Value<V>),
}

impl<F: Field> SubCircuitConfig<F> for StateCircuitConfig<F> {
    type ConfigArgs = StateCircuitConfigArgs<F>;

    /// Return a new StateCircuitConfig
    fn new(
        meta: &mut ConstraintSystem<F>,
        Self::ConfigArgs {
            rw_table,
            mpt_table,
            challenges,
        }: Self::ConfigArgs,
    ) -> Self {
        let selector = meta.fixed_column();
        log::debug!("state circuit selector {:?}", selector);
        let lookups = LookupsChip::configure(meta);
        let power_of_randomness: [Expression<F>; 31] = challenges.evm_word_powers_of_randomness();

        let rw_counter = MpiChip::configure(meta, selector, rw_table.rw_counter, lookups);
        let tag = BinaryNumberChip::configure(meta, selector, Some(rw_table.tag));
        let id = MpiChip::configure(meta, selector, rw_table.id, lookups);
        let address = MpiChip::configure(meta, selector, rw_table.address, lookups);

        let storage_key = RlcChip::configure(
            meta,
            selector,
            rw_table.storage_key,
            lookups,
            challenges.evm_word(),
        );

        let initial_value = meta.advice_column_in(SecondPhase);
        let is_non_exist = BatchedIsZeroChip::configure(
            meta,
            (SecondPhase, SecondPhase),
            |meta| meta.query_fixed(selector, Rotation::cur()),
            |meta| {
                [
                    meta.query_advice(initial_value, Rotation::cur()),
                    meta.query_advice(rw_table.value, Rotation::cur()),
                ]
            },
        );
        let mpt_proof_type = meta.advice_column_in(SecondPhase);
        let state_root = meta.advice_column_in(SecondPhase);
        meta.enable_equality(state_root);

        let sort_keys = SortKeysConfig {
            tag,
            id,
            field_tag: rw_table.field_tag,
            address,
            storage_key,
            rw_counter,
        };

        let lexicographic_ordering = LexicographicOrderingConfig::configure(
            meta,
            sort_keys,
            lookups,
            power_of_randomness.clone(),
        );

        // annotate columns
        rw_table.annotate_columns(meta);
        mpt_table.annotate_columns(meta);

        let config = Self {
            selector,
            sort_keys,
            initial_value,
            is_non_exist,
            mpt_proof_type,
            state_root,
            lexicographic_ordering,
            not_first_access: meta.advice_column(),
            lookups,
            power_of_randomness,
            rw_table,
            mpt_table,
        };

        let mut constraint_builder = ConstraintBuilder::new();
        meta.create_gate("state circuit constraints", |meta| {
            let queries = queries(meta, &config);
            constraint_builder.build(&queries);
            constraint_builder.gate(queries.selector)
        });
        for (name, lookup) in constraint_builder.lookups() {
            meta.lookup_any(name, |_| lookup);
        }

        config
    }
}

impl<F: Field> StateCircuitConfig<F> {
    /// load fixed tables
    pub(crate) fn load_aux_tables(&self, layouter: &mut impl Layouter<F>) -> Result<(), Error> {
        LookupsChip::construct(self.lookups).load(layouter)
    }

    /// Make the assignments to the StateCircuit
    pub fn assign(
        &self,
        layouter: &mut impl Layouter<F>,
        rows: &[Rw],
        updates: &MptUpdates,
        n_rows: usize, // 0 means dynamically calculated from `rows`.
        challenges: &Challenges<Value<F>>,
    ) -> Result<(), Error> {
        layouter.assign_region(
            || "state circuit",
            |mut region| {
                self.assign_with_region(&mut region, rows, updates, n_rows, challenges.evm_word())
            },
        )?;
        Ok(())
    }

    fn assign_with_region(
        &self,
        region: &mut Region<'_, F>,
        rows: &[Rw],
        updates: &MptUpdates,
        n_rows: usize, // 0 means dynamically calculated from `rows`.
        randomness: Value<F>,
    ) -> Result<StateCircuitExports<Assigned<F>>, Error> {
        let tag_chip = BinaryNumberChip::construct(self.sort_keys.tag);

        let (rows, padding_length) = RwMap::table_assignments_prepad(rows, n_rows);
        log::info!(
            "state circuit assign total rows {}, n_rows {}, padding_length {}",
            rows.len(),
            n_rows,
            padding_length
        );
        let rows_len = rows.len();
        let rows = rows.iter();
        let prev_rows = once(None).chain(rows.clone().map(Some));

        let mut state_root =
            randomness.map(|randomness| rlc::value(&updates.old_root().to_le_bytes(), randomness));

<<<<<<< HEAD
        let mut start_state_root: Option<AssignedCell<_, F>> = None;
        let mut end_state_root: Option<AssignedCell<_, F>> = None;
=======
        // annotate columns
        self.annotate_circuit_in_region(region);
>>>>>>> a8318ea6

        for (offset, (row, prev_row)) in rows.zip(prev_rows).enumerate() {
            if offset == 0 || offset + 1 >= padding_length {
                log::trace!("state circuit assign offset:{} row:{:?}", offset, row);
            }

            region.assign_fixed(
                || "selector",
                self.selector,
                offset,
                || Value::known(F::one()),
            )?;

            tag_chip.assign(region, offset, &row.tag())?;

            self.sort_keys
                .rw_counter
                .assign(region, offset, row.rw_counter() as u32)?;

            if let Some(id) = row.id() {
                self.sort_keys.id.assign(region, offset, id as u32)?;
            }

            if let Some(address) = row.address() {
                self.sort_keys.address.assign(region, offset, address)?;
            }

            if let Some(storage_key) = row.storage_key() {
                self.sort_keys
                    .storage_key
                    .assign(region, offset, randomness, storage_key)?;
            }

            if let Some(prev_row) = prev_row {
                let index = self
                    .lexicographic_ordering
                    .assign(region, offset, row, prev_row)?;
                let is_first_access =
                    !matches!(index, LimbIndex::RwCounter0 | LimbIndex::RwCounter1);

                region.assign_advice(
                    || "not_first_access",
                    self.not_first_access,
                    offset,
                    || Value::known(if is_first_access { F::zero() } else { F::one() }),
                )?;

                if is_first_access {
                    // If previous row was a last access, we need to update the state root.
                    state_root = randomness
                        .zip(state_root)
                        .map(|(randomness, mut state_root)| {
                            if let Some(update) = updates.get(prev_row) {
                                let (new_root, old_root) = update.root_assignments(randomness);
                                assert_eq!(state_root, old_root);
                                state_root = new_root;
                            }
                            if matches!(row.tag(), RwTableTag::CallContext)
                                && !row.is_write()
                                && row.value_assignment(randomness) != F::zero()
                            {
                                log::error!("invalid call context: {:?}", row);
                            }
                            state_root
                        });
                }
            }

            // The initial value can be determined from the mpt updates or is 0.
            let initial_value = randomness.map(|randomness| {
                updates
                    .get(row)
                    .map(|u| u.value_assignments(randomness).1)
                    .unwrap_or_default()
            });
            region.assign_advice(
                || "initial_value",
                self.initial_value,
                offset,
                || initial_value,
            )?;

            // Identify non-existing if both committed value and new value are zero.
            let committed_value_value = randomness.map(|randomness| {
                let (_, committed_value) = updates
                    .get(row)
                    .map(|u| u.value_assignments(randomness))
                    .unwrap_or_default();
                let value = row.value_assignment(randomness);
                [committed_value, value]
            });
            BatchedIsZeroChip::construct(self.is_non_exist.clone()).assign(
                region,
                offset,
                committed_value_value,
            )?;
            let mpt_proof_type = committed_value_value.map(|pair| {
                F::from(match row {
                    Rw::AccountStorage { .. } => {
                        if pair[0].is_zero_vartime() && pair[1].is_zero_vartime() {
                            ProofType::StorageDoesNotExist as u64
                        } else {
                            ProofType::StorageChanged as u64
                        }
                    }
                    Rw::Account { field_tag, .. } => {
                        if pair[0].is_zero_vartime()
                            && pair[1].is_zero_vartime()
                            && matches!(field_tag, AccountFieldTag::CodeHash)
                        {
                            ProofType::AccountDoesNotExist as u64
                        } else {
                            *field_tag as u64
                        }
                    }
                    _ => 0,
                })
            });
            region.assign_advice(
                || "mpt_proof_type",
                self.mpt_proof_type,
                offset,
                || mpt_proof_type,
            )?;

            // TODO: Switch from Rw::Start -> Rw::Padding to simplify this logic.
            // State root assignment is at previous row (offset - 1) because the state root
            // changes on the last access row.
            if offset != 0 {
                let assigned = region.assign_advice(
                    || "state_root",
                    self.state_root,
                    offset - 1,
                    || state_root,
                )?;
                if start_state_root.is_none() {
                    start_state_root.replace(assigned);
                }
            }

            if offset + 1 == rows_len {
                // The last row is always a last access, so we need to handle the case where the
                // state root changes because of an mpt lookup on the last row.
                if let Some(update) = updates.get(row) {
                    state_root = randomness.zip(state_root).map(|(randomness, state_root)| {
                        let (new_root, old_root) = update.root_assignments(randomness);
                        if !state_root.is_zero_vartime() {
                            assert_eq!(state_root, old_root);
                        }
                        new_root
                    });
                }
                let assigned = region.assign_advice(
                    || "last row state_root",
                    self.state_root,
                    offset,
                    || state_root,
                )?;
                end_state_root.replace(assigned);
            }
        }

        let start_state_root = start_state_root.expect("should be assigned");
        let end_state_root = end_state_root.expect("should be assigned");
        Ok(StateCircuitExports {
            start_state_root: (start_state_root.cell(), start_state_root.value_field()),
            end_state_root: (end_state_root.cell(), end_state_root.value_field()),
        })
    }

    fn annotate_circuit_in_region(&self, region: &mut Region<F>) {
        self.rw_table.annotate_columns_in_region(region);
        self.mpt_table.annotate_columns_in_region(region);
        self.is_non_exist
            .annotate_columns_in_region(region, "STATE");
        self.lexicographic_ordering
            .annotate_columns_in_region(region, "STATE");
        self.sort_keys.annotate_columns_in_region(region, "STATE");
        region.name_column(|| "STATE_selector", self.selector);
        region.name_column(|| "STATE_not_first_access", self.not_first_access);
        region.name_column(|| "STATE_phase2_initial_value", self.initial_value);
        region.name_column(|| "STATE_phase2_mpt_proof_type", self.mpt_proof_type);
        region.name_column(|| "STATE_phase2_state_root", self.state_root);
    }
}

/// Keys for sorting the rows of the state circuit
#[derive(Clone, Copy)]
pub struct SortKeysConfig {
    tag: BinaryNumberConfig<RwTableTag, 4>,
    id: MpiConfig<u32, N_LIMBS_ID>,
    address: MpiConfig<Address, N_LIMBS_ACCOUNT_ADDRESS>,
    field_tag: Column<Advice>,
    storage_key: RlcConfig<N_BYTES_WORD>,
    rw_counter: MpiConfig<u32, N_LIMBS_RW_COUNTER>,
}

impl SortKeysConfig {
    /// Annotates this config within a circuit region.
    pub fn annotate_columns_in_region<F: Field>(&self, region: &mut Region<F>, prefix: &str) {
        self.tag.annotate_columns_in_region(region, prefix);
        self.address.annotate_columns_in_region(region, prefix);
        self.id.annotate_columns_in_region(region, prefix);
        self.storage_key.annotate_columns_in_region(region, prefix);
        self.rw_counter.annotate_columns_in_region(region, prefix);
        region.name_column(|| format!("{}_field_tag", prefix), self.field_tag);
    }
}

type Lookup<F> = (&'static str, Expression<F>, Expression<F>);

/// State Circuit for proving RwTable is valid
#[derive(Default, Clone, Debug)]
pub struct StateCircuit<F> {
    /// Rw rows
    pub rows: Vec<Rw>,
    pub(crate) updates: MptUpdates,
    pub(crate) n_rows: usize,
    pub(crate) exports: std::cell::RefCell<Option<StateCircuitExports<Assigned<F>>>>,
    #[cfg(test)]
    overrides: HashMap<(test::AdviceColumn, isize), F>,
    _marker: PhantomData<F>,
}

impl<F: Field> StateCircuit<F> {
    /// make a new state circuit from an RwMap
    pub fn new(rw_map: RwMap, n_rows: usize) -> Self {
        let rows = rw_map.table_assignments();
        log::warn!("build StateCircuit from mock MptUpdates");
        let updates = MptUpdates::from_rws_with_mock_state_roots(
            &rows,
            0xcafeu64.into(),
            0xdeadbeefu64.into(),
        );
        Self {
            rows,
            updates,
            exports: std::cell::RefCell::new(None),
            n_rows,
            #[cfg(test)]
            overrides: HashMap::new(),
            _marker: PhantomData::default(),
        }
    }
}

impl<F: Field> SubCircuit<F> for StateCircuit<F> {
    type Config = StateCircuitConfig<F>;

    fn new_from_block(block: &witness::Block<F>) -> Self {
        let rows = block.rws.table_assignments();
        let updates = block.mpt_updates.clone();
        Self {
            rows,
            updates,
            exports: std::cell::RefCell::new(None),
            n_rows: block.circuits_params.max_rws,
            #[cfg(test)]
            overrides: HashMap::new(),
            _marker: PhantomData::default(),
        }
    }

    /// Return the minimum number of rows required to prove the block
    fn min_num_rows_block(block: &witness::Block<F>) -> (usize, usize) {
        (
            block.rws.0.values().flatten().count() + 1,
            std::cmp::max(1 << 16, block.circuits_params.max_rws),
        )
    }

    /// Make the assignments to the StateCircuit
    fn synthesize_sub(
        &self,
        config: &Self::Config,
        challenges: &Challenges<Value<F>>,
        layouter: &mut impl Layouter<F>,
    ) -> Result<(), Error> {
        config.load_aux_tables(layouter)?;

        let randomness = challenges.evm_word();

        let mut is_first_time = true;

        // Assigning to same columns in different regions should be avoided.
        // Here we use one single region to assign `overrides` to both rw table and
        // other parts.
        layouter.assign_region(
            || "state circuit",
            |mut region| {
                if is_first_time {
                    is_first_time = false;
                    region.assign_advice(
                        || "step selector",
                        config.rw_table.rw_counter,
                        self.n_rows - 1,
                        || Value::known(F::zero()),
                    )?;
                    return Ok(());
                }
                config.rw_table.load_with_region(
                    &mut region,
                    &self.rows,
                    self.n_rows,
                    randomness,
                )?;

                let exports = config.assign_with_region(
                    &mut region,
                    &self.rows,
                    &self.updates,
                    self.n_rows,
                    randomness,
                )?;
                if self.exports.borrow().is_none() {
                    self.exports.borrow_mut().replace(exports);
                }

                #[cfg(test)]
                {
                    let padding_length = RwMap::padding_len(self.rows.len(), self.n_rows);
                    for ((column, row_offset), &f) in &self.overrides {
                        let advice_column = column.value(config);
                        let offset =
                            usize::try_from(isize::try_from(padding_length).unwrap() + *row_offset)
                                .unwrap();
                        region.assign_advice(
                            || "override",
                            advice_column,
                            offset,
                            || Value::known(f),
                        )?;
                    }
                }

                Ok(())
            },
        )
    }

    /// powers of randomness for instance columns
    fn instance(&self) -> Vec<Vec<F>> {
        vec![]
    }
}

#[cfg(any(feature = "test", test, feature = "test-circuits"))]
impl<F: Field> Circuit<F> for StateCircuit<F>
where
    F: Field,
{
    type Config = (StateCircuitConfig<F>, Challenges);
    type FloorPlanner = SimpleFloorPlanner;

    fn without_witnesses(&self) -> Self {
        Self::default()
    }

    fn configure(meta: &mut ConstraintSystem<F>) -> Self::Config {
        let rw_table = RwTable::construct(meta);
        let mpt_table = MptTable::construct(meta);
        let challenges = Challenges::construct(meta);

        let config = {
            let challenges = challenges.exprs(meta);
            StateCircuitConfig::new(
                meta,
                StateCircuitConfigArgs {
                    rw_table,
                    mpt_table,
                    challenges,
                },
            )
        };

        (config, challenges)
    }

    fn synthesize(
        &self,
        (config, challenges): Self::Config,
        mut layouter: impl Layouter<F>,
    ) -> Result<(), Error> {
        let challenges = challenges.values(&layouter);
        config
            .mpt_table
            .load(&mut layouter, &self.updates, challenges.evm_word())?;
        self.synthesize_sub(&config, &challenges, &mut layouter)
    }
}

fn queries<F: Field>(meta: &mut VirtualCells<'_, F>, c: &StateCircuitConfig<F>) -> Queries<F> {
    let first_different_limb = c.lexicographic_ordering.first_different_limb;
    let final_bits_sum = meta.query_advice(first_different_limb.bits[3], Rotation::cur())
        + meta.query_advice(first_different_limb.bits[4], Rotation::cur());
    let mpt_update_table_expressions = c.mpt_table.table_exprs(meta);

    Queries {
        selector: meta.query_fixed(c.selector, Rotation::cur()),
        // TODO: use LookupTable trait here.
        rw_table: RwTableQueries {
            rw_counter: meta.query_advice(c.rw_table.rw_counter, Rotation::cur()),
            prev_rw_counter: meta.query_advice(c.rw_table.rw_counter, Rotation::prev()),
            is_write: meta.query_advice(c.rw_table.is_write, Rotation::cur()),
            tag: meta.query_advice(c.rw_table.tag, Rotation::cur()),
            id: meta.query_advice(c.rw_table.id, Rotation::cur()),
            prev_id: meta.query_advice(c.rw_table.id, Rotation::prev()),
            address: meta.query_advice(c.rw_table.address, Rotation::cur()),
            prev_address: meta.query_advice(c.rw_table.address, Rotation::prev()),
            field_tag: meta.query_advice(c.rw_table.field_tag, Rotation::cur()),
            storage_key: meta.query_advice(c.rw_table.storage_key, Rotation::cur()),
            value: meta.query_advice(c.rw_table.value, Rotation::cur()),
            value_prev: meta.query_advice(c.rw_table.value, Rotation::prev()),
            value_prev_column: meta.query_advice(c.rw_table.value_prev, Rotation::cur()),
        },
        // TODO: clean this up
        mpt_update_table: MptUpdateTableQueries {
            address: mpt_update_table_expressions[0].clone(),
            storage_key: mpt_update_table_expressions[1].clone(),
            proof_type: mpt_update_table_expressions[2].clone(),
            new_root: mpt_update_table_expressions[3].clone(),
            old_root: mpt_update_table_expressions[4].clone(),
            new_value: mpt_update_table_expressions[5].clone(),
            old_value: mpt_update_table_expressions[6].clone(),
        },
        lexicographic_ordering_selector: meta
            .query_fixed(c.lexicographic_ordering.selector, Rotation::cur()),
        rw_counter: MpiQueries::new(meta, c.sort_keys.rw_counter),
        tag_bits: c
            .sort_keys
            .tag
            .bits
            .map(|bit| meta.query_advice(bit, Rotation::cur())),
        id: MpiQueries::new(meta, c.sort_keys.id),
        // this isn't binary! only 0 if most significant 3 bits are all 0 and at most 1 of the two
        // least significant bits is 1.
        // TODO: this can mask off just the top 3 bits if you want, since the 4th limb index is
        // Address9, which is always 0 for Rw::Stack rows.
        is_tag_and_id_unchanged: 4.expr()
            * (meta.query_advice(first_different_limb.bits[0], Rotation::cur())
                + meta.query_advice(first_different_limb.bits[1], Rotation::cur())
                + meta.query_advice(first_different_limb.bits[2], Rotation::cur()))
            + final_bits_sum.clone() * (1.expr() - final_bits_sum),
        address: MpiQueries::new(meta, c.sort_keys.address),
        storage_key: RlcQueries::new(meta, c.sort_keys.storage_key),
        value_prev_col: meta.query_advice(c.rw_table.value_prev, Rotation::cur()),
        initial_value: meta.query_advice(c.initial_value, Rotation::cur()),
        initial_value_prev: meta.query_advice(c.initial_value, Rotation::prev()),
        is_non_exist: meta.query_advice(c.is_non_exist.is_zero, Rotation::cur()),
        mpt_proof_type: meta.query_advice(c.mpt_proof_type, Rotation::cur()),
        lookups: LookupsQueries::new(meta, c.lookups),
        power_of_randomness: c.power_of_randomness.clone(),
        first_different_limb: [0, 1, 2, 3]
            .map(|idx| meta.query_advice(first_different_limb.bits[idx], Rotation::cur())),
        not_first_access: meta.query_advice(c.not_first_access, Rotation::cur()),
        last_access: 1.expr() - meta.query_advice(c.not_first_access, Rotation::next()),
        state_root: meta.query_advice(c.state_root, Rotation::cur()),
        state_root_prev: meta.query_advice(c.state_root, Rotation::prev()),
    }
}

#[cfg(test)]
mod state_circuit_stats {
    use crate::evm_circuit::step::ExecutionState;
    use crate::stats::{bytecode_prefix_op_big_rws, print_circuit_stats_by_states};

    /// Prints the stats of State circuit per execution state.  See
    /// `print_circuit_stats_by_states` for more details.
    ///
    /// Run with:
    /// `cargo test -p zkevm-circuits --release --all-features
    /// get_state_states_stats -- --nocapture --ignored`
    #[ignore]
    #[test]
    pub fn get_state_states_stats() {
        print_circuit_stats_by_states(
            |state| {
                // TODO: Enable CREATE/CREATE2 once they are supported
                !matches!(
                    state,
                    ExecutionState::ErrorInvalidOpcode | ExecutionState::SELFDESTRUCT
                )
            },
            bytecode_prefix_op_big_rws,
            |block, _, step_index| {
                let step = &block.txs[0].steps()[step_index];
                let step_next = &block.txs[0].steps()[step_index + 1];
                step_next.rwc.0 - step.rwc.0
            },
        );
    }
}<|MERGE_RESOLUTION|>--- conflicted
+++ resolved
@@ -238,13 +238,10 @@
         let mut state_root =
             randomness.map(|randomness| rlc::value(&updates.old_root().to_le_bytes(), randomness));
 
-<<<<<<< HEAD
         let mut start_state_root: Option<AssignedCell<_, F>> = None;
         let mut end_state_root: Option<AssignedCell<_, F>> = None;
-=======
         // annotate columns
         self.annotate_circuit_in_region(region);
->>>>>>> a8318ea6
 
         for (offset, (row, prev_row)) in rows.zip(prev_rows).enumerate() {
             if offset == 0 || offset + 1 >= padding_length {
