//! ..
<<<<<<< HEAD
use eth_types::{Hash, H256, U256};
use ethers_core::utils::keccak256;
=======
use eth_types::{Hash, U256};
>>>>>>> ba497cad
use halo2_proofs::halo2curves::{bn256::Fr, group::ff::PrimeField};
use once_cell::sync::Lazy;

use std::str::FromStr;

/// ..
pub fn read_env_var<T: Clone + FromStr>(var_name: &'static str, default: T) -> T {
    std::env::var(var_name)
        .map(|s| s.parse::<T>().unwrap_or_else(|_| default.clone()))
        .unwrap_or(default)
}
/// ..
pub static CHECK_MEM_STRICT: Lazy<bool> = Lazy::new(|| read_env_var("CHECK_MEM_STRICT", false));

/// Default number of bytes to pack into a field element.
pub const POSEIDON_HASH_BYTES_IN_FIELD: usize = 31;

<<<<<<< HEAD
/// Default code hash (use poseidon hash now)
pub(crate) fn hash_code(code: &[u8]) -> Hash {
=======
/// Default code hash
pub(crate) fn hash_code(code: &[u8]) -> Hash {
    #[cfg(feature = "scroll")]
    return hash_code_poseidon(code);
    #[cfg(not(feature = "scroll"))]
    return hash_code_keccak(code);
}

pub(crate) fn hash_code_keccak(code: &[u8]) -> Hash {
    eth_types::H256(ethers_core::utils::keccak256(code))
}

pub(crate) fn hash_code_poseidon(code: &[u8]) -> Hash {
>>>>>>> ba497cad
    use poseidon_circuit::hash::{Hashable, MessageHashable, HASHABLE_DOMAIN_SPEC};

    let bytes_in_field = POSEIDON_HASH_BYTES_IN_FIELD;
    let fls = (0..(code.len() / bytes_in_field))
        .map(|i| i * bytes_in_field)
        .map(|i| {
            let mut buf: [u8; 32] = [0; 32];
            U256::from_big_endian(&code[i..i + bytes_in_field]).to_little_endian(&mut buf);
            Fr::from_bytes(&buf).unwrap()
        });
    let msgs: Vec<_> = fls
        .chain(if code.len() % bytes_in_field == 0 {
            None
        } else {
            let last_code = &code[code.len() - code.len() % bytes_in_field..];
            // pad to bytes_in_field
            let mut last_buf = vec![0u8; bytes_in_field];
            last_buf.as_mut_slice()[..last_code.len()].copy_from_slice(last_code);
            let mut buf: [u8; 32] = [0; 32];
            U256::from_big_endian(&last_buf).to_little_endian(&mut buf);
            Some(Fr::from_bytes(&buf).unwrap())
        })
        .collect();

    let h = if msgs.is_empty() {
        // the empty code hash is overlapped with simple hash on [0, 0]
        // an issue in poseidon primitive prevent us calculate it from hash_msg
        Fr::hash([Fr::zero(), Fr::zero()])
    } else {
        Fr::hash_msg(&msgs, Some(code.len() as u128 * HASHABLE_DOMAIN_SPEC))
    };

    let mut buf: [u8; 32] = [0; 32];
    U256::from_little_endian(h.to_repr().as_ref()).to_big_endian(&mut buf);
    Hash::from_slice(&buf)
}

<<<<<<< HEAD
=======
#[cfg(feature = "scroll")]
>>>>>>> ba497cad
#[test]
fn code_hashing() {
    assert_eq!(
        format!("{:?}", hash_code(&[])),
        "0x2098f5fb9e239eab3ceac3f27b81e481dc3124d55ffed523a839ee8446b64864"
    );

    let simple_byte: [u8; 1] = [0];
    assert_eq!(
        format!("{:?}", hash_code(&simple_byte)),
        "0x29f94b67ee4e78b2bb08da025f9943c1201a7af025a27600c2dd0a2e71c7cf8b"
    );

    let simple_byte: [u8; 2] = [0, 1];
    assert_eq!(
        format!("{:?}", hash_code(&simple_byte)),
        "0x1bd41d9cc3187305de467d841b6b999d1222260b7057cb6f63d2ae92c43a7322"
    );

    let byte32: [u8; 32] = [1; 32];
    assert_eq!(
        format!("{:?}", hash_code(&byte32)),
        "0x0b46d156183dffdbed8e6c6b0af139b95c058e735878ca7f4dca334e0ea8bd20"
    );

    let example = "6080604052600436106100a75760003560e01c80638431f5c1116100645780638431f5c114610177578063a93a4af91461018a578063c676ad291461019d578063e77772fe146101bd578063f887ea40146101dd578063f8c8765e146101fd57600080fd5b80633cb747bf146100ac57806354bbd59c146100e8578063575361b6146101215780636c07ea43146101365780637885ef0114610149578063797594b014610151575b600080fd5b3480156100b857600080fd5b506002546100cc906001600160a01b031681565b6040516001600160a01b03909116815260200160405180910390f35b3480156100f457600080fd5b506100cc610103366004610d51565b6001600160a01b039081166000908152600460205260409020541690565b61013461012f366004610dbe565b61021d565b005b610134610144366004610e39565b610269565b6101346102a8565b34801561015d57600080fd5b506000546100cc906201000090046001600160a01b031681565b610134610185366004610e6e565b610303565b610134610198366004610f06565b6106ad565b3480156101a957600080fd5b506100cc6101b8366004610d51565b6106c0565b3480156101c957600080fd5b506005546100cc906001600160a01b031681565b3480156101e957600080fd5b506001546100cc906001600160a01b031681565b34801561020957600080fd5b50610134610218366004610f4c565b61073b565b61026186868686868080601f0160208091040260200160405190810160405280939291908181526020018383808284376000920191909152508892506108b5915050565b505050505050565b6102a383338460005b6040519080825280601f01601f19166020018201604052801561029c576020820181803683370190505b50856108b5565b505050565b6002546001600160a01b031633146103015760405162461bcd60e51b81526020600482015260176024820152761bdb9b1e481b595cdcd95b99d95c8818d85b8818d85b1b604a1b60448201526064015b60405180910390fd5b565b6002546001600160a01b03163381146103585760405162461bcd60e51b81526020600482015260176024820152761bdb9b1e481b595cdcd95b99d95c8818d85b8818d85b1b604a1b60448201526064016102f8565b806001600160a01b0316636e296e456040518163ffffffff1660e01b8152600401602060405180830381865afa158015610396573d6000803e3d6000fd5b505050506040513d601f19601f820116820180604052508101906103ba9190610fbe565b6000546201000090046001600160a01b0390811691161461041d5760405162461bcd60e51b815260206004820152601760248201527f6f6e6c792063616c6c20627920636f6e7465727061727400000000000000000060448201526064016102f8565b341561045f5760405162461bcd60e51b81526020600482015260116024820152706e6f6e7a65726f206d73672e76616c756560781b60448201526064016102f8565b6005546040516361e98ca160e01b81523060048201526001600160a01b038a8116602483015260009216906361e98ca190604401602060405180830381865afa1580156104b0573d6000803e3d6000fd5b505050506040513d601f19601f820116820180604052508101906104d49190610fbe565b9050806001600160a01b0316886001600160a01b03161461052b5760405162461bcd60e51b81526020600482015260116024820152700d86440e8ded6cadc40dad2e6dac2e8c6d607b1b60448201526064016102f8565b506001600160a01b03878116600090815260046020526040902054606091829116610593576001600160a01b03898116600090815260046020526040902080546001600160a01b031916918c1691909117905561058a8585018661108a565b925090506105cd565b84848080601f0160208091040260200160405190810160405280939291908181526020018383808284376000920191909152509293505050505b6001600160a01b0389163b6105e6576105e6828b610b23565b6040516340c10f1960e01b81526001600160a01b038881166004830152602482018890528a16906340c10f1990604401600060405180830381600087803b15801561063057600080fd5b505af1158015610644573d6000803e3d6000fd5b50505050876001600160a01b0316896001600160a01b03168b6001600160a01b03167f165ba69f6ab40c50cade6f65431801e5f9c7d7830b7545391920db039133ba348a8a8660405161069993929190611146565b60405180910390a450505050505050505050565b6106ba8484846000610272565b50505050565b6005546040516361e98ca160e01b81523060048201526001600160a01b03838116602483015260009216906361e98ca190604401602060405180830381865afa158015610711573d6000803e3d6000fd5b505050506040513d601f19601f820116820180604052508101906107359190610fbe565b92915050565b600054610100900460ff166107565760005460ff161561075a565b303b155b6107bd5760405162461bcd60e51b815260206004820152602e60248201527f496e697469616c697a61626c653a20636f6e747261637420697320616c72656160448201526d191e481a5b9a5d1a585b1a5e995960921b60648201526084016102f8565b600054610100900460ff161580156107df576000805461ffff19166101011790555b6001600160a01b03841661082b5760405162461bcd60e51b81526020600482015260136024820152727a65726f20726f75746572206164647265737360681b60448201526064016102f8565b610836858585610c29565b6001600160a01b0382166108815760405162461bcd60e51b81526020600482015260126024820152717a65726f20746f6b656e20666163746f727960701b60448201526064016102f8565b600580546001600160a01b0319166001600160a01b03841617905580156108ae576000805461ff00191690555b5050505050565b600083116108fc5760405162461bcd60e51b81526020600482015260146024820152731dda5d1a191c985dc81e995c9bc8185b5bdd5b9d60621b60448201526064016102f8565b60015433906001600160a01b031681141561092a578280602001905181019061092591906111a6565b935090505b6001600160a01b0380871660009081526004602052604090205416806109925760405162461bcd60e51b815260206004820152601960248201527f6e6f20636f72726573706f6e64696e67206c3120746f6b656e0000000000000060448201526064016102f8565b604051632770a7eb60e21b81526001600160a01b03838116600483015260248201879052881690639dc29fac90604401600060405180830381600087803b1580156109dc57600080fd5b505af11580156109f0573d6000803e3d6000fd5b5050505060006384bd13b060e01b8289858a8a8a604051602401610a1996959493929190611201565b60408051601f198184030181529181526020820180516001600160e01b03166001600160e01b031990941693909317909252600254600054925163b2267a7b60e01b81529193506001600160a01b039081169263b2267a7b923492610a8e926201000090041690839087908b90600401611250565b6000604051808303818588803b158015610aa757600080fd5b505af1158015610abb573d6000803e3d6000fd5b5050505050826001600160a01b0316886001600160a01b0316836001600160a01b03167fd8d3a3f4ab95694bef40475997598bcf8acd3ed9617a4c1013795429414c27e88a8a8a604051610b1193929190611146565b60405180910390a45050505050505050565b600554604051637bdbcbbf60e01b81523060048201526001600160a01b0383811660248301526000921690637bdbcbbf906044016020604051808303816000875af1158015610b76573d6000803e3d6000fd5b505050506040513d601f19601f82011682018060405250810190610b9a9190610fbe565b9050600080600085806020019051810190610bb591906112a8565b925092509250836001600160a01b031663c820f146838584308a6040518663ffffffff1660e01b8152600401610bef959493929190611326565b600060405180830381600087803b158015610c0957600080fd5b505af1158015610c1d573d6000803e3d6000fd5b50505050505050505050565b6001600160a01b038316610c7f5760405162461bcd60e51b815260206004820152601860248201527f7a65726f20636f756e746572706172742061646472657373000000000000000060448201526064016102f8565b6001600160a01b038116610cce5760405162461bcd60e51b81526020600482015260166024820152757a65726f206d657373656e676572206164647265737360501b60448201526064016102f8565b6000805462010000600160b01b031916620100006001600160a01b038681169190910291909117909155600280546001600160a01b031916838316179055821615610d2f57600180546001600160a01b0319166001600160a01b0384161790555b5050600160035550565b6001600160a01b0381168114610d4e57600080fd5b50565b600060208284031215610d6357600080fd5b8135610d6e81610d39565b9392505050565b60008083601f840112610d8757600080fd5b50813567ffffffffffffffff811115610d9f57600080fd5b602083019150836020828501011115610db757600080fd5b9250929050565b60008060008060008060a08789031215610dd757600080fd5b8635610de281610d39565b95506020870135610df281610d39565b945060408701359350606087013567ffffffffffffffff811115610e1557600080fd5b610e2189828a01610d75565b979a9699509497949695608090950135949350505050565b600080600060608486031215610e4e57600080fd5b8335610e5981610d39565b95602085013595506040909401359392505050565b600080600080600080600060c0888a031215610e8957600080fd5b8735610e9481610d39565b96506020880135610ea481610d39565b95506040880135610eb481610d39565b94506060880135610ec481610d39565b93506080880135925060a088013567ffffffffffffffff811115610ee757600080fd5b610ef38a828b01610d75565b989b979a50959850939692959293505050565b60008060008060808587031215610f1c57600080fd5b8435610f2781610d39565b93506020850135610f3781610d39565b93969395505050506040820135916060013590565b60008060008060808587031215610f6257600080fd5b8435610f6d81610d39565b93506020850135610f7d81610d39565b92506040850135610f8d81610d39565b91506060850135610f9d81610d39565b939692955090935050565b634e487b7160e01b600052604160045260246000fd5b600060208284031215610fd057600080fd5b8151610d6e81610d39565b604051601f8201601f1916810167ffffffffffffffff8111828210171561100457611004610fa8565b604052919050565b600067ffffffffffffffff82111561102657611026610fa8565b50601f01601f191660200190565b600082601f83011261104557600080fd5b81356110586110538261100c565b610fdb565b81815284602083860101111561106d57600080fd5b816020850160208301376000918101602001919091529392505050565b6000806040838503121561109d57600080fd5b823567ffffffffffffffff808211156110b557600080fd5b6110c186838701611034565b935060208501359150808211156110d757600080fd5b506110e485828601611034565b9150509250929050565b60005b838110156111095781810151838201526020016110f1565b838111156106ba5750506000910152565b600081518084526111328160208601602086016110ee565b601f01601f19169290920160200192915050565b60018060a01b038416815282602082015260606040820152600061116d606083018461111a565b95945050505050565b60006111846110538461100c565b905082815283838301111561119857600080fd5b610d6e8360208301846110ee565b600080604083850312156111b957600080fd5b82516111c481610d39565b602084015190925067ffffffffffffffff8111156111e157600080fd5b8301601f810185136111f257600080fd5b6110e485825160208401611176565b6001600160a01b03878116825286811660208301528581166040830152841660608201526080810183905260c060a082018190526000906112449083018461111a565b98975050505050505050565b60018060a01b0385168152836020820152608060408201526000611277608083018561111a565b905082606083015295945050505050565b600082601f83011261129957600080fd5b610d6e83835160208501611176565b6000806000606084860312156112bd57600080fd5b835167ffffffffffffffff808211156112d557600080fd5b6112e187838801611288565b945060208601519150808211156112f757600080fd5b5061130486828701611288565b925050604084015160ff8116811461131b57600080fd5b809150509250925092565b60a08152600061133960a083018861111a565b828103602084015261134b818861111a565b60ff96909616604084015250506001600160a01b03928316606082015291166080909101529291505056fea2646970667358221220ecd187c94a71cff6b791b98b05df232b66ff286e240691cae5a392562812230864736f6c634300080a0033";
    let bytes = hex::decode(example).unwrap();

    assert_eq!(
        format!("{:?}", hash_code(&bytes)),
        "0x26f706f949ff4faad54ee72308e9d30ece46e37cf8b9968bdb274e750a264937"
    );
}

/// the zero keccak code hash
<<<<<<< HEAD
pub static KECCAK_CODE_HASH_ZERO: Lazy<Hash> = Lazy::new(|| H256(keccak256([])));
/// the zero poseidon code hash
pub static POSEIDON_CODE_HASH_ZERO: Lazy<Hash> = Lazy::new(|| hash_code(&[]));
=======
pub static KECCAK_CODE_HASH_ZERO: Lazy<Hash> = Lazy::new(|| hash_code_keccak(&[]));
/// the zero poseidon code hash
pub static POSEIDON_CODE_HASH_ZERO: Lazy<Hash> = Lazy::new(|| hash_code_poseidon(&[]));
>>>>>>> ba497cad
<|MERGE_RESOLUTION|>--- conflicted
+++ resolved
@@ -1,10 +1,6 @@
 //! ..
-<<<<<<< HEAD
 use eth_types::{Hash, H256, U256};
 use ethers_core::utils::keccak256;
-=======
-use eth_types::{Hash, U256};
->>>>>>> ba497cad
 use halo2_proofs::halo2curves::{bn256::Fr, group::ff::PrimeField};
 use once_cell::sync::Lazy;
 
@@ -22,10 +18,6 @@
 /// Default number of bytes to pack into a field element.
 pub const POSEIDON_HASH_BYTES_IN_FIELD: usize = 31;
 
-<<<<<<< HEAD
-/// Default code hash (use poseidon hash now)
-pub(crate) fn hash_code(code: &[u8]) -> Hash {
-=======
 /// Default code hash
 pub(crate) fn hash_code(code: &[u8]) -> Hash {
     #[cfg(feature = "scroll")]
@@ -39,7 +31,6 @@
 }
 
 pub(crate) fn hash_code_poseidon(code: &[u8]) -> Hash {
->>>>>>> ba497cad
     use poseidon_circuit::hash::{Hashable, MessageHashable, HASHABLE_DOMAIN_SPEC};
 
     let bytes_in_field = POSEIDON_HASH_BYTES_IN_FIELD;
@@ -77,21 +68,18 @@
     Hash::from_slice(&buf)
 }
 
-<<<<<<< HEAD
-=======
 #[cfg(feature = "scroll")]
->>>>>>> ba497cad
 #[test]
 fn code_hashing() {
     assert_eq!(
-        format!("{:?}", hash_code(&[])),
-        "0x2098f5fb9e239eab3ceac3f27b81e481dc3124d55ffed523a839ee8446b64864"
+        format!("{:?}", hash_code(&simple_byte)),
+        "0x1bd41d9cc3187305de467d841b6b999d1222260b7057cb6f63d2ae92c43a7322"
     );
 
-    let simple_byte: [u8; 1] = [0];
+    let byte32: [u8; 32] = [1; 32];
     assert_eq!(
-        format!("{:?}", hash_code(&simple_byte)),
-        "0x29f94b67ee4e78b2bb08da025f9943c1201a7af025a27600c2dd0a2e71c7cf8b"
+        format!("{:?}", hash_code(&byte32)),
+        "0x0b46d156183dffdbed8e6c6b0af139b95c058e735878ca7f4dca334e0ea8bd20"
     );
 
     let simple_byte: [u8; 2] = [0, 1];
@@ -116,12 +104,6 @@
 }
 
 /// the zero keccak code hash
-<<<<<<< HEAD
-pub static KECCAK_CODE_HASH_ZERO: Lazy<Hash> = Lazy::new(|| H256(keccak256([])));
-/// the zero poseidon code hash
-pub static POSEIDON_CODE_HASH_ZERO: Lazy<Hash> = Lazy::new(|| hash_code(&[]));
-=======
 pub static KECCAK_CODE_HASH_ZERO: Lazy<Hash> = Lazy::new(|| hash_code_keccak(&[]));
 /// the zero poseidon code hash
-pub static POSEIDON_CODE_HASH_ZERO: Lazy<Hash> = Lazy::new(|| hash_code_poseidon(&[]));
->>>>>>> ba497cad
+pub static POSEIDON_CODE_HASH_ZERO: Lazy<Hash> = Lazy::new(|| hash_code_poseidon(&[]));