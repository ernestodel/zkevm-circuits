use super::Opcode;
use crate::circuit_input_builder::{CallKind, CircuitInputStateRef, CodeSource, ExecStep};
use crate::operation::{AccountField, CallContextField, TxAccessListAccountOp, RW};
use crate::precompile::{execute_precompiled, is_precompiled};
use crate::Error;
use eth_types::evm_types::gas_utils::{eip150_gas, memory_expansion_gas_cost};
use eth_types::evm_types::GasCost;
use eth_types::evm_types::OpcodeId;
use eth_types::{GethExecStep, ToWord, Word};
use keccak256::EMPTY_HASH;
use std::cmp::min;

/// Placeholder structure used to implement [`Opcode`] trait over it
/// corresponding to the `OpcodeId::CALL`, `OpcodeId::CALLCODE`,
/// `OpcodeId::DELEGATECALL` and `OpcodeId::STATICCALL`.
/// - CALL and CALLCODE: N_ARGS = 7
/// - DELEGATECALL and STATICCALL: N_ARGS = 6
#[derive(Debug, Copy, Clone)]
pub(crate) struct CallOpcode<const N_ARGS: usize>;

impl<const N_ARGS: usize> Opcode for CallOpcode<N_ARGS> {
    fn gen_associated_ops(
        state: &mut CircuitInputStateRef,
        geth_steps: &[GethExecStep],
    ) -> Result<Vec<ExecStep>, Error> {
        let geth_step = &geth_steps[0];
        let mut exec_step = state.new_step(geth_step)?;

        let args_offset = geth_step.stack.nth_last(N_ARGS - 4)?.as_usize();
        let args_length = geth_step.stack.nth_last(N_ARGS - 3)?.as_usize();
        let ret_offset = geth_step.stack.nth_last(N_ARGS - 2)?.as_usize();
        let ret_length = geth_step.stack.nth_last(N_ARGS - 1)?.as_usize();

        // we need to keep the memory until parse_call complete
        state.call_expand_memory(args_offset, args_length, ret_offset, ret_length)?;

        let tx_id = state.tx_ctx.id();
        let call = state.parse_call(geth_step)?;
        let current_call = state.call()?.clone();

        // For both CALLCODE and DELEGATECALL opcodes, `call.address` is caller
        // address which is different from callee_address (code address).
        let callee_address = match call.code_source {
            CodeSource::Address(address) => address,
            _ => call.address,
        };

        let mut field_values = vec![
            (CallContextField::TxId, tx_id.into()),
            // NOTE: For `RwCounterEndOfReversion` we use the `0` value as a
            // placeholder, and later set the proper value in
            // `CircuitInputBuilder::set_value_ops_call_context_rwc_eor`
            (CallContextField::RwCounterEndOfReversion, 0.into()),
            (
                CallContextField::IsPersistent,
                (current_call.is_persistent as u64).into(),
            ),
            (
                CallContextField::IsStatic,
                (current_call.is_static as u64).into(),
            ),
            (CallContextField::Depth, current_call.depth.into()),
            (
                CallContextField::CalleeAddress,
                current_call.address.to_word(),
            ),
        ];
        if call.kind == CallKind::DelegateCall {
            field_values.extend([
                (
                    CallContextField::CallerAddress,
                    current_call.caller_address.to_word(),
                ),
                (CallContextField::Value, current_call.value),
            ]);
        }
        for (field, value) in field_values {
            state.call_context_read(&mut exec_step, current_call.call_id, field, value);
        }

        for i in 0..N_ARGS {
            state.stack_read(
                &mut exec_step,
                geth_step.stack.nth_last_filled(i),
                geth_step.stack.nth_last(i)?,
            )?;
        }

        state.stack_write(
            &mut exec_step,
            geth_step.stack.nth_last_filled(N_ARGS - 1),
            (call.is_success as u64).into(),
        )?;

        let is_warm = state.sdb.check_account_in_access_list(&callee_address);
        state.push_op_reversible(
            &mut exec_step,
            RW::WRITE,
            TxAccessListAccountOp {
                tx_id,
                address: callee_address,
                is_warm: true,
                is_warm_prev: is_warm,
            },
        )?;

        // Switch to callee's call context
        state.push_call(call.clone());

        for (field, value) in [
            (CallContextField::RwCounterEndOfReversion, 0.into()),
            (
                CallContextField::IsPersistent,
                (call.is_persistent as u64).into(),
            ),
        ] {
            state.call_context_write(&mut exec_step, call.clone().call_id, field, value);
        }

        let (found, sender_account) = state.sdb.get_account(&call.caller_address);
        debug_assert!(found);

        let caller_balance = sender_account.balance;
        let insufficient_balance = call.value > caller_balance;

        // read balance of caller to compare to value for insufficient_balance checking
        // in circuit, also use for callcode successful case check balance is
        // indeed larger than transfer value. for call opcode, it does in
        // tranfer gadget implicitly.
        state.account_read(
            &mut exec_step,
            call.address,
            AccountField::Balance,
            caller_balance,
            caller_balance,
        )?;

        let callee_code_hash = call.code_hash;
        let callee_exists = !state.sdb.get_account(&callee_address).1.is_empty();

        // Transfer value only for CALL opcode. only when insufficient_balance = false.
        if call.kind == CallKind::Call && !insufficient_balance {
            state.transfer(
                &mut exec_step,
                call.caller_address,
                call.address,
                call.value,
            )?;
        }

        if callee_exists {
            let callee_code_hash_word = callee_code_hash.to_word();
            state.account_read(
                &mut exec_step,
                callee_address,
                AccountField::CodeHash,
                callee_code_hash_word,
                callee_code_hash_word,
            )?;
        } else {
            state.account_read(
                &mut exec_step,
                callee_address,
                AccountField::NonExisting,
                Word::zero(),
                Word::zero(),
            )?;
        }

        // Calculate next_memory_word_size and callee_gas_left manually in case
        // there isn't next geth_step (e.g. callee doesn't have code).
        debug_assert_eq!(exec_step.memory_size % 32, 0);
        let curr_memory_word_size = (exec_step.memory_size as u64) / 32;
        let next_memory_word_size = [
            curr_memory_word_size,
            (call.call_data_offset + call.call_data_length + 31) / 32,
            (call.return_data_offset + call.return_data_length + 31) / 32,
        ]
        .into_iter()
        .max()
        .unwrap();

        let has_value = !call.value.is_zero() && !call.is_delegatecall();
        let memory_expansion_gas_cost =
            memory_expansion_gas_cost(curr_memory_word_size, next_memory_word_size);
        let gas_cost = if is_warm {
            GasCost::WARM_ACCESS.as_u64()
        } else {
            GasCost::COLD_ACCOUNT_ACCESS.as_u64()
        } + if has_value {
            GasCost::CALL_WITH_VALUE.as_u64()
                + if call.kind == CallKind::Call && !callee_exists {
                    GasCost::NEW_ACCOUNT.as_u64()
                } else {
                    0
                }
        } else {
            0
        } + memory_expansion_gas_cost;
        let gas_specified = geth_step.stack.last()?;
        debug_assert!(
            geth_step.gas.0 >= gas_cost,
            "gas {:?} gas_cost {:?} memory_expansion_gas_cost {:?}",
            geth_step.gas.0,
            gas_cost,
            memory_expansion_gas_cost
        );
        let callee_gas_left = eip150_gas(geth_step.gas.0 - gas_cost, gas_specified);

        // There are 4 branches from here.
        // add failure case for insufficient balance or error depth in the future.
        if geth_steps[0].op == OpcodeId::CALL
            && geth_steps[1].depth == geth_steps[0].depth + 1
            && geth_steps[1].gas.0 != callee_gas_left + if has_value { 2300 } else { 0 }
        {
            // panic with full info
            let info1 = format!("callee_gas_left {} gas_specified {} gas_cost {} is_warm {} has_value {} current_memory_word_size {} next_memory_word_size {}, memory_expansion_gas_cost {}",
                    callee_gas_left, gas_specified, gas_cost, is_warm, has_value, curr_memory_word_size, next_memory_word_size, memory_expansion_gas_cost);
            let info2 = format!("args gas:{:?} addr:{:?} value:{:?} cd_pos:{:?} cd_len:{:?} rd_pos:{:?} rd_len:{:?}",
                        geth_step.stack.nth_last(0),
                        geth_step.stack.nth_last(1),
                        geth_step.stack.nth_last(2),
                        geth_step.stack.nth_last(3),
                        geth_step.stack.nth_last(4),
                        geth_step.stack.nth_last(5),
                        geth_step.stack.nth_last(6)
                    );
            let full_ctx = format!(
                "step0 {:?} step1 {:?} call {:?}, {} {}",
                geth_steps[0], geth_steps[1], call, info1, info2
            );
            debug_assert_eq!(
                geth_steps[1].gas.0,
                callee_gas_left + if has_value { 2300 } else { 0 },
                "{}",
                full_ctx
            );
        }

        let code_address = call.code_address();
        match (
            insufficient_balance,
            code_address
                .map(|ref addr| is_precompiled(addr))
                .unwrap_or(false),
            callee_code_hash.to_fixed_bytes() == *EMPTY_HASH,
        ) {
            // 1. Call to precompiled.
<<<<<<< HEAD
            (true, _) => {
=======
            (false, true, _) => {
                warn!("Call to precompiled is left unimplemented");

>>>>>>> 2eaaee1d
                for (field, value) in [
                    (CallContextField::LastCalleeId, 0.into()),
                    (CallContextField::LastCalleeReturnDataOffset, 0.into()),
                    (CallContextField::LastCalleeReturnDataLength, 0.into()),
                ] {
                    state.call_context_write(&mut exec_step, current_call.call_id, field, value);
                }
                assert!(call.is_success, "call to precompile should not fail");
                let caller_ctx = state.caller_ctx_mut()?;
                let code_address = code_address.unwrap();
                let (result, contract_gas_cost) = execute_precompiled(
                    &code_address,
                    &caller_ctx.memory.0[args_offset..args_offset + args_length],
                    callee_gas_left,
                );
                let length = min(result.len(), ret_length);
                caller_ctx.memory.extend_at_least(ret_offset + length);
                caller_ctx.memory.0[ret_offset..ret_offset + length]
                    .copy_from_slice(&result[..length]);
                for (i, value) in result[..length].iter().enumerate() {
                    state.memory_write(&mut exec_step, (ret_offset + i).into(), *value)?;
                }
                state.handle_return(geth_step)?;
                let real_cost = geth_steps[0].gas.0 - geth_steps[1].gas.0;
                debug_assert_eq!(real_cost, gas_cost + contract_gas_cost);
                if real_cost != exec_step.gas_cost.0 {
                    log::warn!(
                        "precompile gas fixed from {} to {}, step {:?}",
                        exec_step.gas_cost.0,
                        real_cost,
                        geth_steps[0]
                    );
                }
                exec_step.gas_cost = GasCost(real_cost);
                Ok(vec![exec_step])
            }
            // 2. Call to account with empty code.
            (false, _, true) => {
                log::warn!("Call to account with empty code is not supported yet.");
                for (field, value) in [
                    (CallContextField::LastCalleeId, 0.into()),
                    (CallContextField::LastCalleeReturnDataOffset, 0.into()),
                    (CallContextField::LastCalleeReturnDataLength, 0.into()),
                ] {
                    state.call_context_write(&mut exec_step, current_call.call_id, field, value);
                }
                state.handle_return(geth_step)?;

                // FIXME
                let real_cost = geth_steps[0].gas.0 - geth_steps[1].gas.0;
                if real_cost != exec_step.gas_cost.0 {
                    log::warn!(
                        "empty call gas fixed from {} to {}, step {:?}",
                        exec_step.gas_cost.0,
                        real_cost,
                        geth_steps[0]
                    );
                }
                exec_step.gas_cost = GasCost(real_cost);

                Ok(vec![exec_step])
            }
            // 3. Call to account with non-empty code.
            (false, _, false) => {
                for (field, value) in [
                    (
                        CallContextField::ProgramCounter,
                        (geth_step.pc.0 + 1).into(),
                    ),
                    (
                        CallContextField::StackPointer,
                        (geth_step.stack.stack_pointer().0 + N_ARGS - 1).into(),
                    ),
                    (
                        CallContextField::GasLeft,
                        (geth_step.gas.0 - geth_step.gas_cost.0).into(),
                    ),
                    (CallContextField::MemorySize, next_memory_word_size.into()),
                    (
                        CallContextField::ReversibleWriteCounter,
                        (exec_step.reversible_write_counter + 1).into(),
                    ),
                ] {
                    state.call_context_write(&mut exec_step, current_call.call_id, field, value);
                }

                for (field, value) in [
                    (CallContextField::CallerId, current_call.call_id.into()),
                    (CallContextField::TxId, tx_id.into()),
                    (CallContextField::Depth, call.depth.into()),
                    (
                        CallContextField::CallerAddress,
                        call.caller_address.to_word(),
                    ),
                    (CallContextField::CalleeAddress, call.address.to_word()),
                    (
                        CallContextField::CallDataOffset,
                        call.call_data_offset.into(),
                    ),
                    (
                        CallContextField::CallDataLength,
                        call.call_data_length.into(),
                    ),
                    (
                        CallContextField::ReturnDataOffset,
                        call.return_data_offset.into(),
                    ),
                    (
                        CallContextField::ReturnDataLength,
                        call.return_data_length.into(),
                    ),
                    (
                        CallContextField::Value,
                        // Should set to value of current call for DELEGATECALL.
                        if call.kind == CallKind::DelegateCall {
                            current_call.value
                        } else {
                            call.value
                        },
                    ),
                    (CallContextField::IsSuccess, (call.is_success as u64).into()),
                    (CallContextField::IsStatic, (call.is_static as u64).into()),
                    (CallContextField::LastCalleeId, 0.into()),
                    (CallContextField::LastCalleeReturnDataOffset, 0.into()),
                    (CallContextField::LastCalleeReturnDataLength, 0.into()),
                    (CallContextField::IsRoot, 0.into()),
                    (CallContextField::IsCreate, 0.into()),
                    (CallContextField::CodeHash, call.code_hash.to_word()),
                ] {
                    state.call_context_write(&mut exec_step, call.call_id, field, value);
                }

                Ok(vec![exec_step])
            }

            // 4. insufficient balance or error depth cases.
            (true, _, _) => {
                for (field, value) in [
                    (CallContextField::LastCalleeId, 0.into()),
                    (CallContextField::LastCalleeReturnDataOffset, 0.into()),
                    (CallContextField::LastCalleeReturnDataLength, 0.into()),
                ] {
                    state.call_context_write(&mut exec_step, current_call.call_id, field, value);
                }
                state.handle_return(geth_step)?;
                Ok(vec![exec_step])
            } //
        }
    }
}

#[cfg(test)]
mod call_tests {
    use crate::mock::BlockData;
    use eth_types::geth_types::GethData;
    use eth_types::{bytecode, word};
    use mock::test_ctx::helpers::{account_0_code_account_1_no_code, tx_from_1_to_0};
    use mock::test_ctx::LoggerConfig;
    use mock::TestContext;

    #[test]
    fn test_precompiled_call_callcode() {
        let code = bytecode! {
            PUSH16(word!("0123456789ABCDEF0123456789ABCDEF"))
            PUSH1(0x00)
            MSTORE
        };

        let stack = [
            bytecode! {
                PUSH1(0x20)
                PUSH1(0x20)
                PUSH1(0x20)
                PUSH1(0x00)
                PUSH1(0x00)
                PUSH1(0x04)
                PUSH1(0xFF)
            },
            bytecode! {
                PUSH1(0x20)
                PUSH1(0x20)
                PUSH1(0x20)
                PUSH1(0x00)
                PUSH1(0x04)
                PUSH1(0xFF)
            },
        ];

        let instructions = [
            [bytecode! { CALL }, bytecode! { CALLCODE }],
            [bytecode! { STATICCALL }, bytecode! { DELEGATECALL }],
        ];

        for (stack, instructions) in stack.iter().zip(instructions.iter()) {
            for instruction in instructions.iter() {
                let mut code = code.clone();
                code.append(stack);
                code.append(instruction);

                // Get the execution steps from the external tracer
                let block: GethData = TestContext::<2, 1>::new_with_logger_config(
                    None,
                    account_0_code_account_1_no_code(code),
                    tx_from_1_to_0,
                    |block, _tx| block.number(0xcafeu64),
                    LoggerConfig::enable_memory(),
                )
                .unwrap()
                .into();

                let mut builder =
                    BlockData::new_from_geth_data(block.clone()).new_circuit_input_builder();
                builder
                    .handle_block(&block.eth_block, &block.geth_traces)
                    .unwrap();
            }
        }
    }

    #[test]
    fn test_others() {
        let ec_recover = bytecode! {
            // First place the parameters in memory
            PUSH32(word!("456e9aea5e197a1f1af7a3e85a3212fa4049a3ba34c2289b4c860fc0b0c64ef3")) // hash
            PUSH1(0)
            MSTORE
            PUSH1(28) // v
            PUSH1(0x20)
            MSTORE
            PUSH32(word!("9242685bf161793cc25603c231bc2f568eb630ea16aa137d2664ac8038825608")) // r
            PUSH1(0x40)
            MSTORE
            PUSH32(word!("4f8ae3bd7535248d0bd448298cc2e2071e56992d0774dc340c368ae950852ada")) // s
            PUSH1(0x60)
            MSTORE

            // Do the call
            PUSH1(32) // retSize
            PUSH1(0x80) // retOffset
            PUSH1(0x80) // argsSize
            PUSH1(0) // argsOffset
            PUSH1(1) // address
            PUSH4(word!("FFFFFFFF")) // gas
            STATICCALL
        };

        let neg_ec_recover = bytecode! {
            // First place the parameters in memory
            PUSH32(word!("a")) // hash
            PUSH1(0)
            MSTORE
            PUSH1(0xb) // v
            PUSH1(0x20)
            MSTORE
            PUSH32(word!("0xc")) // r
            PUSH1(0x40)
            MSTORE
            PUSH32(word!("0xd")) // s
            PUSH1(0x60)
            MSTORE

            // Do the call
            PUSH1(32) // retSize
            PUSH1(0x80) // retOffset
            PUSH1(0x80) // argsSize
            PUSH1(0) // argsOffset
            PUSH1(1) // address
            PUSH4(word!("FFFFFFFF")) // gas
            STATICCALL
        };

        let sha2 = bytecode! {
            // First place the parameters in memory
            PUSH1(0xFF) // data
            PUSH1(0)
            MSTORE

            // Do the call
            PUSH1(0x20) // retSize
            PUSH1(0x20) // retOffset
            PUSH1(1) // argsSize
            PUSH1(0x1F) // argsOffset
            PUSH1(2) // address
            PUSH4(word!("FFFFFFFF")) // gas
            STATICCALL
        };

        let sha2_less_return = bytecode! {
            // First place the parameters in memory
            PUSH1(0xFF) // data
            PUSH1(0)
            MSTORE

            // Do the call
            PUSH1(0x10) // retSize
            PUSH1(0x20) // retOffset
            PUSH1(1) // argsSize
            PUSH1(0x1F) // argsOffset
            PUSH1(2) // address
            PUSH4(word!("FFFFFFFF")) // gas
            STATICCALL
        };

        let ripemd_160 = bytecode! {
            // First place the parameters in memory
            PUSH1(0xFF) // data
            PUSH1(0)
            MSTORE

            // Do the call
            PUSH1(0x20) // retSize
            PUSH1(0x20) // retOffset
            PUSH1(1) // argsSize
            PUSH1(0x1F) // argsOffset
            PUSH1(3) // address
            PUSH4(word!("FFFFFFFF")) // gas
            STATICCALL
        };

        let modexp = bytecode! {
            // First place the parameters in memory
            PUSH1(1) // Bsize
            PUSH1(0)
            MSTORE
            PUSH1(1) // Esize
            PUSH1(0x20)
            MSTORE
            PUSH1(1) // Msize
            PUSH1(0x40)
            MSTORE
            PUSH32(word!("08090A0000000000000000000000000000000000000000000000000000000000")) // B, E and M
            PUSH1(0x60)
            MSTORE

            // Do the call
            PUSH1(1) // retSize
            PUSH1(0x9F) // retOffset
            PUSH1(0x63) // argsSize
            PUSH1(0) // argsOffset
            PUSH1(5) // address
            PUSH4(word!("FFFFFFFF")) // gas
            STATICCALL
        };

        let ec_add = bytecode! {
            // First place the parameters in memory
            PUSH1(1) // x1
            PUSH1(0)
            MSTORE
            PUSH1(2) // y1
            PUSH1(0x20)
            MSTORE
            PUSH1(1) // x2
            PUSH1(0x40)
            MSTORE
            PUSH1(2) // y2
            PUSH1(0x60)
            MSTORE

            // Do the call
            PUSH1(0x40) // retSize
            PUSH1(0x80) // retOffset
            PUSH1(0x80) // argsSize
            PUSH1(0) // argsOffset
            PUSH1(6) // address
            PUSH4(word!("FFFFFFFF")) // gas
            STATICCALL
        };

        let ec_mul = bytecode! {
            // First place the parameters in memory
            PUSH1(1) // x1
            PUSH1(0)
            MSTORE
            PUSH1(2) // y1
            PUSH1(0x20)
            MSTORE
            PUSH1(2) // s
            PUSH1(0x40)
            MSTORE

            // Do the call
            PUSH1(0x40) // retSize
            PUSH1(0x60) // retOffset
            PUSH1(0x60) // argsSize
            PUSH1(0) // argsOffset
            PUSH1(7) // address
            PUSH4(word!("FFFFFFFF")) // gas
            STATICCALL
        };

        let ec_pairing = bytecode! {
            PUSH32(word!("2cf44499d5d27bb186308b7af7af02ac5bc9eeb6a3d147c186b21fb1b76e18da"))
            PUSH1(0x0)
            MSTORE

            PUSH32(word!("2c0f001f52110ccfe69108924926e45f0b0c868df0e7bde1fe16d3242dc715f6"))
            PUSH1(0x20)
            MSTORE

            PUSH32(word!("1fb19bb476f6b9e44e2a32234da8212f61cd63919354bc06aef31e3cfaff3ebc"))
            PUSH1(0x40)
            MSTORE

            PUSH32(word!("22606845ff186793914e03e21df544c34ffe2f2f3504de8a79d9159eca2d98d9"))
            PUSH1(0x60)
            MSTORE

            PUSH32(word!("2bd368e28381e8eccb5fa81fc26cf3f048eea9abfdd85d7ed3ab3698d63e4f90"))
            PUSH1(0x80)
            MSTORE

            PUSH32(word!("2fe02e47887507adf0ff1743cbac6ba291e66f59be6bd763950bb16041a0a85e"))
            PUSH1(0xA0)
            MSTORE

            PUSH32(word!("0000000000000000000000000000000000000000000000000000000000000001"))
            PUSH1(0xC0)
            MSTORE

            PUSH32(word!("30644e72e131a029b85045b68181585d97816a916871ca8d3c208c16d87cfd45"))
            PUSH1(0xE0)
            MSTORE

            PUSH32(word!("1971ff0471b09fa93caaf13cbf443c1aede09cc4328f5a62aad45f40ec133eb4"))
            PUSH2(0x0100)
            MSTORE

            PUSH32(word!("091058a3141822985733cbdddfed0fd8d6c104e9e9eff40bf5abfef9ab163bc7"))
            PUSH2(0x0120)
            MSTORE

            PUSH32(word!("2a23af9a5ce2ba2796c1f4e453a370eb0af8c212d9dc9acd8fc02c2e907baea2"))
            PUSH2(0x0140)
            MSTORE

            PUSH32(word!("23a8eb0b0996252cb548a4487da97b02422ebc0e834613f954de6c7e0afdc1fc"))
            PUSH2(0x0160)
            MSTORE


            PUSH1(0x20) // retSize
            PUSH2(0x180)  // retOffset
            PUSH2(0x0180) // argsSize
            PUSH1(0x0) // argsOffset
            PUSH1(0x08) // address
            PUSH4(word!("FFFFFFFF")) // gas
            STATICCALL
        };

        let blake2f = bytecode! {
            PUSH1(0x0000000C)
            PUSH1(0x0)
            MSTORE

            PUSH32(word!("48c9bdf267e6096a3ba7ca8485ae67bb2bf894fe72f36e3cf1361d5f3af54fa5"))
            PUSH1(0x20)
            MSTORE
            PUSH32(word!("d182e6ad7f520e511f6c3e2b8c68059b6bbd41fbabd9831f79217e1319cde05b"))
            PUSH1(0x40)
            MSTORE

            PUSH32(word!("6162630000000000000000000000000000000000000000000000000000000000"))
            PUSH1(0x60)
            MSTORE
            PUSH32(0x0)
            PUSH1(0xC0)
            MSTORE

            PUSH32(word!("0300000000000000010000000000000000000000000000000000000000000000"))
            PUSH1(0xE0)
            MSTORE

            // Do the call
            PUSH1(0x40) // retSize
            PUSH1(0xC0) // retOffset
            PUSH1(212) // argsSize
            PUSH1(28) // argsOffset
            PUSH1(0x04) // address
            PUSH4(word!("FFFFFFFF")) // gas
            STATICCALL
        };

        let codes = [
            ec_recover,
            sha2,
            ripemd_160,
            modexp,
            ec_add,
            ec_mul,
            ec_pairing,
            blake2f,
            neg_ec_recover,
            sha2_less_return,
        ];

        for code in codes.into_iter() {
            // Get the execution steps from the external tracer
            let block: GethData = TestContext::<2, 1>::new_with_logger_config(
                None,
                account_0_code_account_1_no_code(code),
                tx_from_1_to_0,
                |block, _tx| block.number(0xcafeu64),
                LoggerConfig::enable_memory(),
            )
            .unwrap()
            .into();

            let mut builder =
                BlockData::new_from_geth_data(block.clone()).new_circuit_input_builder();
            builder
                .handle_block(&block.eth_block, &block.geth_traces)
                .unwrap();
        }
    }
}<|MERGE_RESOLUTION|>--- conflicted
+++ resolved
@@ -246,13 +246,7 @@
             callee_code_hash.to_fixed_bytes() == *EMPTY_HASH,
         ) {
             // 1. Call to precompiled.
-<<<<<<< HEAD
-            (true, _) => {
-=======
             (false, true, _) => {
-                warn!("Call to precompiled is left unimplemented");
-
->>>>>>> 2eaaee1d
                 for (field, value) in [
                     (CallContextField::LastCalleeId, 0.into()),
                     (CallContextField::LastCalleeReturnDataOffset, 0.into()),
