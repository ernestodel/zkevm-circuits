--- conflicted
+++ resolved
@@ -243,17 +243,6 @@
             log::debug!("Using dummy gen_selfdestruct_ops for opcode SELFDESTRUCT");
             DummySelfDestruct::gen_associated_ops
         }
-<<<<<<< HEAD
-        OpcodeId::CREATE => {
-            log::debug!("Using dummy gen_create_ops for opcode {:?}", opcode_id);
-            DummyCreate::<false>::gen_associated_ops
-        }
-        OpcodeId::CREATE2 => {
-            log::debug!("Using dummy gen_create_ops for opcode {:?}", opcode_id);
-            DummyCreate::<true>::gen_associated_ops
-        }
-=======
->>>>>>> 049b94e8
         _ => {
             log::debug!("Using dummy gen_associated_ops for opcode {:?}", opcode_id);
             Dummy::gen_associated_ops
