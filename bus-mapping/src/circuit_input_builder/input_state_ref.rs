//! CircuitInput builder tooling module.

use super::{
    get_call_memory_offset_length, get_create_init_code, Block, BlockContext, Call, CallContext,
    CallKind, CodeSource, CopyEvent, ExecState, ExecStep, ExpEvent, Transaction,
    TransactionContext,
};
use crate::{
    error::{get_step_reported_error, ExecError},
    exec_trace::OperationRef,
    operation::{
        AccountField, AccountOp, CallContextField, CallContextOp, MemoryOp, Op, OpEnum, Operation,
        StackOp, Target, TxAccessListAccountOp, TxLogField, TxLogOp, TxReceiptField, TxReceiptOp,
        RW,
    },
    state_db::{CodeDB, StateDB},
    Error,
};
use eth_types::{
    evm_types::{
        gas_utils::memory_expansion_gas_cost, Gas, GasCost, MemoryAddress, OpcodeId, StackAddress,
    },
    Address, GethExecStep, ToAddress, ToBigEndian, ToWord, Word, H256,
};
use ethers_core::utils::{get_contract_address, get_create2_address};
use std::cmp::max;

/// Reference to the internal state of the CircuitInputBuilder in a particular
/// [`ExecStep`].
pub struct CircuitInputStateRef<'a> {
    /// StateDB
    pub sdb: &'a mut StateDB,
    /// CodeDB
    pub code_db: &'a mut CodeDB,
    /// Block
    pub block: &'a mut Block,
    /// Block Context
    pub block_ctx: &'a mut BlockContext,
    /// Transaction
    pub tx: &'a mut Transaction,
    /// Transaction Context
    pub tx_ctx: &'a mut TransactionContext,
}

impl<'a> CircuitInputStateRef<'a> {
    /// Create a new step from a `GethExecStep`
    pub fn new_step(&self, geth_step: &GethExecStep) -> Result<ExecStep, Error> {
        let call_ctx = self.tx_ctx.call_ctx()?;

        Ok(ExecStep::new(
            geth_step,
            call_ctx,
            self.block_ctx.rwc,
            call_ctx.reversible_write_counter,
            self.tx_ctx.log_id,
        ))
    }

    /// Create a new BeginTx step
    pub fn new_begin_tx_step(&self) -> ExecStep {
        ExecStep {
            exec_state: ExecState::BeginTx,
            gas_left: Gas(self.tx.gas),
            rwc: self.block_ctx.rwc,
            ..Default::default()
        }
    }

    /// Create a new EndTx step
    pub fn new_end_tx_step(&self) -> ExecStep {
        let prev_step = self
            .tx
            .steps()
            .last()
            .expect("steps should have at least one BeginTx step");
        ExecStep {
            exec_state: ExecState::EndTx,
            gas_left: if prev_step.error.is_none() {
                Gas(prev_step.gas_left.0 - prev_step.gas_cost.0)
            } else {
                // consume all remaining gas when non revert err happens
                Gas(0)
            },
            rwc: self.block_ctx.rwc,
            // For tx without code execution
            reversible_write_counter: if let Some(call_ctx) = self.tx_ctx.calls().last() {
                call_ctx.reversible_write_counter
            } else {
                0
            },
            log_id: self.tx_ctx.log_id,
            ..Default::default()
        }
    }

    /// Push an [`Operation`](crate::operation::Operation) into the
    /// [`OperationContainer`](crate::operation::OperationContainer) with the
    /// next [`RWCounter`](crate::operation::RWCounter) and then adds a
    /// reference to the stored operation ([`OperationRef`]) inside the
    /// bus-mapping instance of the current [`ExecStep`].  Then increase the
    /// block_ctx [`RWCounter`](crate::operation::RWCounter) by one.
    pub fn push_op<T: Op>(&mut self, step: &mut ExecStep, rw: RW, op: T) {
        let op_ref =
            self.block
                .container
                .insert(Operation::new(self.block_ctx.rwc.inc_pre(), rw, op));
        step.bus_mapping_instance.push(op_ref);
    }

    /// Push a read type [`CallContextOp`] into the
    /// [`OperationContainer`](crate::operation::OperationContainer) with
    /// the next [`RWCounter`](crate::operation::RWCounter)  and then adds a
    /// reference to the stored operation ([`OperationRef`]) inside the
    /// bus-mapping instance of the current [`ExecStep`].  Then increase the
    /// block_ctx [`RWCounter`](crate::operation::RWCounter)  by one.
    pub fn call_context_read(
        &mut self,
        step: &mut ExecStep,
        call_id: usize,
        field: CallContextField,
        value: Word,
    ) {
        let op = CallContextOp {
            call_id,
            field,
            value,
        };

        self.push_op(step, RW::READ, op);
    }

    /// Push a write type [`CallContextOp`] into the
    /// [`OperationContainer`](crate::operation::OperationContainer) with
    /// the next [`RWCounter`](crate::operation::RWCounter)  and then adds a
    /// reference to the stored operation ([`OperationRef`]) inside the
    /// bus-mapping instance of the current [`ExecStep`].  Then increase the
    /// block_ctx [`RWCounter`](crate::operation::RWCounter)  by one.
    pub fn call_context_write(
        &mut self,
        step: &mut ExecStep,
        call_id: usize,
        field: CallContextField,
        value: Word,
    ) {
        let op = CallContextOp {
            call_id,
            field,
            value,
        };

        self.push_op(step, RW::WRITE, op);
    }

    /// Push an [`Operation`](crate::operation::Operation) with reversible to be
    /// true into the
    /// [`OperationContainer`](crate::operation::OperationContainer) with the
    /// next [`RWCounter`](crate::operation::RWCounter) and then adds a
    /// reference to the stored operation
    /// ([`OperationRef`]) inside the
    /// bus-mapping instance of the current [`ExecStep`]. Then increase the
    /// block_ctx [`RWCounter`](crate::operation::RWCounter) by one.
    /// This method should be used in `Opcode::gen_associated_ops` instead of
    /// `push_op` when the operation is `RW::WRITE` and it can be reverted (for
    /// example, a write [`StorageOp`](crate::operation::StorageOp)).
    pub fn push_op_reversible<T: Op>(
        &mut self,
        step: &mut ExecStep,
        rw: RW,
        op: T,
    ) -> Result<(), Error> {
        if matches!(rw, RW::WRITE) {
            self.apply_op(&op.clone().into_enum());
        }
        let op_ref = self.block.container.insert(Operation::new_reversible(
            self.block_ctx.rwc.inc_pre(),
            rw,
            op,
        ));
        step.bus_mapping_instance.push(op_ref);

        // Increase reversible_write_counter
        self.call_ctx_mut()?.reversible_write_counter += 1;

        // Add the operation into reversible_ops if this call is not persistent
        if !self.call()?.is_persistent {
            self.tx_ctx
                .reversion_groups
                .last_mut()
                .expect("reversion_groups should not be empty for non-persistent call")
                .op_refs
                .push((self.tx.steps().len(), op_ref));
        }

        Ok(())
    }

    /// Push a read type [`MemoryOp`] into the
    /// [`OperationContainer`](crate::operation::OperationContainer) with the
    /// next [`RWCounter`](crate::operation::RWCounter) and `call_id`, and then
    /// adds a reference to the stored operation ([`OperationRef`]) inside
    /// the bus-mapping instance of the current [`ExecStep`].  Then increase
    /// the `block_ctx` [`RWCounter`](crate::operation::RWCounter) by one.
    pub fn memory_read(
        &mut self,
        step: &mut ExecStep,
        address: MemoryAddress,
        value: u8,
    ) -> Result<(), Error> {
        let call_id = self.call()?.call_id;
        self.push_op(step, RW::READ, MemoryOp::new(call_id, address, value));
        Ok(())
    }

    /// Push a write type [`MemoryOp`] into the
    /// [`OperationContainer`](crate::operation::OperationContainer) with the
    /// next [`RWCounter`](crate::operation::RWCounter) and `call_id`, and then
    /// adds a reference to the stored operation ([`OperationRef`]) inside
    /// the bus-mapping instance of the current [`ExecStep`].  Then increase
    /// the `block_ctx` [`RWCounter`](crate::operation::RWCounter)  by one.
    pub fn memory_write(
        &mut self,
        step: &mut ExecStep,
        address: MemoryAddress,
        value: u8,
    ) -> Result<(), Error> {
        let call_id = self.call()?.call_id;
        self.push_op(step, RW::WRITE, MemoryOp::new(call_id, address, value));
        Ok(())
    }

    /// Push a write type [`StackOp`] into the
    /// [`OperationContainer`](crate::operation::OperationContainer) with the
    /// next [`RWCounter`](crate::operation::RWCounter)  and `call_id`, and then
    /// adds a reference to the stored operation ([`OperationRef`]) inside
    /// the bus-mapping instance of the current [`ExecStep`].  Then increase
    /// the `block_ctx` [`RWCounter`](crate::operation::RWCounter) by one.
    pub fn stack_write(
        &mut self,
        step: &mut ExecStep,
        address: StackAddress,
        value: Word,
    ) -> Result<(), Error> {
        let call_id = self.call()?.call_id;
        self.push_op(step, RW::WRITE, StackOp::new(call_id, address, value));
        Ok(())
    }

    /// Push a read type [`StackOp`] into the
    /// [`OperationContainer`](crate::operation::OperationContainer) with the
    /// next [`RWCounter`](crate::operation::RWCounter)  and `call_id`, and then
    /// adds a reference to the stored operation ([`OperationRef`]) inside
    /// the bus-mapping instance of the current [`ExecStep`].  Then increase
    /// the `block_ctx` [`RWCounter`](crate::operation::RWCounter)  by one.
    pub fn stack_read(
        &mut self,
        step: &mut ExecStep,
        address: StackAddress,
        value: Word,
    ) -> Result<(), Error> {
        let call_id = self.call()?.call_id;
        self.push_op(step, RW::READ, StackOp::new(call_id, address, value));
        Ok(())
    }

    /// Push a read type [`AccountOp`] into the
    /// [`OperationContainer`](crate::operation::OperationContainer) with the
    /// next [`RWCounter`](crate::operation::RWCounter), and then
    /// adds a reference to the stored operation ([`OperationRef`]) inside
    /// the bus-mapping instance of the current [`ExecStep`].  Then increase
    /// the `block_ctx` [`RWCounter`](crate::operation::RWCounter)  by one.
    pub fn account_read(
        &mut self,
        step: &mut ExecStep,
        address: Address,
        field: AccountField,
        value: Word,
        value_prev: Word,
    ) -> Result<(), Error> {
        self.push_op(
            step,
            RW::READ,
            AccountOp::new(address, field, value, value_prev),
        );
        Ok(())
    }

    /// Push a write type [`AccountOp`] into the
    /// [`OperationContainer`](crate::operation::OperationContainer) with the
    /// next [`RWCounter`](crate::operation::RWCounter), and then
    /// adds a reference to the stored operation ([`OperationRef`]) inside
    /// the bus-mapping instance of the current [`ExecStep`].  Then increase
    /// the `block_ctx` [`RWCounter`](crate::operation::RWCounter)  by one.
    pub fn account_write(
        &mut self,
        step: &mut ExecStep,
        address: Address,
        field: AccountField,
        value: Word,
        value_prev: Word,
    ) -> Result<(), Error> {
        self.push_op(
            step,
            RW::WRITE,
            AccountOp::new(address, field, value, value_prev),
        );
        Ok(())
    }

    /// Push a write type [`TxLogOp`] into the
    /// [`OperationContainer`](crate::operation::OperationContainer) with the
    /// next [`RWCounter`](crate::operation::RWCounter), and then
    /// adds a reference to the stored operation ([`OperationRef`]) inside
    /// the bus-mapping instance of the current [`ExecStep`].  Then increase
    /// the `block_ctx` [`RWCounter`](crate::operation::RWCounter)  by one.
    pub fn tx_log_write(
        &mut self,
        step: &mut ExecStep,
        tx_id: usize,
        log_id: usize,
        field: TxLogField,
        index: usize,
        value: Word,
    ) -> Result<(), Error> {
        self.push_op(
            step,
            RW::WRITE,
            TxLogOp::new(tx_id, log_id, field, index, value),
        );
        Ok(())
    }

    /// Push a read type [`TxReceiptOp`] into the
    /// [`OperationContainer`](crate::operation::OperationContainer) with the
    /// next [`RWCounter`](crate::operation::RWCounter), and then
    /// adds a reference to the stored operation ([`OperationRef`]) inside
    /// the bus-mapping instance of the current [`ExecStep`].  Then increase
    /// the `block_ctx` [`RWCounter`](crate::operation::RWCounter)  by one.
    pub fn tx_receipt_read(
        &mut self,
        step: &mut ExecStep,
        tx_id: usize,
        field: TxReceiptField,
        value: u64,
    ) -> Result<(), Error> {
        self.push_op(
            step,
            RW::READ,
            TxReceiptOp {
                tx_id,
                field,
                value,
            },
        );
        Ok(())
    }

    /// Push a write type [`TxReceiptOp`] into the
    /// [`OperationContainer`](crate::operation::OperationContainer) with the
    /// next [`RWCounter`](crate::operation::RWCounter), and then
    /// adds a reference to the stored operation ([`OperationRef`]) inside
    /// the bus-mapping instance of the current [`ExecStep`].  Then increase
    /// the `block_ctx` [`RWCounter`](crate::operation::RWCounter)  by one.
    pub fn tx_receipt_write(
        &mut self,
        step: &mut ExecStep,
        tx_id: usize,
        field: TxReceiptField,
        value: u64,
    ) -> Result<(), Error> {
        self.push_op(
            step,
            RW::WRITE,
            TxReceiptOp {
                tx_id,
                field,
                value,
            },
        );
        Ok(())
    }

    /// Push a write type [`TxAccessListAccountOp`] into the
    /// [`OperationContainer`](crate::operation::OperationContainer) with the
    /// next [`RWCounter`](crate::operation::RWCounter), and then
    /// adds a reference to the stored operation ([`OperationRef`]) inside
    /// the bus-mapping instance of the current [`ExecStep`].  Then increase
    /// the `block_ctx` [`RWCounter`](crate::operation::RWCounter)  by one.
    pub fn tx_accesslist_account_write(
        &mut self,
        step: &mut ExecStep,
        tx_id: usize,
        address: Address,
        is_warm: bool,
        is_warm_prev: bool,
    ) -> Result<(), Error> {
        self.push_op(
            step,
            RW::WRITE,
            TxAccessListAccountOp {
                tx_id,
                address,
                is_warm,
                is_warm_prev,
            },
        );
        Ok(())
    }

    /// Push 2 reversible [`AccountOp`] to update `sender` and `receiver`'s
    /// balance by `value`, with `sender` being extraly charged with `fee`.
    pub fn transfer_with_fee(
        &mut self,
        step: &mut ExecStep,
        sender: Address,
        receiver: Address,
        value: Word,
        fee: Word,
    ) -> Result<(), Error> {
        let (found, sender_account) = self.sdb.get_account(&sender);
        if !found {
            return Err(Error::AccountNotFound(sender));
        }
        let sender_balance_prev = sender_account.balance;
        let sender_balance = sender_account.balance - value - fee;
        self.push_op_reversible(
            step,
            RW::WRITE,
            AccountOp {
                address: sender,
                field: AccountField::Balance,
                value: sender_balance,
                value_prev: sender_balance_prev,
            },
        )?;

        let (_found, receiver_account) = self.sdb.get_account(&receiver);
        let receiver_balance_prev = receiver_account.balance;
        let receiver_balance = receiver_account.balance + value;
        self.push_op_reversible(
            step,
            RW::WRITE,
            AccountOp {
                address: receiver,
                field: AccountField::Balance,
                value: receiver_balance,
                value_prev: receiver_balance_prev,
            },
        )?;

        Ok(())
    }

    /// Same functionality with `transfer_with_fee` but with `fee` set zero.
    pub fn transfer(
        &mut self,
        step: &mut ExecStep,
        sender: Address,
        receiver: Address,
        value: Word,
    ) -> Result<(), Error> {
        self.transfer_with_fee(step, sender, receiver, value, Word::zero())
    }

    /// Fetch and return code for the given code hash from the code DB.
    pub fn code(&self, code_hash: H256) -> Result<Vec<u8>, Error> {
        self.code_db
            .0
            .get(&code_hash)
            .cloned()
            .ok_or(Error::CodeNotFound(code_hash))
    }

    /// Reference to the caller's Call
    pub fn caller(&self) -> Result<&Call, Error> {
        self.tx_ctx
            .caller_index()
            .map(|caller_idx| &self.tx.calls()[caller_idx])
    }

    /// Reference to the current Call
    pub fn call(&self) -> Result<&Call, Error> {
        self.tx_ctx
            .call_index()
            .map(|call_idx| &self.tx.calls()[call_idx])
    }

    /// Mutable reference to the current Call
    pub fn call_mut(&mut self) -> Result<&mut Call, Error> {
        self.tx_ctx
            .call_index()
            .map(|call_idx| &mut self.tx.calls_mut()[call_idx])
    }

    /// Reference to the current CallContext
    pub fn caller_ctx(&self) -> Result<&CallContext, Error> {
        self.tx_ctx.caller_ctx()
    }

    /// Reference to the current CallContext
    pub fn call_ctx(&self) -> Result<&CallContext, Error> {
        self.tx_ctx.call_ctx()
    }

    /// Mutable reference to the call CallContext
    pub fn call_ctx_mut(&mut self) -> Result<&mut CallContext, Error> {
        self.tx_ctx.call_ctx_mut()
    }

    /// Mutable reference to the caller CallContext
    pub fn caller_ctx_mut(&mut self) -> Result<&mut CallContext, Error> {
        self.tx_ctx
            .calls
            .iter_mut()
            .rev()
            .nth(1)
            .ok_or(Error::InternalError("caller id not found in call map"))
    }

    /// Push a new [`Call`] into the [`Transaction`], and add its index and
    /// [`CallContext`] in the `call_stack` of the [`TransactionContext`]
    pub fn push_call(&mut self, call: Call) {
        let current_call = self.call_ctx().expect("current call not found");
        let call_data = match call.kind {
            CallKind::Call | CallKind::CallCode | CallKind::DelegateCall | CallKind::StaticCall => {
                current_call
                    .memory
                    .read_chunk(call.call_data_offset.into(), call.call_data_length.into())
            }
            CallKind::Create | CallKind::Create2 => Vec::new(),
        };

        let call_id = call.call_id;
        let call_idx = self.tx.calls().len();

        self.tx_ctx.push_call_ctx(call_idx, call_data);
        self.tx.push_call(call);

        self.block_ctx
            .call_map
            .insert(call_id, (self.block.txs.len(), call_idx));
    }

    /// Return the contract address of a CREATE step.  This is calculated by
    /// inspecting the current address and its nonce from the StateDB.
    pub(crate) fn create_address(&self) -> Result<Address, Error> {
        let sender = self.call()?.address;
        let (found, account) = self.sdb.get_account(&sender);
        if !found {
            return Err(Error::AccountNotFound(sender));
        }
        Ok(get_contract_address(sender, account.nonce))
    }

    /// Return the contract address of a CREATE2 step.  This is calculated
    /// deterministically from the arguments in the stack.
    pub(crate) fn create2_address(&self, step: &GethExecStep) -> Result<Address, Error> {
        let salt = step.stack.nth_last(3)?;
        let call_ctx = self.call_ctx()?;
        let init_code = get_create_init_code(call_ctx, step)?.to_vec();
        Ok(get_create2_address(
            self.call()?.address,
            salt.to_be_bytes().to_vec(),
            init_code,
        ))
    }

    /// Check if address is a precompiled or not.
    pub fn is_precompiled(&self, address: &Address) -> bool {
        address.0[0..19] == [0u8; 19] && (1..=9).contains(&address.0[19])
    }

    // TODO: Remove unwrap() and add err handling.
    /// Parse [`Call`] from a *CALL*/CREATE* step.
    pub fn parse_call(&mut self, step: &GethExecStep) -> Result<Call, Error> {
        let is_success = *self
            .tx_ctx
            .call_is_success
            .get(self.tx.calls().len())
            .unwrap();
        let kind = CallKind::try_from(step.op)?;
        let caller = self.call()?;
        let caller_ctx = self.call_ctx()?;

        let (caller_address, address, value) = match kind {
            CallKind::Call => (
                caller.address,
                step.stack.nth_last(1)?.to_address(),
                step.stack.nth_last(2)?,
            ),
            CallKind::CallCode => (caller.address, caller.address, step.stack.nth_last(2)?),
            CallKind::DelegateCall => (caller.caller_address, caller.address, Word::zero()),
            CallKind::StaticCall => (
                caller.address,
                step.stack.nth_last(1)?.to_address(),
                Word::zero(),
            ),
            CallKind::Create => (caller.address, self.create_address()?, step.stack.last()?),
            CallKind::Create2 => (
                caller.address,
                self.create2_address(step)?,
                step.stack.last()?,
            ),
        };

        let (code_source, code_hash) = match kind {
            CallKind::Create | CallKind::Create2 => {
                let init_code = get_create_init_code(caller_ctx, step)?.to_vec();
                let code_hash = self.code_db.insert(init_code);
                (CodeSource::Memory, code_hash)
            }
            _ => {
                let code_address = match kind {
                    CallKind::CallCode | CallKind::DelegateCall => {
                        step.stack.nth_last(1)?.to_address()
                    }
                    _ => address,
                };
                let (found, account) = self.sdb.get_account(&code_address);
                if !found {
                    return Err(Error::AccountNotFound(code_address));
                }
                (CodeSource::Address(code_address), account.code_hash)
            }
        };

        let (call_data_offset, call_data_length, return_data_offset, return_data_length) =
            match kind {
                CallKind::Call | CallKind::CallCode => {
                    let call_data = get_call_memory_offset_length(step, 3)?;
                    let return_data = get_call_memory_offset_length(step, 5)?;
                    (call_data.0, call_data.1, return_data.0, return_data.1)
                }
                CallKind::DelegateCall | CallKind::StaticCall => {
                    let call_data = get_call_memory_offset_length(step, 2)?;
                    let return_data = get_call_memory_offset_length(step, 4)?;
                    (call_data.0, call_data.1, return_data.0, return_data.1)
                }
                CallKind::Create | CallKind::Create2 => (0, 0, 0, 0),
            };

        let caller = self.call()?;
        let call = Call {
            call_id: self.block_ctx.rwc.0,
            caller_id: caller.call_id,
            kind,
            is_static: kind == CallKind::StaticCall || caller.is_static,
            is_root: false,
            is_persistent: caller.is_persistent && is_success,
            is_success,
            rw_counter_end_of_reversion: 0,
            caller_address,
            address,
            code_source,
            code_hash,
            depth: caller.depth + 1,
            value,
            call_data_offset,
            call_data_length,
            return_data_offset,
            return_data_length,
        };

        Ok(call)
    }

    /// Return the reverted version of an op by op_ref only if the original op
    /// was reversible.
    fn get_rev_op_by_ref(&self, op_ref: &OperationRef) -> Option<OpEnum> {
        match op_ref {
            OperationRef(Target::Storage, idx) => {
                let operation = &self.block.container.storage[*idx];
                if operation.rw().is_write() && operation.reversible() {
                    Some(OpEnum::Storage(operation.op().reverse()))
                } else {
                    None
                }
            }
            OperationRef(Target::TxAccessListAccount, idx) => {
                let operation = &self.block.container.tx_access_list_account[*idx];
                if operation.rw().is_write() && operation.reversible() {
                    Some(OpEnum::TxAccessListAccount(operation.op().reverse()))
                } else {
                    None
                }
            }
            OperationRef(Target::TxAccessListAccountStorage, idx) => {
                let operation = &self.block.container.tx_access_list_account_storage[*idx];
                if operation.rw().is_write() && operation.reversible() {
                    Some(OpEnum::TxAccessListAccountStorage(operation.op().reverse()))
                } else {
                    None
                }
            }
            OperationRef(Target::TxRefund, idx) => {
                let operation = &self.block.container.tx_refund[*idx];
                if operation.rw().is_write() && operation.reversible() {
                    Some(OpEnum::TxRefund(operation.op().reverse()))
                } else {
                    None
                }
            }
            OperationRef(Target::Account, idx) => {
                let operation = &self.block.container.account[*idx];
                if operation.rw().is_write() && operation.reversible() {
                    Some(OpEnum::Account(operation.op().reverse()))
                } else {
                    None
                }
            }
            OperationRef(Target::AccountDestructed, idx) => {
                let operation = &self.block.container.account_destructed[*idx];
                if operation.rw().is_write() && operation.reversible() {
                    Some(OpEnum::AccountDestructed(operation.op().reverse()))
                } else {
                    None
                }
            }
            _ => None,
        }
    }

    /// Apply op to state.
    fn apply_op(&mut self, op: &OpEnum) {
        match &op {
            OpEnum::Storage(op) => {
                self.sdb.set_storage(&op.address, &op.key, &op.value);
            }
            OpEnum::TxAccessListAccount(op) => {
                if !op.is_warm_prev && op.is_warm {
                    self.sdb.add_account_to_access_list(op.address);
                }
                if op.is_warm_prev && !op.is_warm {
                    self.sdb.remove_account_from_access_list(&op.address);
                }
            }
            OpEnum::TxAccessListAccountStorage(op) => {
                if !op.is_warm_prev && op.is_warm {
                    self.sdb
                        .add_account_storage_to_access_list((op.address, op.key));
                }
                if op.is_warm_prev && !op.is_warm {
                    self.sdb
                        .remove_account_storage_from_access_list(&(op.address, op.key));
                }
            }
            OpEnum::Account(op) => {
                let (_, account) = self.sdb.get_account_mut(&op.address);
                match op.field {
                    AccountField::Nonce => account.nonce = op.value,
                    AccountField::Balance => account.balance = op.value,
                    AccountField::CodeHash => {
                        account.code_hash = op.value.to_be_bytes().into();
                    }
                }
            }
            OpEnum::TxRefund(op) => {
                self.sdb.set_refund(op.value);
            }
            OpEnum::AccountDestructed(_) => unimplemented!(),
            _ => unreachable!(),
        };
    }

    /// Handle a reversion group
    fn handle_reversion(&mut self) {
        let reversion_group = self
            .tx_ctx
            .reversion_groups
            .pop()
            .expect("reversion_groups should not be empty for non-persistent call");

        // Apply reversions
        for (step_index, op_ref) in reversion_group.op_refs.iter().rev().copied() {
            if let Some(op) = self.get_rev_op_by_ref(&op_ref) {
                self.apply_op(&op);
                let rev_op_ref = self.block.container.insert_op_enum(
                    self.block_ctx.rwc.inc_pre(),
                    RW::WRITE,
                    false,
                    op,
                );
                self.tx.steps_mut()[step_index]
                    .bus_mapping_instance
                    .push(rev_op_ref);
            }
        }

        // Set calls' `rw_counter_end_of_reversion`
        let rwc = self.block_ctx.rwc.0 - 1;
        for (call_idx, reversible_write_counter_offset) in reversion_group.calls {
            self.tx.calls_mut()[call_idx].rw_counter_end_of_reversion =
                rwc - reversible_write_counter_offset;
        }
    }

    /// Handle a return step caused by any opcode that causes a return to the
    /// previous call context.
    pub fn handle_return(&mut self, step: &GethExecStep) -> Result<(), Error> {
        // handle return_data
        if !self.call()?.is_root {
            match step.op {
                OpcodeId::RETURN | OpcodeId::REVERT => {
                    let offset = step.stack.nth_last(0)?.as_usize();
                    let length = step.stack.nth_last(1)?.as_usize();
                    // TODO: Try to get rid of clone.
                    // At the moment it conflicts with `call_ctx` and `caller_ctx`.
                    let callee_memory = self.call_ctx()?.memory.clone();
                    let caller_ctx = self.caller_ctx_mut()?;
                    caller_ctx.return_data.resize(length, 0);
                    if length != 0 {
                        caller_ctx.return_data[0..length]
                            .copy_from_slice(&callee_memory.0[offset..offset + length]);
                    }
                }
                _ => {
                    let caller_ctx = self.caller_ctx_mut()?;
                    caller_ctx.return_data.truncate(0);
                }
            }
        }

        let call = self.call()?.clone();
        let call_ctx = self.call_ctx()?;

        // Store deployed code if it's a successful create
        if call.is_create() && call.is_success && step.op == OpcodeId::RETURN {
            let offset = step.stack.nth_last(0)?;
            let length = step.stack.nth_last(1)?;
            let code = call_ctx
                .memory
                .read_chunk(offset.low_u64().into(), length.low_u64().into());
            let code_hash = self.code_db.insert(code);
            let (found, callee_account) = self.sdb.get_account_mut(&call.address);
            if !found {
                return Err(Error::AccountNotFound(call.address));
            }
            callee_account.code_hash = code_hash;
        }

        // Handle reversion if this call doesn't end successfully
        if !call.is_success {
            self.handle_reversion();
        }

        self.tx_ctx.pop_call_ctx();

        Ok(())
    }

    /// Bus mapping for the RestoreContextGadget as used in RETURN.
    // TODO: unify this with restore context bus mapping for STOP.
    // TODO: unify this with the `handle return function above.`
    pub fn handle_restore_context(
        &mut self,
        steps: &[GethExecStep],
        exec_step: &mut ExecStep,
    ) -> Result<(), Error> {
        let call = self.call()?.clone();
        let caller = self.caller()?.clone();
        self.call_context_read(
            exec_step,
            call.call_id,
            CallContextField::CallerId,
            caller.call_id.into(),
        );

        let geth_step = &steps[0];
        let geth_step_next = &steps[1];

        let [last_callee_return_data_offset, last_callee_return_data_length] = match geth_step.op {
            OpcodeId::STOP => [Word::zero(); 2],
            OpcodeId::REVERT | OpcodeId::RETURN => {
                let offset = geth_step.stack.nth_last(0)?;
                let length = geth_step.stack.nth_last(1)?;
                // This is the convention we are using for memory addresses so that there is no
                // memory expansion cost when the length is 0.
                if length.is_zero() {
                    [Word::zero(); 2]
                } else {
                    [offset, length]
                }
            }
            _ => unreachable!(),
        };

        let curr_memory_word_size = (exec_step.memory_size as u64) / 32;
        let next_memory_word_size = if !last_callee_return_data_length.is_zero() {
            std::cmp::max(
                (last_callee_return_data_offset + last_callee_return_data_length + 31).as_u64()
                    / 32,
                curr_memory_word_size,
            )
        } else {
            curr_memory_word_size
        };

        let memory_expansion_gas_cost =
            memory_expansion_gas_cost(curr_memory_word_size, next_memory_word_size);
        let code_deposit_cost = if call.is_create() {
            GasCost::CODE_DEPOSIT_BYTE_COST.as_u64() * last_callee_return_data_length.as_u64()
        } else {
            0
        };
        let gas_refund = geth_step.gas.0 - memory_expansion_gas_cost - code_deposit_cost;

        let caller_gas_left = geth_step_next.gas.0 - gas_refund;

        for (field, value) in [
            (CallContextField::IsRoot, (caller.is_root as u64).into()),
            (
                CallContextField::IsCreate,
                (caller.is_create() as u64).into(),
            ),
            (CallContextField::CodeHash, caller.code_hash.to_word()),
            (CallContextField::ProgramCounter, geth_step_next.pc.0.into()),
            (
                CallContextField::StackPointer,
                geth_step_next.stack.stack_pointer().0.into(),
            ),
            (CallContextField::GasLeft, caller_gas_left.into()),
            (
                CallContextField::MemorySize,
                self.caller_ctx()?.memory.word_size().into(),
            ),
            (
                CallContextField::ReversibleWriteCounter,
                self.caller_ctx()?.reversible_write_counter.into(),
            ),
        ] {
            self.call_context_read(exec_step, caller.call_id, field, value);
        }

        for (field, value) in [
            (CallContextField::LastCalleeId, call.call_id.into()),
            (
                CallContextField::LastCalleeReturnDataOffset,
                last_callee_return_data_offset,
            ),
            (
                CallContextField::LastCalleeReturnDataLength,
                last_callee_return_data_length,
            ),
        ] {
            self.call_context_write(exec_step, caller.call_id, field, value);
        }

        Ok(())
    }

    /// Push a copy event to the state.
    pub fn push_copy(&mut self, event: CopyEvent) {
        self.block.add_copy_event(event);
    }

    /// Push a exponentiation event to the state.
    pub fn push_exponentiation(&mut self, event: ExpEvent) {
        self.block.add_exp_event(event)
    }

    pub(crate) fn get_step_err(
        &self,
        step: &GethExecStep,
        next_step: Option<&GethExecStep>,
    ) -> Result<Option<ExecError>, Error> {
        if let Some(error) = &step.error {
            return Ok(Some(get_step_reported_error(&step.op, error)));
        }

        if matches!(step.op, OpcodeId::INVALID(_)) {
            return Ok(Some(ExecError::InvalidOpcode));
        }

        // When last step has opcodes that halt, there's no error.
        if matches!(next_step, None)
            && matches!(
                step.op,
                OpcodeId::STOP | OpcodeId::RETURN | OpcodeId::REVERT | OpcodeId::SELFDESTRUCT
            )
        {
            return Ok(None);
        }

        let next_depth = next_step.map(|s| s.depth).unwrap_or(0);
        let next_result = next_step
            .map(|s| s.stack.last().unwrap_or_else(|_| Word::zero()))
            .unwrap_or_else(Word::zero);

        let call = self.call()?;
        let call_ctx = self.call_ctx()?;

        // Return from a call with a failure
        if step.depth == next_depth + 1 && next_result.is_zero() {
            if !matches!(step.op, OpcodeId::RETURN) {
                // Without calling RETURN
                return Ok(match step.op {
                    OpcodeId::JUMP | OpcodeId::JUMPI => Some(ExecError::InvalidJump),
                    OpcodeId::RETURNDATACOPY => Some(ExecError::ReturnDataOutOfBounds),
                    // Break write protection (CALL with value will be handled below)
                    OpcodeId::SSTORE
                    | OpcodeId::CREATE
                    | OpcodeId::CREATE2
                    | OpcodeId::SELFDESTRUCT
                    | OpcodeId::LOG0
                    | OpcodeId::LOG1
                    | OpcodeId::LOG2
                    | OpcodeId::LOG3
                    | OpcodeId::LOG4
                        if call.is_static =>
                    {
                        Some(ExecError::WriteProtection)
                    }
                    OpcodeId::REVERT => None,
                    _ => {
                        return Err(Error::UnexpectedExecStepError(
                            "call failure without return",
                            step.clone(),
                        ));
                    }
                });
            } else {
                // Return from a {CREATE, CREATE2} with a failure, via RETURN
                if !call.is_root && call.is_create() {
                    let offset = step.stack.nth_last(0)?;
                    let length = step.stack.nth_last(1)?;
                    if length > Word::from(0x6000u64) {
                        return Ok(Some(ExecError::MaxCodeSizeExceeded));
                    } else if length > Word::zero()
                        && !call_ctx.memory.is_empty()
                        && call_ctx.memory.0.get(offset.low_u64() as usize) == Some(&0xef)
                    {
                        return Ok(Some(ExecError::InvalidCreationCode));
                    } else if Word::from(200u64) * length > Word::from(step.gas.0) {
                        return Ok(Some(ExecError::CodeStoreOutOfGas));
                    } else {
                        return Err(Error::UnexpectedExecStepError(
                            "failure in RETURN from {CREATE, CREATE2}",
                            step.clone(),
                        ));
                    }
                } else {
                    return Err(Error::UnexpectedExecStepError(
                        "failure in RETURN",
                        step.clone(),
                    ));
                }
            }
        }

        // Return from a call via RETURN or STOP and having a success result is
        // OK.

        // Return from a call without calling RETURN or STOP and having success
        // is unexpected.
        if step.depth == next_depth + 1
            && next_result != Word::zero()
            && !matches!(
                step.op,
                OpcodeId::RETURN | OpcodeId::STOP | OpcodeId::SELFDESTRUCT
            )
        {
            return Err(Error::UnexpectedExecStepError(
                "success result without {RETURN, STOP, SELFDESTRUCT}",
                step.clone(),
            ));
        }

        // The *CALL*/CREATE* code was not executed
        let next_pc = next_step.map(|s| s.pc.0).unwrap_or(1);
        if matches!(
            step.op,
            OpcodeId::CALL
                | OpcodeId::CALLCODE
                | OpcodeId::DELEGATECALL
                | OpcodeId::STATICCALL
                | OpcodeId::CREATE
                | OpcodeId::CREATE2
        ) && next_result.is_zero()
            && next_pc != 0
        {
            if step.depth == 1025 {
                return Ok(Some(ExecError::Depth));
            }

            // Insufficient_balance
            let value = match step.op {
                OpcodeId::CALL | OpcodeId::CALLCODE => step.stack.nth_last(2)?,
                OpcodeId::CREATE | OpcodeId::CREATE2 => step.stack.nth_last(0)?,
                _ => Word::zero(),
            };

            // CALL with value
            if matches!(step.op, OpcodeId::CALL) && !value.is_zero() && self.call()?.is_static {
                return Ok(Some(ExecError::WriteProtection));
            }

            let sender = self.call()?.address;
            let (found, account) = self.sdb.get_account(&sender);
            if !found {
                return Err(Error::AccountNotFound(sender));
            }
            if account.balance < value {
                return Ok(Some(ExecError::InsufficientBalance));
            }

            // Address collision
            if matches!(step.op, OpcodeId::CREATE | OpcodeId::CREATE2) {
                let address = match step.op {
                    OpcodeId::CREATE => self.create_address()?,
                    OpcodeId::CREATE2 => self.create2_address(step)?,
                    _ => unreachable!(),
                };
                let (found, _) = self.sdb.get_account(&address);
                if found {
                    return Ok(Some(ExecError::ContractAddressCollision));
                }
            }

            return Err(Error::UnexpectedExecStepError(
                "*CALL*/CREATE* code not executed",
                step.clone(),
            ));
        }

        Ok(None)
    }

    /// Expand memory of the call context when entering a new call context in
    /// case the call arguments or return arguments go beyond the call
    /// context current memory.
    pub(crate) fn call_expand_memory(
        &mut self,
        args_offset: usize,
        args_length: usize,
        ret_offset: usize,
        ret_length: usize,
    ) -> Result<(), Error> {
        let call_ctx = self.call_ctx_mut()?;
        let args_minimal = if args_length != 0 {
            args_offset + args_length
        } else {
            0
        };
        let ret_minimal = if ret_length != 0 {
            ret_offset + ret_length
        } else {
            0
        };
        if args_minimal != 0 || ret_minimal != 0 {
            let minimal_length = max(args_minimal, ret_minimal);
            call_ctx.memory.extend_at_least(minimal_length);
        }
        Ok(())
    }

    /// gen buss mapping operations for context restore purpose
    pub(crate) fn gen_restore_context_ops(
        &mut self,
        exec_step: &mut ExecStep,
        geth_steps: &[GethExecStep],
    ) -> Result<(), Error> {
        let geth_step = &geth_steps[0];
        let call = self.call()?.clone();
        if !call.is_success {
            // add call failure ops for exception cases
            self.call_context_read(
                exec_step,
                call.call_id,
                CallContextField::IsSuccess,
                0u64.into(),
            );
<<<<<<< HEAD

=======
>>>>>>> d2fac3c9
            if call.is_root {
                return Ok(());
            }
        }

        let caller = self.caller()?.clone();
        self.call_context_read(
            exec_step,
            call.call_id,
            CallContextField::CallerId,
            caller.call_id.into(),
        );

        let geth_step_next = &geth_steps[1];
        let caller_ctx = self.caller_ctx()?;
        let caller_gas_left = if call.is_success {
            geth_step_next.gas.0 - geth_step.gas.0
        } else {
            geth_step_next.gas.0
        };

        for (field, value) in [
            (CallContextField::IsRoot, (caller.is_root as u64).into()),
            (
                CallContextField::IsCreate,
                (caller.is_create() as u64).into(),
            ),
            (CallContextField::CodeHash, caller.code_hash.to_word()),
            (CallContextField::ProgramCounter, geth_step_next.pc.0.into()),
            (
                CallContextField::StackPointer,
                geth_step_next.stack.stack_pointer().0.into(),
            ),
            (CallContextField::GasLeft, caller_gas_left.into()),
            (
                CallContextField::MemorySize,
                caller_ctx.memory.word_size().into(),
            ),
            (
                CallContextField::ReversibleWriteCounter,
                self.caller_ctx()?.reversible_write_counter.into(),
            ),
        ] {
            self.call_context_read(exec_step, caller.call_id, field, value);
        }

        for (field, value) in [
            (CallContextField::LastCalleeId, call.call_id.into()),
            (CallContextField::LastCalleeReturnDataOffset, 0.into()),
            (CallContextField::LastCalleeReturnDataLength, 0.into()),
        ] {
            self.call_context_write(exec_step, caller.call_id, field, value);
        }

        Ok(())
    }
}<|MERGE_RESOLUTION|>--- conflicted
+++ resolved
@@ -1168,10 +1168,6 @@
                 CallContextField::IsSuccess,
                 0u64.into(),
             );
-<<<<<<< HEAD
-
-=======
->>>>>>> d2fac3c9
             if call.is_root {
                 return Ok(());
             }
