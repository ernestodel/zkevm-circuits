//! Block-related utility module

use super::{
    execution::ExecState, transaction::Transaction, CircuitsParams, CopyEvent, ExecStep, ExpEvent,
};
use crate::{
    operation::{OperationContainer, RWCounter},
    Error,
};
use eth_types::{Address, Hash, Word, U256};
use std::collections::{BTreeMap, HashMap};

/// Context of a [`Block`] which can mutate in a [`Transaction`].
#[derive(Debug)]
pub struct BlockContext {
    /// Used to track the global counter in every operation in the block.
    /// Contains the next available value.
    pub(crate) rwc: RWCounter,
    /// Map call_id to (tx_index, call_index) (where tx_index is the index used
    /// in Block.txs and call_index is the index used in Transaction.
    /// calls).
    pub(crate) call_map: HashMap<usize, (usize, usize)>,
    /// Total gas used by previous transactions in this block.
    pub(crate) cumulative_gas_used: u64,
}

impl Default for BlockContext {
    fn default() -> Self {
        Self::new()
    }
}

impl BlockContext {
    /// Create a new Self
    pub fn new() -> Self {
        Self {
            rwc: RWCounter::new(),
            call_map: HashMap::new(),
            cumulative_gas_used: 0,
        }
    }
}

/// Block-wise execution steps that don't belong to any Transaction.
#[derive(Debug, Clone)]
pub struct BlockSteps {
    /// EndBlock step that is repeated after the last transaction and before
    /// reaching the last EVM row.
    pub end_block_not_last: ExecStep,
    /// Last EndBlock step that appears in the last EVM row.
    pub end_block_last: ExecStep,
}

<<<<<<< HEAD
impl Default for BlockSteps {
    fn default() -> Self {
        Self {
            end_block_not_last: ExecStep {
                exec_state: ExecState::EndBlock,
                ..ExecStep::default()
            },
            end_block_last: ExecStep {
                exec_state: ExecState::EndBlock,
                ..ExecStep::default()
            },
        }
    }
}

=======
// TODO: Remove fields that are duplicated in`eth_block`
>>>>>>> b1597400
/// Circuit Input related to a block.
#[derive(Debug, Clone)]
pub struct BlockHead {
    /// chain id
    pub chain_id: Word,
    /// history hashes contains most recent 256 block hashes in history, where
    /// the lastest one is at history_hashes[history_hashes.len() - 1].
    pub history_hashes: Vec<Word>,
    /// coinbase
    pub coinbase: Address,
    /// time
    pub gas_limit: u64,
    /// number
    pub number: Word,
    /// difficulty
    pub timestamp: Word,
    /// gas limit
    pub difficulty: Word,
    /// base fee
    pub base_fee: Word,
<<<<<<< HEAD
=======
    /// State root of the previous block
    pub prev_state_root: Word,
    /// Container of operations done in this block.
    pub container: OperationContainer,
    /// Transactions contained in the block
    pub txs: Vec<Transaction>,
    /// Block-wise steps
    pub block_steps: BlockSteps,
    /// Copy events in this block.
    pub copy_events: Vec<CopyEvent>,
    /// Inputs to the SHA3 opcode
    pub sha3_inputs: Vec<Vec<u8>>,
    /// Exponentiation events in the block.
    pub exp_events: Vec<ExpEvent>,
    code: HashMap<Hash, Vec<u8>>,
    /// Circuits Setup Paramteres
    pub circuits_params: CircuitsParams,
    /// Original block from geth
    pub eth_block: eth_types::Block<eth_types::Transaction>,
>>>>>>> b1597400
}
impl BlockHead {
    /// Create a new block.
    pub fn new(
        chain_id: Word,
        history_hashes: Vec<Word>,
<<<<<<< HEAD
        eth_block: &eth_types::Block<TX>,
=======
        prev_state_root: Word,
        eth_block: &eth_types::Block<eth_types::Transaction>,
        circuits_params: CircuitsParams,
>>>>>>> b1597400
    ) -> Result<Self, Error> {
        if eth_block.base_fee_per_gas.is_none() {
            // FIXME: resolve this once we have proper EIP-1559 support
            log::warn!(
                "This does not look like a EIP-1559 block - base_fee_per_gas defaults to zero"
            );
        }

        Ok(Self {
            chain_id,
            history_hashes,
            coinbase: eth_block
                .author
                .ok_or(Error::EthTypeError(eth_types::Error::IncompleteBlock))?,
            gas_limit: eth_block.gas_limit.low_u64(),
            number: eth_block
                .number
                .ok_or(Error::EthTypeError(eth_types::Error::IncompleteBlock))?
                .low_u64()
                .into(),
            timestamp: eth_block.timestamp,
            difficulty: eth_block.difficulty,
            base_fee: eth_block.base_fee_per_gas.unwrap_or_default(),
        })
    }
}

/// Circuit Input related to a block.
#[derive(Debug, Default, Clone)]
pub struct Block {
    /// The `Block` struct is in fact "Batch" for l2
    /// while "headers" are "Blocks" insides a batch
    pub headers: BTreeMap<u64, BlockHead>,
    /// State root of the previous block
    pub prev_state_root: Word,
    /// Container of operations done in this block.
    pub container: OperationContainer,
    /// Transactions contained in the block
    pub txs: Vec<Transaction>,
    /// Copy events in this block.
    pub copy_events: Vec<CopyEvent>,
    /// ..
    pub code: HashMap<Hash, Vec<u8>>,
    /// Inputs to the SHA3 opcode
    pub sha3_inputs: Vec<Vec<u8>>,
    /// Block-wise steps
    pub block_steps: BlockSteps,
    /// Exponentiation events in the block.
    pub exp_events: Vec<ExpEvent>,
    /// Circuits Setup Paramteres
    pub circuits_params: CircuitsParams,
}

impl Block {
    /// ...
    pub fn from_headers(headers: &[BlockHead]) -> Self {
        Self {
            block_steps: BlockSteps {
                end_block_not_last: ExecStep {
                    exec_state: ExecState::EndBlock,
                    ..ExecStep::default()
                },
                end_block_last: ExecStep {
                    exec_state: ExecState::EndBlock,
                    ..ExecStep::default()
                },
            },
            headers: headers
                .iter()
                .map(|b| (b.number.as_u64(), b.clone()))
                .collect::<BTreeMap<_, _>>(),
            ..Default::default()
        }
    }
    /// Create a new block.
    pub fn new<TX>(
        chain_id: Word,
        history_hashes: Vec<Word>,
        eth_block: &eth_types::Block<TX>,
        circuits_params: CircuitsParams,
    ) -> Result<Self, Error> {
        let mut block = Self {
            block_steps: BlockSteps {
                end_block_not_last: ExecStep {
                    exec_state: ExecState::EndBlock,
                    ..ExecStep::default()
                },
                end_block_last: ExecStep {
                    exec_state: ExecState::EndBlock,
                    ..ExecStep::default()
                },
            },
            exp_events: Vec::new(),
            circuits_params,
<<<<<<< HEAD
            ..Default::default()
        };
        let info = BlockHead::new(chain_id, history_hashes, eth_block)?;
        block.headers.insert(info.number.as_u64(), info);
        Ok(block)
=======
            eth_block: eth_block.clone(),
        })
>>>>>>> b1597400
    }

    /// Return the list of transactions of this block.
    pub fn txs(&self) -> &[Transaction] {
        &self.txs
    }

    /// Return the chain id.
    pub fn chain_id(&self) -> U256 {
        self.headers.iter().next().unwrap().1.chain_id
    }

    #[cfg(test)]
    pub fn txs_mut(&mut self) -> &mut Vec<Transaction> {
        &mut self.txs
    }
}

impl Block {
    /// Push a copy event to the block.
    pub fn add_copy_event(&mut self, event: CopyEvent) {
        self.copy_events.push(event);
    }
    /// Push an exponentiation event to the block.
    pub fn add_exp_event(&mut self, event: ExpEvent) {
        self.exp_events.push(event);
    }
}<|MERGE_RESOLUTION|>--- conflicted
+++ resolved
@@ -51,7 +51,6 @@
     pub end_block_last: ExecStep,
 }
 
-<<<<<<< HEAD
 impl Default for BlockSteps {
     fn default() -> Self {
         Self {
@@ -67,9 +66,6 @@
     }
 }
 
-=======
-// TODO: Remove fields that are duplicated in`eth_block`
->>>>>>> b1597400
 /// Circuit Input related to a block.
 #[derive(Debug, Clone)]
 pub struct BlockHead {
@@ -90,41 +86,15 @@
     pub difficulty: Word,
     /// base fee
     pub base_fee: Word,
-<<<<<<< HEAD
-=======
-    /// State root of the previous block
-    pub prev_state_root: Word,
-    /// Container of operations done in this block.
-    pub container: OperationContainer,
-    /// Transactions contained in the block
-    pub txs: Vec<Transaction>,
-    /// Block-wise steps
-    pub block_steps: BlockSteps,
-    /// Copy events in this block.
-    pub copy_events: Vec<CopyEvent>,
-    /// Inputs to the SHA3 opcode
-    pub sha3_inputs: Vec<Vec<u8>>,
-    /// Exponentiation events in the block.
-    pub exp_events: Vec<ExpEvent>,
-    code: HashMap<Hash, Vec<u8>>,
-    /// Circuits Setup Paramteres
-    pub circuits_params: CircuitsParams,
     /// Original block from geth
     pub eth_block: eth_types::Block<eth_types::Transaction>,
->>>>>>> b1597400
 }
 impl BlockHead {
     /// Create a new block.
     pub fn new(
         chain_id: Word,
         history_hashes: Vec<Word>,
-<<<<<<< HEAD
-        eth_block: &eth_types::Block<TX>,
-=======
-        prev_state_root: Word,
         eth_block: &eth_types::Block<eth_types::Transaction>,
-        circuits_params: CircuitsParams,
->>>>>>> b1597400
     ) -> Result<Self, Error> {
         if eth_block.base_fee_per_gas.is_none() {
             // FIXME: resolve this once we have proper EIP-1559 support
@@ -219,16 +189,12 @@
             },
             exp_events: Vec::new(),
             circuits_params,
-<<<<<<< HEAD
+            eth_block: eth_block.clone(),
             ..Default::default()
         };
         let info = BlockHead::new(chain_id, history_hashes, eth_block)?;
         block.headers.insert(info.number.as_u64(), info);
         Ok(block)
-=======
-            eth_block: eth_block.clone(),
-        })
->>>>>>> b1597400
     }
 
     /// Return the list of transactions of this block.
