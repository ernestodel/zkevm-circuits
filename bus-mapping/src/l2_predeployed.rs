--- conflicted
+++ resolved
@@ -34,21 +34,15 @@
     pub static OVERHEAD_SLOT: LazyLock<U256> = LazyLock::new(|| U256::from(2));
     /// L1 scalar slot in L1GasPriceOracle
     pub static SCALAR_SLOT: LazyLock<U256> = LazyLock::new(|| U256::from(3));
-<<<<<<< HEAD
+    
+    /// THe following 3 slots plus `BASE_FEE_SLOT` will be used for l1 fee after curie fork
     /// L1 BlobBaseFee slot in L1GasPriceOracle after Curie fork
     #[cfg(feature = "l1_fee_curie")]
-    pub static BLOB_BASEFEE: LazyLock<U256> = LazyLock::new(|| U256::from(5));
+    pub static L1_BLOB_BASEFEE_SLOT: LazyLock<U256> = LazyLock::new(|| U256::from(5));
     #[cfg(feature = "l1_fee_curie")]
     /// L1 commitScalar slot in L1GasPriceOracle after Curie fork
-    pub static COMMIT_SCALAR: LazyLock<U256> = LazyLock::new(|| U256::from(6));
+    pub static COMMIT_SCALAR_SLOT: LazyLock<U256> = LazyLock::new(|| U256::from(6));
     #[cfg(feature = "l1_fee_curie")]
-    /// L1 blobScalar slot in L1GasPriceOracle after Curie fork
-    pub static BLOB_SCALAR: LazyLock<U256> = LazyLock::new(|| U256::from(7));
-=======
-
-    /// THe following 3 slots plus `BASE_FEE_SLOT` will be used for l1 fee after curie fork
-    pub static L1_BLOB_BASEFEE_SLOT: LazyLock<U256> = LazyLock::new(|| U256::from(5));
-    pub static COMMIT_SCALAR_SLOT: LazyLock<U256> = LazyLock::new(|| U256::from(6));
     pub static BLOB_SCALAR_SLOT: LazyLock<U256> = LazyLock::new(|| U256::from(7));
     pub static IS_CURIE_SLOT: LazyLock<U256> = LazyLock::new(|| U256::from(8));
     pub static INITIAL_COMMIT_SCALAR: LazyLock<U256> =
@@ -65,5 +59,4 @@
     /// https://github.com/scroll-tech/go-ethereum/blob/8dc419a70b94f5ca185dcf818a48a3bd2eefc392/rollup/rcfg/config.go#L42
     pub static V2_BYTECODE: LazyLock<Vec<u8>> =
         LazyLock::new(|| hex::decode(include_str!("./data/v2_l1_oracle_bytecode.txt")).unwrap());
->>>>>>> 0bed35cd
 }