//! This module contains the CircuitInputBuilder, which is an object that takes
//! types from geth / web3 and outputs the circuit inputs.

mod access;
mod block;
mod call;
mod execution;
mod input_state_ref;
#[cfg(test)]
mod tracer_tests;
mod transaction;

use self::access::gen_state_access_trace;
pub use self::block::BlockHead;
use crate::error::Error;
use crate::evm::opcodes::{gen_associated_ops, gen_begin_tx_ops, gen_end_tx_ops};
use crate::operation::{CallContextField, Operation, RWCounter, StartOp, RW};
use crate::rpc::GethClient;
use crate::state_db::{self, CodeDB, StateDB};
pub use access::{Access, AccessSet, AccessValue, CodeSource};
pub use block::{Block, BlockContext};
pub use call::{Call, CallContext, CallKind};
use core::fmt::Debug;
use eth_types::evm_types::GasCost;
use eth_types::geth_types;
use eth_types::sign_types::{pk_bytes_le, pk_bytes_swap_endianness, SignData};
<<<<<<< HEAD
use eth_types::{self, Address, GethExecStep, GethExecTrace, ToWord, Word, H256, U256};
=======
use eth_types::ToWord;
use eth_types::{self, geth_types, Address, GethExecStep, GethExecTrace, Word};
>>>>>>> 1c3c9a46
use ethers_providers::JsonRpcClient;
pub use execution::{
    CopyDataType, CopyEvent, CopyStep, ExecState, ExecStep, ExpEvent, ExpStep, NumberOrHash,
};
use hex::decode_to_slice;

pub use input_state_ref::CircuitInputStateRef;
use itertools::Itertools;
use std::collections::HashMap;
pub use transaction::{Transaction, TransactionContext};

/// Circuit Setup Parameters
#[derive(Debug, Clone)]
pub struct CircuitsParams {
    /// Maximum number of rw operations in the state circuit (RwTable length /
    /// nummber of rows). This must be at least the number of rw operations
    /// + 1, in order to allocate at least a Start row.
    pub max_rws: usize,
    // TODO: evm_rows: Maximum number of rows in the EVM Circuit
    /// Maximum number of txs in the Tx Circuit
    pub max_txs: usize,
    // TODO: max_calldata: Maximum number of bytes from all txs calldata in the Tx Circuit
}

impl Default for CircuitsParams {
    /// Default values for most of the unit tests of the Circuit Parameters
    fn default() -> Self {
        CircuitsParams {
            max_rws: 0,
            max_txs: 20,
        }
    }
}

/// Builder to generate a complete circuit input from data gathered from a geth
/// instance. This structure is the centre of the crate and is intended to be
/// the only entry point to it. The `CircuitInputBuilder` works in several
/// steps:
///
/// 1. Take a [`eth_types::Block`] to build the circuit input associated with
/// the block. 2. For each [`eth_types::Transaction`] in the block, take the
/// [`eth_types::GethExecTrace`] to build the circuit input associated with
/// each transaction, and the bus-mapping operations associated with each
/// [`eth_types::GethExecStep`] in the [`eth_types::GethExecTrace`].
///
/// The generated bus-mapping operations are:
/// [`StackOp`](crate::operation::StackOp)s,
/// [`MemoryOp`](crate::operation::MemoryOp)s and
/// [`StorageOp`](crate::operation::StorageOp), which correspond to each
/// [`OpcodeId`](crate::evm::OpcodeId)s used in each `ExecTrace` step so that
/// the State Proof witnesses are already generated on a structured manner and
/// ready to be added into the State circuit.
#[derive(Debug)]
pub struct CircuitInputBuilder {
    /// StateDB key-value DB
    pub sdb: StateDB,
    /// Map of account codes by code hash
    pub code_db: CodeDB,
    /// Block
    pub block: Block,
    /// Block Context
    pub block_ctx: BlockContext,
}

impl<'a> CircuitInputBuilder {
    /// Create a new CircuitInputBuilder from the given `eth_block` and
    /// `constants`.
    pub fn new(sdb: StateDB, code_db: CodeDB, block: &Block) -> Self {
        Self {
            sdb,
            code_db,
            block: block.clone(),
            block_ctx: BlockContext::new(),
        }
    }
    /// Create a new CircuitInputBuilder from the given `eth_block` and
    /// `constants`.
    pub fn new_from_headers(sdb: StateDB, code_db: CodeDB, headers: &[BlockHead]) -> Self {
        // lispczz@scroll:
        // the `block` here is in fact "batch" for l2.
        // while "headers" in the "block"(usually single tx) for l2.
        // But to reduce the code conflicts with upstream, we still use the name `block`
        Self::new(sdb, code_db, &Block::from_headers(headers))
    }

    /// Obtain a mutable reference to the state that the `CircuitInputBuilder`
    /// maintains, contextualized to a particular transaction and a
    /// particular execution step in that transaction.
    pub fn state_ref(
        &'a mut self,
        tx: &'a mut Transaction,
        tx_ctx: &'a mut TransactionContext,
    ) -> CircuitInputStateRef {
        CircuitInputStateRef {
            sdb: &mut self.sdb,
            code_db: &mut self.code_db,
            block: &mut self.block,
            block_ctx: &mut self.block_ctx,
            tx,
            tx_ctx,
        }
    }

    /// Create a new Transaction from a [`eth_types::Transaction`].
    pub fn new_tx(
        &mut self,
        eth_tx: &eth_types::Transaction,
        is_success: bool,
    ) -> Result<Transaction, Error> {
        let call_id = self.block_ctx.rwc.0;

        self.block_ctx.call_map.insert(
            call_id,
            (
                eth_tx
                    .transaction_index
                    .ok_or(Error::EthTypeError(eth_types::Error::IncompleteBlock))?
                    .as_u64() as usize,
                0,
            ),
        );

        Transaction::new(
            call_id,
            &mut self.sdb,
            &mut self.code_db,
            eth_tx,
            is_success,
        )
    }

    /// Iterate over all generated CallContext RwCounterEndOfReversion
    /// operations and set the correct value. This is required because when we
    /// generate the RwCounterEndOfReversion operation in
    /// `gen_associated_ops` we don't know yet which value it will take,
    /// so we put a placeholder; so we do it here after the values are known.
    pub fn set_value_ops_call_context_rwc_eor(&mut self) {
        for oper in self.block.container.call_context.iter_mut() {
            let op = oper.op_mut();
            if matches!(op.field, CallContextField::RwCounterEndOfReversion) {
                let (tx_idx, call_idx) = self
                    .block_ctx
                    .call_map
                    .get(&op.call_id)
                    .expect("call_id not found in call_map");
                op.value = self.block.txs[*tx_idx].calls()[*call_idx]
                    .rw_counter_end_of_reversion
                    .into();
            }
        }
    }

    /// Handle a block by handling each transaction to generate all the
    /// associated operations.
    pub fn handle_block(
        &mut self,
        eth_block: &EthBlock,
        geth_traces: &[eth_types::GethExecTrace],
    ) -> Result<(), Error> {
        self.handle_block_inner(eth_block, geth_traces, true, true)
    }
    /// Handle a block by handling each transaction to generate all the
    /// associated operations.
    pub fn handle_block_inner(
        &mut self,
        eth_block: &EthBlock,
        geth_traces: &[eth_types::GethExecTrace],
        handle_rwc_reversion: bool,
        check_last_tx: bool,
    ) -> Result<(), Error> {
        // accumulates gas across all txs in the block
        log::info!("handling block {:?}", eth_block.number);
        for (tx_index, tx) in eth_block.transactions.iter().enumerate() {
            let geth_trace = &geth_traces[tx_index];
            if geth_trace.struct_logs.is_empty() {
                // only update state
                self.sdb.increase_nonce(&tx.from);
                let (_, to_acc) = self.sdb.get_account_mut(&tx.to.unwrap());
                to_acc.balance += tx.value;
                let (_, from_acc) = self.sdb.get_account_mut(&tx.from);
                from_acc.balance -= tx.value;
                let gas_cost = U256::from(geth_trace.gas.0) * tx.gas_price.unwrap();
                debug_assert!(
                    from_acc.balance >= gas_cost,
                    "pay gas failed. tx {:?}, from_acc {:?}",
                    tx,
                    from_acc
                );
                from_acc.balance -= gas_cost;
                log::trace!(
                    "native transfer: from {} to {}, value {} fee {}",
                    tx.from,
                    tx.to.unwrap(),
                    tx.value,
                    gas_cost
                );
                continue;
            }
            log::info!(
                "handling {}th(inner idx: {}) tx {:?}",
                tx.transaction_index.unwrap_or_default(),
                self.block.txs.len(),
                tx.hash
            );
            let mut tx = tx.clone();
            tx.transaction_index = Some(self.block.txs.len().into());
            self.handle_tx(
                &tx,
                geth_trace,
                check_last_tx && tx_index + 1 == eth_block.transactions.len(),
            )?;
        }
        if handle_rwc_reversion {
            self.set_value_ops_call_context_rwc_eor();
            self.set_end_block();
        }
        Ok(())
    }

    fn set_end_block(&mut self) {
        let max_rws = self.block.circuits_params.max_rws;
        let mut end_block_not_last = self.block.block_steps.end_block_not_last.clone();
        let mut end_block_last = self.block.block_steps.end_block_last.clone();
        end_block_not_last.rwc = self.block_ctx.rwc;
        end_block_last.rwc = self.block_ctx.rwc;

        let mut dummy_tx = Transaction::dummy();
        let mut dummy_tx_ctx = TransactionContext::default();
        let mut state = self.state_ref(&mut dummy_tx, &mut dummy_tx_ctx);

        if let Some(call_id) = state.block.txs.last().map(|tx| tx.calls[0].call_id) {
            state.call_context_read(
                &mut end_block_last,
                call_id,
                CallContextField::TxId,
                Word::from(state.block.txs.len() as u64),
            );
        }

        let mut push_op = |step: &mut ExecStep, rwc: RWCounter, rw: RW, op: StartOp| {
            let op_ref = state.block.container.insert(Operation::new(rwc, rw, op));
            step.bus_mapping_instance.push(op_ref);
        };

        let total_rws = state.block_ctx.rwc.0 - 1;
        // We need at least 1 extra Start row
        #[allow(clippy::int_plus_one)]
        {
            if max_rws != 0 {
                assert!(
                    total_rws + 1 <= max_rws,
                    "total_rws + 1 <= max_rws, total_rws={}, max_rws={}",
                    total_rws,
                    max_rws
                );
            }
        }
        push_op(&mut end_block_last, RWCounter(1), RW::READ, StartOp {});
        push_op(
            &mut end_block_last,
            RWCounter(max_rws - total_rws),
            RW::READ,
            StartOp {},
        );

        self.block.block_steps.end_block_not_last = end_block_not_last;
        self.block.block_steps.end_block_last = end_block_last;
    }

    /// Handle a transaction with its corresponding execution trace to generate
    /// all the associated operations.  Each operation is registered in
    /// `self.block.container`, and each step stores the
    /// [`OperationRef`](crate::exec_trace::OperationRef) to each of the
    /// generated operations.
    fn handle_tx(
        &mut self,
        eth_tx: &eth_types::Transaction,
        geth_trace: &GethExecTrace,
        is_last_tx: bool,
    ) -> Result<(), Error> {
        let mut tx = self.new_tx(eth_tx, !geth_trace.failed)?;
        let mut tx_ctx = TransactionContext::new(eth_tx, geth_trace, is_last_tx)?;
        let mut debug_tx = tx.clone();
        debug_tx.input.clear();
        log::trace!("handle_tx tx {:?}", debug_tx);
        if let Some(al) = &eth_tx.access_list {
            for item in &al.0 {
                self.sdb.add_account_to_access_list(item.address);
                for k in &item.storage_keys {
                    self.sdb
                        .add_account_storage_to_access_list((item.address, (*k).to_word()));
                }
            }
        }
        // TODO: Move into gen_associated_steps with
        // - execution_state: BeginTx
        // - op: None
        // Generate BeginTx step
        let mut begin_tx_step = gen_begin_tx_ops(&mut self.state_ref(&mut tx, &mut tx_ctx))?;
        begin_tx_step.gas_cost = GasCost(tx.gas - geth_trace.struct_logs[0].gas.0);
        log::trace!("begin_tx_step {:?}", begin_tx_step);
        tx.steps_mut().push(begin_tx_step);

        for (index, geth_step) in geth_trace.struct_logs.iter().enumerate() {
            let mut state_ref = self.state_ref(&mut tx, &mut tx_ctx);
            log::trace!(
                "handle {}th tx depth {} {}th opcode {:?} pc: {} gas_left: {} rwc: {} call_id: {} args: {}",
                eth_tx.transaction_index.unwrap_or_default(),
                geth_step.depth,
                index,
                geth_step.op,
                geth_step.pc.0,
                geth_step.gas.0,
                state_ref.block_ctx.rwc.0,
                state_ref.call().map(|c| c.call_id).unwrap_or(0),
                if geth_step.op.is_push() {
                    match geth_step.stack.last() {
                        Ok(w) => format!("{:?}", w),
                        Err(_) => "".to_string(),
                    }
                } else if geth_step.op.is_call6() {
                    format!(
                        "{:?} {:40x} {:?} {:?} {:?} {:?}",
                        geth_step.stack.nth_last(0),
                        geth_step.stack.nth_last(1).unwrap(),
                        geth_step.stack.nth_last(2),
                        geth_step.stack.nth_last(3),
                        geth_step.stack.nth_last(4),
                        geth_step.stack.nth_last(5)
                    )
                } else if geth_step.op.is_call7() {
                    format!(
                        "{:?} {:40x} {:?} {:?} {:?} {:?} {:?}",
                        geth_step.stack.nth_last(0),
                        geth_step.stack.nth_last(1).unwrap(),
                        geth_step.stack.nth_last(2),
                        geth_step.stack.nth_last(3),
                        geth_step.stack.nth_last(4),
                        geth_step.stack.nth_last(5),
                        geth_step.stack.nth_last(6),
                    )
                } else {
                    "".to_string()
                }
            );
            let exec_steps = gen_associated_ops(
                &geth_step.op,
                &mut state_ref,
                &geth_trace.struct_logs[index..],
            )?;
            tx.steps_mut().extend(exec_steps);
        }

        // TODO: Move into gen_associated_steps with
        // - execution_state: EndTx
        // - op: None
        // Generate EndTx step
        let end_tx_step = gen_end_tx_ops(&mut self.state_ref(&mut tx, &mut tx_ctx))?;
        tx.steps_mut().push(end_tx_step);

        self.sdb.commit_tx();
        self.block.txs.push(tx);

        Ok(())
    }

    /// Return all the keccak inputs used during the processing of the current
    /// block.
    pub fn keccak_inputs(&self) -> Result<Vec<Vec<u8>>, Error> {
        let mut keccak_inputs = Vec::new();
        // Tx Circuit
        let txs: Vec<geth_types::Transaction> = self.block.txs.iter().map(|tx| tx.into()).collect();
        keccak_inputs.extend_from_slice(&keccak_inputs_tx_circuit(
            &txs,
            self.block.chain_id().as_u64(),
        )?);
        // Bytecode Circuit
        for bytecode in self.code_db.0.values() {
            keccak_inputs.push(bytecode.clone());
        }
        // EVM Circuit
        keccak_inputs.extend_from_slice(&self.block.sha3_inputs);
        // MPT Circuit
        // TODO https://github.com/privacy-scaling-explorations/zkevm-circuits/issues/696
        Ok(keccak_inputs)
    }
}

/// Generate the keccak inputs required by the SignVerify Chip from the
/// signature datas.
pub fn keccak_inputs_sign_verify(sigs: &[SignData]) -> Vec<Vec<u8>> {
    let mut inputs = Vec::new();
    for sig in sigs {
        let pk_le = pk_bytes_le(&sig.pk);
        let pk_be = pk_bytes_swap_endianness(&pk_le);
        inputs.push(pk_be.to_vec());
    }
    // Padding signature
    let pk_le = pk_bytes_le(&SignData::default().pk);
    let pk_be = pk_bytes_swap_endianness(&pk_le);
    inputs.push(pk_be.to_vec());
    inputs
}

/// Generate the keccak inputs required by the Tx Circuit from the transactions.
pub fn keccak_inputs_tx_circuit(
    txs: &[geth_types::Transaction],
    chain_id: u64,
) -> Result<Vec<Vec<u8>>, Error> {
    let mut inputs = Vec::new();
    let sign_datas: Vec<SignData> = txs.iter().map(|tx| tx.sign_data(chain_id)).try_collect()?;
    // Keccak inputs from SignVerify Chip
    let sign_verify_inputs = keccak_inputs_sign_verify(&sign_datas);
    inputs.extend_from_slice(&sign_verify_inputs);
    // NOTE: We don't verify the Tx Hash in the circuit yet, so we don't have more
    // hash inputs.
    Ok(inputs)
}

/// Retrieve the init_code from memory for {CREATE, CREATE2}
pub fn get_create_init_code<'a, 'b>(
    call_ctx: &'a CallContext,
    step: &'b GethExecStep,
) -> Result<&'a [u8], Error> {
    let offset = step.stack.nth_last(1)?;
    let length = step.stack.nth_last(2)?;
    Ok(&call_ctx.memory.0
        [offset.low_u64() as usize..(offset.low_u64() + length.low_u64()) as usize])
}

/// Retrieve the memory offset and length of call.
pub fn get_call_memory_offset_length(step: &GethExecStep, nth: usize) -> Result<(u64, u64), Error> {
    let offset = step.stack.nth_last(nth)?;
    let length = step.stack.nth_last(nth + 1)?;
    if length.is_zero() {
        Ok((0, 0))
    } else {
        Ok((offset.low_u64(), length.low_u64()))
    }
}

type EthBlock = eth_types::Block<eth_types::Transaction>;

/// Struct that wraps a GethClient and contains methods to perform all the steps
/// necessary to generate the circuit inputs for a block by querying geth for
/// the necessary information and using the CircuitInputBuilder.
pub struct BuilderClient<P: JsonRpcClient> {
    cli: GethClient<P>,
    chain_id: Word,
    circuits_params: CircuitsParams,
}

impl<P: JsonRpcClient> BuilderClient<P> {
    /// Create a new BuilderClient
    pub async fn new(
        client: GethClient<P>,
        circuits_params: CircuitsParams,
    ) -> Result<Self, Error> {
        let chain_id = client.get_chain_id().await?;

        Ok(Self {
            cli: client,
            chain_id: chain_id.into(),
            circuits_params,
        })
    }

    /// Step 1. Query geth for Block, Txs, TxExecTraces, history block hashes
    /// and previous state root.
    pub async fn get_block(
        &self,
        block_num: u64,
    ) -> Result<(EthBlock, Vec<eth_types::GethExecTrace>, Vec<Word>, Word), Error> {
        let eth_block = self.cli.get_block_by_number(block_num.into()).await?;
        let geth_traces = self.cli.trace_block_by_number(block_num.into()).await?;

        // fetch up to 256 blocks
        let mut n_blocks = std::cmp::min(256, block_num as usize);
        let mut next_hash = eth_block.parent_hash;
        let mut prev_state_root: Option<Word> = None;
        let mut history_hashes = vec![Word::default(); n_blocks];
        while n_blocks > 0 {
            n_blocks -= 1;

            // TODO: consider replacing it with `eth_getHeaderByHash`, it's faster
            let header = self.cli.get_block_by_hash(next_hash).await?;

            // set the previous state root
            if prev_state_root.is_none() {
                prev_state_root = Some(header.state_root.to_word());
            }

            // latest block hash is the last item
            let block_hash = header
                .hash
                .ok_or(Error::EthTypeError(eth_types::Error::IncompleteBlock))?
                .to_word();
            history_hashes[n_blocks] = block_hash;

            // continue
            next_hash = header.parent_hash;
        }

        Ok((
            eth_block,
            geth_traces,
            history_hashes,
            prev_state_root.unwrap_or_default(),
        ))
    }

    /// Step 2. Get State Accesses from TxExecTraces
    pub fn get_state_accesses(
        &self,
        eth_block: &EthBlock,
        geth_traces: &[eth_types::GethExecTrace],
    ) -> Result<Vec<Access>, Error> {
        let mut block_access_trace = vec![Access::new(
            None,
            RW::WRITE,
            AccessValue::Account {
                address: eth_block
                    .author
                    .ok_or(Error::EthTypeError(eth_types::Error::IncompleteBlock))?,
            },
        )];
        for (tx_index, tx) in eth_block.transactions.iter().enumerate() {
            let geth_trace = &geth_traces[tx_index];
            let tx_access_trace = gen_state_access_trace(eth_block, tx, geth_trace)?;
            block_access_trace.extend(tx_access_trace);
        }

        Ok(block_access_trace)
    }

    /// Step 3. Query geth for all accounts, storage keys, and codes from
    /// Accesses
    pub async fn get_state(
        &self,
        block_num: u64,
        access_set: AccessSet,
    ) -> Result<
        (
            Vec<eth_types::EIP1186ProofResponse>,
            HashMap<Address, Vec<u8>>,
        ),
        Error,
    > {
        let mut proofs = Vec::new();
        for (address, key_set) in access_set.state {
            let mut keys: Vec<Word> = key_set.iter().cloned().collect();
            keys.sort();
            let proof = self
                .cli
                .get_proof(address, keys, (block_num - 1).into())
                .await
                .unwrap();
            proofs.push(proof);
        }
        let mut codes: HashMap<Address, Vec<u8>> = HashMap::new();
        for address in access_set.code {
            let code = self
                .cli
                .get_code(address, (block_num - 1).into())
                .await
                .unwrap();
            codes.insert(address, code);
        }
        Ok((proofs, codes))
    }

    /// Step 4. Build a partial StateDB from step 3
    pub fn build_state_code_db(
        &self,
        proofs: Vec<eth_types::EIP1186ProofResponse>,
        codes: HashMap<Address, Vec<u8>>,
    ) -> (StateDB, CodeDB) {
        let mut sdb = StateDB::new();
        for proof in proofs {
            let mut storage = HashMap::new();
            for storage_proof in proof.storage_proof {
                storage.insert(storage_proof.key, storage_proof.value);
            }
            sdb.set_account(
                &proof.address,
                state_db::Account {
                    nonce: proof.nonce,
                    balance: proof.balance,
                    storage,
                    code_hash: proof.code_hash,
                },
            )
        }

        let mut code_db = CodeDB::new();
        for (_address, code) in codes {
            code_db.insert(code.clone());
        }
        (sdb, code_db)
    }

    /// Step 5. For each step in TxExecTraces, gen the associated ops and state
    /// circuit inputs
    pub fn gen_inputs_from_state(
        &self,
        sdb: StateDB,
        code_db: CodeDB,
        eth_block: &EthBlock,
        geth_traces: &[eth_types::GethExecTrace],
        history_hashes: Vec<Word>,
        prev_state_root: Word,
    ) -> Result<CircuitInputBuilder, Error> {
<<<<<<< HEAD
        let block = BlockHead::new(self.chain_id, self.history_hashes.clone(), eth_block)?;
        let mut builder = CircuitInputBuilder::new_from_headers(sdb, code_db, &[block]);
=======
        let block = Block::new(
            self.chain_id,
            history_hashes,
            prev_state_root,
            eth_block,
            self.circuits_params.clone(),
        )?;
        let mut builder = CircuitInputBuilder::new(sdb, code_db, block);
>>>>>>> 1c3c9a46
        builder.handle_block(eth_block, geth_traces)?;
        Ok(builder)
    }

    /// Step 5. For each step in TxExecTraces, gen the associated ops and state
    /// circuit inputs
    pub fn gen_inputs_from_state_multi(
        &self,
        sdb: StateDB,
        code_db: CodeDB,
        blocks_and_traces: &[(EthBlock, Vec<eth_types::GethExecTrace>)],
    ) -> Result<CircuitInputBuilder, Error> {
        let mut builder = CircuitInputBuilder::new_from_headers(sdb, code_db, Default::default());
        for (idx, (eth_block, geth_traces)) in blocks_and_traces.iter().enumerate() {
            let is_last = idx == blocks_and_traces.len() - 1;
            let header = BlockHead::new(self.chain_id, self.history_hashes.clone(), eth_block)?;
            builder.block.headers.insert(header.number.as_u64(), header);
            builder.handle_block_inner(eth_block, geth_traces, is_last, is_last)?;
        }
        Ok(builder)
    }

    /// Perform all the steps to generate the circuit inputs
    pub async fn gen_inputs(
        &self,
        block_num: u64,
    ) -> Result<
        (
            CircuitInputBuilder,
            eth_types::Block<eth_types::Transaction>,
        ),
        Error,
    > {
        let (eth_block, geth_traces, history_hashes, prev_state_root) =
            self.get_block(block_num).await?;
        let access_set = self.get_state_accesses(&eth_block, &geth_traces)?;
        let (proofs, codes) = self.get_state(block_num, access_set.into()).await?;
        let (state_db, code_db) = self.build_state_code_db(proofs, codes);
        let builder = self.gen_inputs_from_state(
            state_db,
            code_db,
            &eth_block,
            &geth_traces,
            history_hashes,
            prev_state_root,
        )?;
        Ok((builder, eth_block))
    }

    /// Perform all the steps to generate the circuit inputs
    pub async fn gen_inputs_multi_blocks(
        &self,
        block_num_begin: u64,
        block_num_end: u64,
    ) -> Result<CircuitInputBuilder, Error> {
        let mut blocks_and_traces = Vec::new();
        let mut access_set = AccessSet::default();
        for block_num in block_num_begin..block_num_end {
            let (eth_block, geth_traces) = self.get_block(block_num).await?;
            let access_list = self.get_state_accesses(&eth_block, &geth_traces)?;
            access_set.add(access_list);
            blocks_and_traces.push((eth_block, geth_traces));
        }
        let (proofs, codes) = self.get_state(block_num_begin, access_set).await?;
        let (state_db, code_db) = self.build_state_code_db(proofs, codes);
        let builder = self.gen_inputs_from_state_multi(state_db, code_db, &blocks_and_traces)?;
        Ok(builder)
    }

    /// Perform all the steps to generate the circuit inputs
    pub async fn gen_inputs_tx(&self, hash_str: &str) -> Result<CircuitInputBuilder, Error> {
        let mut hash: [u8; 32] = [0; 32];
        let hash_str = if &hash_str[0..2] == "0x" {
            &hash_str[2..]
        } else {
            hash_str
        };
        decode_to_slice(hash_str, &mut hash).unwrap();
        let tx_hash = H256::from(hash);

        let mut tx: eth_types::Transaction = self.cli.get_tx_by_hash(tx_hash).await?;
        tx.transaction_index = Some(0.into());
        let geth_traces = self.cli.trace_tx_by_hash(tx_hash).await?;
        let mut eth_block = self
            .cli
            .get_block_by_number(tx.block_number.unwrap().into())
            .await?;

        eth_block.transactions = vec![tx.clone()];

        let mut block_access_trace = vec![Access::new(
            None,
            RW::WRITE,
            AccessValue::Account {
                address: eth_block.author.unwrap(),
            },
        )];
        let geth_trace = &geth_traces[0];
        let tx_access_trace = gen_state_access_trace(
            &eth_types::Block::<eth_types::Transaction>::default(),
            &tx,
            geth_trace,
        )?;
        block_access_trace.extend(tx_access_trace);

        let access_set = AccessSet::from(block_access_trace);

        let (proofs, codes) = self
            .get_state(tx.block_number.unwrap().as_u64(), access_set)
            .await?;
        let (state_db, code_db) = self.build_state_code_db(proofs, codes);
        let builder = self.gen_inputs_from_state(state_db, code_db, &eth_block, &geth_traces)?;
        Ok(builder)
    }
}<|MERGE_RESOLUTION|>--- conflicted
+++ resolved
@@ -24,12 +24,7 @@
 use eth_types::evm_types::GasCost;
 use eth_types::geth_types;
 use eth_types::sign_types::{pk_bytes_le, pk_bytes_swap_endianness, SignData};
-<<<<<<< HEAD
 use eth_types::{self, Address, GethExecStep, GethExecTrace, ToWord, Word, H256, U256};
-=======
-use eth_types::ToWord;
-use eth_types::{self, geth_types, Address, GethExecStep, GethExecTrace, Word};
->>>>>>> 1c3c9a46
 use ethers_providers::JsonRpcClient;
 pub use execution::{
     CopyDataType, CopyEvent, CopyStep, ExecState, ExecStep, ExpEvent, ExpStep, NumberOrHash,
@@ -642,19 +637,9 @@
         history_hashes: Vec<Word>,
         prev_state_root: Word,
     ) -> Result<CircuitInputBuilder, Error> {
-<<<<<<< HEAD
         let block = BlockHead::new(self.chain_id, self.history_hashes.clone(), eth_block)?;
         let mut builder = CircuitInputBuilder::new_from_headers(sdb, code_db, &[block]);
-=======
-        let block = Block::new(
-            self.chain_id,
-            history_hashes,
-            prev_state_root,
-            eth_block,
-            self.circuits_params.clone(),
-        )?;
-        let mut builder = CircuitInputBuilder::new(sdb, code_db, block);
->>>>>>> 1c3c9a46
+            
         builder.handle_block(eth_block, geth_traces)?;
         Ok(builder)
     }
