[[suite]]
id="default"
paths = [
    "tests/src/GeneralStateTestsFiller/**/*"
]
max_gas = 500000
max_steps = 1000
ignore_tests = [
	"CALLBlake2f_MaxRounds_*",
	"sstore_combinations_initial*",
	"static_Call50000_sha256_*",
]

[[suite]]
id="EIP1153"
paths = [
    "tests/src/GeneralStateTestsFiller/Cancun/stEIP1153-transientStorage/*"
]
max_gas = 500000
max_steps = 1000
ignore_tests = []

[[suite]]
id="EIP5656"
paths = [
    "tests/src/GeneralStateTestsFiller/Cancun/stEIP5656-MCOPY/*"
]
max_gas = 500000
max_steps = 1000
ignore_tests = []

[[suite]]
id="EIP2930"
paths = [
    "tests/src/GeneralStateTestsFiller/stEIP2930/*"
]
max_gas = 500000
max_steps = 1000
ignore_tests = []

[[suite]]
id="EIP1559"
paths = [
    "tests/src/GeneralStateTestsFiller/stEIP1559/**/*"
]
max_gas = 500000
max_steps = 1000
ignore_tests = []


[[suite]]
id="precompile"
paths = [
    "tests/src/GeneralStateTestsFiller/stPreCompiledContracts/*"
]
max_gas = 500000
max_steps = 1000
ignore_tests = []

[[suite]]
id="precompile2"
paths = [
    "tests/src/GeneralStateTestsFiller/stPreCompiledContracts2/*"
]
max_gas = 500000
max_steps = 1000
ignore_tests = []

[[suite]]
id="nightly"
paths = [
    "tests/src/GeneralStateTestsFiller/**/*"
]
max_gas = 0
max_steps = 100000
ignore_tests=[]

[[suite]]
id="curie"
paths = [
    "tests/src/GeneralStateTestsFiller/stEIP1559/*",
    "tests/src/GeneralStateTestsFiller/stEIP2930/*",
    "tests/src/GeneralStateTestsFiller/Cancun/stEIP1153-transientStorage/*",
    "tests/src/GeneralStateTestsFiller/Cancun/stEIP5656-MCOPY/*"
]
max_gas = 0
max_steps = 100000
ignore_tests = []

[[set]]
id = "sigkill"
desc = "tests that sigkill"
tests = []

# skipped tests, do not need to be fixed  --------------------------------------------------

# ignored paths -------------------------------------------------------------------------

[[skip_paths]]
desc = "unimplemented"
paths = [
    "EIP1559",
    "stExample/eip1559Filler.yml",
    "stEIP1559/valCausesOOFFiller.yml",
    "stExample/mergeTestFiller.yml",
<<<<<<< HEAD
    "EIP2930",
=======
    "Pyspecs",
    "stEIP4844-blobtransactions",
#   "EIP2930",
>>>>>>> a74d07a5
    #"stPreCompiledContracts",
    #"stZeroKnowledge"
]

[[skip_paths]]
desc = "too big"
paths = [
#    "stTimeConsuming", # full of useless sstore tests
#    "stExample",
#    "stQuadraticComplexityTest",
    "50000"
]

[[skip_paths]]
desc = "defines asm"
paths = [
    "stackLimitGas_1023Filler.json",
    "stackLimitGas_1024Filler.json",
    "stackLimitGas_1025Filler.json",
    "stackLimitPush31_1023Filler.json",
    "stackLimitPush31_1024Filler.json",
    "stackLimitPush31_1025Filler.json",
    "stackLimitPush32_1023Filler.json",
    "stackLimitPush32_1024Filler.json",
    "stackLimitPush32_1025Filler.json",
    "sloadGasCostFiller.json",
    "selfBalanceCallTypesFiller.json",
    "selfBalanceGasCostFiller.json",
    "selfBalanceUpdateFiller.json",
    "chainIdGasCostFiller.json"
]

[[skip_paths]]
desc = "bad json"
paths = [
    "Opcodes_TransactionInitFiller",
    "static_CallContractToCreateContractAndCallItOOGFiller.json",
    "dummyFiller.json",
    "codesizeOOGInvalidSizeFiller.json",
    "codesizeValidFiller.json",
    "create2callPrecompilesFiller.json",
    "callToNonExistentFiller.json",
    "tackDepthLimitSECFiller.json",
    "ValueOverflowFiller", # weird 0x:biginteger 0x...
    "result_mergeEnvConvertionFiller.json", # missing `currentDifficulty`
    "result_cancunEnvConvertionFiller.json", # missing `currentDifficulty`
    "calldatacopy_dejavu2Filler.json", # missing comma
    "callDataCopyOffsetFiller.json" # missing comma
]

[[skip_paths]]
desc = "wrong //comment"
paths = [
    "CREATE_EContract_ThenCALLToNonExistentAccFiller.json",
    "CREATE_EmptyContractFiller.json",
    "CreateAndGasInsideCreateFiller.json",
    "StoreGasOnCreateFiller.json",
    "static_CREATE_EmptyContractAndCallIt_0weiFiller.json",
    "static_CREATE_EmptyContractWithStorageAndCallIt_0weiFiller.json",
    "stQuadraticComplexityTest/Create1000Filler.json",
    "stQuadraticComplexityTest/Call20KbytesContract50_1Filler.json",
    "stQuadraticComplexityTest/Call20KbytesContract50_3Filler.json",
    "stQuadraticComplexityTest/Call20KbytesContract50_2Filler.json",
    "stQuadraticComplexityTest/QuadraticComplexitySolidity_CallDataCopyFiller.json",
    "stExample/add11Filler.json"
]

[[skip_paths]]
desc = "bad yml"
paths = [
    "CreateAddressWarmAfterFailFiller.yml", # Odd number
    "doubleSelfdestructTestFiller.yml", # character is not in the range 0-9
    "stPreCompiledContracts/blake2BFiller.yml", # same with above, gasLimit
    "stPreCompiledContracts2/ecrecoverShortBuffFiller.yml", # same with above, gasLimit
    "stPreCompiledContracts2/CallEcrecover_OverflowFiller.yml", # same with above, gasLimit
    "stTransactionTest/ValueOverflowParisFiller.yml",
    "stTransactionTest/ValueOverflowFiller.yml",
]

[[skip_paths]]
desc = "uses :solidity"
paths = [
    "RevertRemoteSubCallStorageOOGFiller.yml",
    "loopMulFiller.yml",
    "loopExpFiller.yml",
    "performanceTesterFiller.yml",
    "SelfDestructFiller.yml",
    "RevertRemoteSubCallStorageOOGFiller.yml",
    "solidityExampleFiller.yml"
]<|MERGE_RESOLUTION|>--- conflicted
+++ resolved
@@ -99,17 +99,13 @@
 [[skip_paths]]
 desc = "unimplemented"
 paths = [
-    "EIP1559",
-    "stExample/eip1559Filler.yml",
+#    "EIP1559",
+#    "stExample/eip1559Filler.yml",
     "stEIP1559/valCausesOOFFiller.yml",
     "stExample/mergeTestFiller.yml",
-<<<<<<< HEAD
-    "EIP2930",
-=======
     "Pyspecs",
     "stEIP4844-blobtransactions",
 #   "EIP2930",
->>>>>>> a74d07a5
     #"stPreCompiledContracts",
     #"stZeroKnowledge"
 ]
