use super::{AccountMatch, StateTest, StateTestResult};
use crate::config::TestSuite;
use bus_mapping::{
    circuit_input_builder::{CircuitInputBuilder, CircuitsParams, PrecompileEcParams},
    state_db::CodeDB,
};
use eth_types::{
    geth_types, geth_types::TxType, Address, Bytes, GethExecTrace, ToBigEndian, ToWord, H256, U256,
    U64,
};
use ethers_core::{
    types::{transaction::eip2718::TypedTransaction, TransactionRequest},
    utils::keccak256,
};
use ethers_signers::LocalWallet;
use external_tracer::{LoggerConfig, TraceConfig};
<<<<<<< HEAD
use halo2_proofs::halo2curves::bn256::Fr;
use std::{collections::HashMap, str::FromStr};
use thiserror::Error;
use zkevm_circuits::{test_util::CircuitTestBuilder, witness::Block};
=======
use halo2_proofs::{dev::MockProver, halo2curves::bn256::Fr, plonk::Circuit};
use once_cell::sync::Lazy;
use std::{collections::HashMap, str::FromStr};
use thiserror::Error;
use zkevm_circuits::{
    bytecode_circuit::circuit::BytecodeCircuit, modexp_circuit::ModExpCircuit,
    super_circuit::SuperCircuit, test_util::CircuitTestBuilder, util::SubCircuit, witness::Block,
};
>>>>>>> c57dc3ac

/// Read env var with default value
pub fn read_env_var<T: Clone + FromStr>(var_name: &'static str, default: T) -> T {
    std::env::var(var_name)
        .map(|s| s.parse::<T>().unwrap_or_else(|_| default.clone()))
        .unwrap_or(default)
}
/// Which circuit to test. Default is evm + state.
pub static CIRCUIT: Lazy<String> = Lazy::new(|| read_env_var("CIRCUIT", "".to_string()));

#[cfg(feature = "chunk-prove")]
static mut CHUNK_PROVER: once_cell::sync::Lazy<prover::zkevm::Prover> =
    once_cell::sync::Lazy::new(|| {
        std::env::set_var("SCROLL_PROVER_ASSETS_DIR", "../prover/configs");
        let chunk_prover = prover::zkevm::Prover::from_params_dir(prover::test_util::PARAMS_DIR);
        log::info!("Constructed chunk-prover");

        chunk_prover
    });

#[derive(PartialEq, Eq, Error, Debug)]
pub enum StateTestError {
    #[cfg(not(feature = "scroll"))]
    #[error("CannotGenerateCircuitInput({0})")]
    CircuitInput(String),
    #[error("BalanceMismatch(expected:{expected:?}, found:{found:?})")]
    BalanceMismatch { expected: U256, found: U256 },
    #[error("NonceMismatch(expected:{expected:?}, found:{found:?})")]
    NonceMismatch { expected: U256, found: U256 },
    #[error("CodeMismatch(expected: {expected:?}, found:{found:?})")]
    CodeMismatch { expected: Bytes, found: Bytes },
    #[error("StorgeMismatch(slot:{slot:?} expected:{expected:?}, found: {found:?})")]
    StorageMismatch {
        slot: U256,
        expected: U256,
        found: U256,
    },
    #[error("SkipTestMaxGasLimit({0})")]
    SkipTestMaxGasLimit(u64),
    #[error("SkipTestMaxSteps({0})")]
    SkipTestMaxSteps(usize),
    #[error("SkipTestSelfDestruct")]
    SkipTestSelfDestruct,
    #[error("SkipTestDifficulty")]
    // scroll evm always returns 0 for "difficulty" opcode
    SkipTestDifficulty,
    #[error("SkipTestBalanceOverflow")]
    SkipTestBalanceOverflow,
    #[error("Exception(expected:{expected:?}, found:{found:?})")]
    Exception { expected: bool, found: String },
}

impl StateTestError {
    pub fn is_skip(&self) -> bool {
        // Avoid lint `variant is never constructed` if no feature skip-self-destruct.
        let _ = StateTestError::SkipTestSelfDestruct;
        let _ = StateTestError::SkipTestDifficulty;

        matches!(
            self,
            StateTestError::SkipTestMaxSteps(_)
                | StateTestError::SkipTestMaxGasLimit(_)
                | StateTestError::SkipTestSelfDestruct
                | StateTestError::SkipTestBalanceOverflow
                | StateTestError::SkipTestDifficulty
        )
    }
}

#[derive(Default, Debug, Clone)]
pub struct CircuitsConfig {
    pub super_circuit: bool,
    pub verbose: bool,
}

fn check_post(
    builder: &CircuitInputBuilder,
    post: &HashMap<Address, AccountMatch>,
) -> Result<(), StateTestError> {
    log::trace!("check post");
    // check if the generated account data is the expected one
    for (address, expected) in post {
        let (_, actual) = builder.sdb.get_account(address);

        if expected.balance.map(|v| v == actual.balance) == Some(false) {
            log::error!("balance mismatch, expected {expected:?} actual {actual:?}");
            return Err(StateTestError::BalanceMismatch {
                expected: expected.balance.unwrap(),
                found: actual.balance,
            });
        }

        if expected.nonce.map(|v| v == actual.nonce) == Some(false) {
            log::error!("nonce mismatch, expected {expected:?} actual {actual:?}");
            return Err(StateTestError::NonceMismatch {
                expected: expected.nonce.unwrap(),
                found: actual.nonce,
            });
        }

        if let Some(expected_code) = &expected.code {
            let actual_code = if actual.code_hash.is_zero() {
                std::borrow::Cow::Owned(Vec::new())
            } else {
                std::borrow::Cow::Borrowed(&builder.code_db.0[&actual.code_hash])
            };
            if &actual_code as &[u8] != expected_code.0 {
                return Err(StateTestError::CodeMismatch {
                    expected: expected_code.clone(),
                    found: Bytes::from(actual_code.to_vec()),
                });
            }
        }
        for (slot, expected_value) in &expected.storage {
            let actual_value = actual.storage.get(slot).cloned().unwrap_or_else(U256::zero);
            if expected_value != &actual_value {
                log::error!(
                    "StorageMismatch address {address:?}, expected {expected:?} actual {actual:?}"
                );
                return Err(StateTestError::StorageMismatch {
                    slot: *slot,
                    expected: *expected_value,
                    found: actual_value,
                });
            }
        }
    }
    log::trace!("check post done");
    Ok(())
}

fn into_traceconfig(st: StateTest) -> (String, TraceConfig, StateTestResult) {
    let chain_id = 1;
    let wallet = LocalWallet::from_str(&hex::encode(st.secret_key.0)).unwrap();
    let mut tx = TransactionRequest::new()
        .chain_id(chain_id)
        .from(st.from)
        .nonce(st.nonce)
        .value(st.value)
        .data(st.data.clone())
        .gas(st.gas_limit)
        .gas_price(st.gas_price);

    if let Some(to) = st.to {
        tx = tx.to(to);
    }
    let rlp_unsigned = tx.rlp().to_vec();
    let tx: TypedTransaction = tx.into();

    let sig = wallet.sign_transaction_sync(&tx);
    let rlp_signed = tx.rlp_signed(&sig).to_vec();
    let tx_hash = keccak256(tx.rlp_signed(&sig));
    let accounts = st.pre;

    (
        st.id,
        TraceConfig {
            chain_id: 1,
            history_hashes: vec![U256::from_big_endian(st.env.previous_hash.as_bytes())],
            block_constants: geth_types::BlockConstants {
                coinbase: st.env.current_coinbase,
                timestamp: U256::from(st.env.current_timestamp),
                number: U64::from(st.env.current_number),
                difficulty: st.env.current_difficulty,
                gas_limit: U256::from(st.env.current_gas_limit),
                base_fee: st.env.current_base_fee,
            },

            transactions: vec![geth_types::Transaction {
                tx_type: TxType::Eip155,
                from: st.from,
                to: st.to,
                nonce: st.nonce,
                value: st.value,
                gas_limit: U256::from(st.gas_limit),
                gas_price: st.gas_price,
                gas_fee_cap: U256::zero(),
                gas_tip_cap: U256::zero(),
                call_data: st.data,
                access_list: None,
                v: sig.v,
                r: sig.r,
                s: sig.s,
                rlp_bytes: rlp_signed,
                rlp_unsigned_bytes: rlp_unsigned,
                hash: tx_hash.into(),
            }],
            accounts,
            logger_config: LoggerConfig {
                enable_memory: *bus_mapping::util::CHECK_MEM_STRICT,
                ..Default::default()
            },
            #[cfg(feature = "shanghai")]
            chain_config: Some(external_tracer::ChainConfig::shanghai()),
            #[cfg(not(feature = "shanghai"))]
            chain_config: None,
            ..Default::default()
        },
        st.result,
    )
}

/*
pub fn geth_trace(st: StateTest) -> Result<GethExecTrace, StateTestError> {
    let (_, trace_config, _) = into_traceconfig(st);

    let mut geth_traces = external_tracer::trace(&trace_config)
        .map_err(|err| StateTestError::CircuitInput(err.to_string()))?;

    Ok(geth_traces.remove(0))
}
*/

fn check_geth_traces(
    geth_traces: &[GethExecTrace],
    suite: &TestSuite,
    verbose: bool,
) -> Result<(), StateTestError> {
    #[cfg(feature = "skip-self-destruct")]
    if geth_traces.iter().any(|gt| {
        gt.struct_logs.iter().any(|sl| {
            sl.op == eth_types::evm_types::OpcodeId::SELFDESTRUCT
                || sl.op == eth_types::evm_types::OpcodeId::INVALID(0xff)
        })
    }) {
        return Err(StateTestError::SkipTestSelfDestruct);
    }

    #[cfg(feature = "scroll")]
    if geth_traces.iter().any(|gt| {
        gt.struct_logs
            .iter()
            .any(|sl| sl.op == eth_types::evm_types::OpcodeId::DIFFICULTY)
    }) {
        return Err(StateTestError::SkipTestDifficulty);
    }

    if geth_traces[0].struct_logs.len() as u64 > suite.max_steps {
        return Err(StateTestError::SkipTestMaxSteps(
            geth_traces[0].struct_logs.len(),
        ));
    }

    if suite.max_gas > 0 && geth_traces[0].gas.0 > suite.max_gas {
        return Err(StateTestError::SkipTestMaxGasLimit(geth_traces[0].gas.0));
    }
    if verbose {
        if let Err(e) = crate::utils::print_trace(geth_traces[0].clone()) {
            log::error!("fail to pretty print trace {e:?}");
        }
    }
    Ok(())
}

/// Use scroll l2 evm to get a l2 BlockTrace
#[cfg(feature = "scroll")]
fn trace_config_to_witness_block_l2(
    trace_config: TraceConfig,
    st: StateTest,
    suite: TestSuite,
    circuits_params: CircuitsParams,
    verbose: bool,
) -> Result<Option<(Block<Fr>, CircuitInputBuilder)>, StateTestError> {
    let block_trace = external_tracer::l2trace(&trace_config);

    let block_trace = match (block_trace, st.exception) {
        (Ok(res), false) => res,
        (Ok(_), true) => {
            return Err(StateTestError::Exception {
                expected: true,
                found: "no error".into(),
            })
        }
        (Err(_), true) => return Ok(None),
        (Err(err), false) => {
            return Err(StateTestError::Exception {
                expected: false,
                found: err.to_string(),
            })
        }
    };

    let geth_traces = block_trace
        .execution_results
        .iter()
        .map(From::from)
        .collect::<Vec<_>>();
    check_geth_traces(&geth_traces, &suite, verbose)?;

    // copied from super_circuit/test.rs.
    // refactor?
    //std::env::set_var("COINBASE", "0x0000000000000000000000000000000000000000");
    std::env::set_var(
        "COINBASE",
        format!("0x{}", hex::encode(block_trace.coinbase.address.unwrap())),
    );
    //std::env::set_var("CHAIN_ID", mock::MOCK_CHAIN_ID.to_string());
    std::env::set_var("CHAIN_ID", format!("{}", block_trace.chain_id));
    let mut difficulty_be_bytes = [0u8; 32];
    mock::MOCK_DIFFICULTY_L2GETH.to_big_endian(&mut difficulty_be_bytes);
    std::env::set_var("DIFFICULTY", hex::encode(difficulty_be_bytes));
    let mut builder =
        CircuitInputBuilder::new_from_l2_trace(circuits_params, &block_trace, false, false)
            .expect("could not handle block tx");
    builder
        .finalize_building()
        .expect("could not finalize building block");
    let mut block =
        zkevm_circuits::witness::block_convert(&builder.block, &builder.code_db).unwrap();
    zkevm_circuits::witness::block_apply_mpt_state(&mut block, &builder.mpt_init_state);
    Ok(Some((block, builder)))
}

#[cfg(not(feature = "scroll"))]
fn trace_config_to_witness_block_l1(
    trace_config: TraceConfig,
    st: StateTest,
    suite: TestSuite,
    circuits_params: CircuitsParams,
    verbose: bool,
) -> Result<Option<(Block<Fr>, CircuitInputBuilder)>, StateTestError> {
    use ethers_signers::Signer;

    let geth_traces = external_tracer::trace(&trace_config);

    let geth_traces = match (geth_traces, st.exception) {
        (Ok(res), false) => res,
        (Ok(_), true) => {
            return Err(StateTestError::Exception {
                expected: true,
                found: "no error".into(),
            })
        }
        (Err(_), true) => return Ok(None),
        (Err(err), false) => {
            return Err(StateTestError::Exception {
                expected: false,
                found: err.to_string(),
            })
        }
    };

    check_geth_traces(&geth_traces, &suite, verbose)?;

    let transactions = trace_config
        .transactions
        .into_iter()
        .enumerate()
        .map(|(index, tx)| eth_types::Transaction {
            from: tx.from,
            to: tx.to,
            value: tx.value,
            input: tx.call_data,
            gas_price: Some(tx.gas_price),
            access_list: tx.access_list,
            nonce: tx.nonce,
            gas: tx.gas_limit,
            transaction_index: Some(U64::from(index)),
            r: tx.r,
            s: tx.s,
            v: U64::from(tx.v),
            block_number: Some(U64::from(trace_config.block_constants.number.as_u64())),
            chain_id: Some(trace_config.chain_id.into()),
            ..eth_types::Transaction::default()
        })
        .collect();

    let eth_block = eth_types::Block {
        author: Some(trace_config.block_constants.coinbase),
        timestamp: trace_config.block_constants.timestamp,
        number: Some(U64::from(trace_config.block_constants.number.as_u64())),
        difficulty: trace_config.block_constants.difficulty,
        gas_limit: trace_config.block_constants.gas_limit,
        base_fee_per_gas: Some(trace_config.block_constants.base_fee),
        transactions,
        parent_hash: st.env.previous_hash,
        ..eth_types::Block::default()
    };

    let wallet: LocalWallet = ethers_core::k256::ecdsa::SigningKey::from_bytes(&st.secret_key)
        .unwrap()
        .into();
    let mut wallets = HashMap::new();
    wallets.insert(
        wallet.address(),
        wallet.with_chain_id(trace_config.chain_id),
    );

    // process the transaction
    let geth_data = eth_types::geth_types::GethData {
        chain_id: trace_config.chain_id,
        history_hashes: trace_config.history_hashes.clone(),
        geth_traces: geth_traces.clone(),
        accounts: trace_config.accounts.values().cloned().collect(),
        eth_block: eth_block.clone(),
    };

    let block_data =
        bus_mapping::mock::BlockData::new_from_geth_data_with_params(geth_data, circuits_params);

    let mut builder = block_data.new_circuit_input_builder();
    builder
        .handle_block(&eth_block, &geth_traces)
        .map_err(|err| StateTestError::CircuitInput(err.to_string()))?;

    let block: Block<Fr> =
        zkevm_circuits::evm_circuit::witness::block_convert(&builder.block, &builder.code_db)
            .unwrap();
    Ok(Some((block, builder)))
}

////// params for degree = 20 ////////////
pub const MAX_TXS: usize = 100;
pub const MAX_INNER_BLOCKS: usize = 100;
pub const MAX_EXP_STEPS: usize = 10_000;
pub const MAX_CALLDATA: usize = 600_000;
pub const MAX_BYTECODE: usize = 600_000;
pub const MAX_MPT_ROWS: usize = 1_000_000;
pub const MAX_KECCAK_ROWS: usize = 1_000_000;
pub const MAX_POSEIDON_ROWS: usize = 1_000_000;
pub const MAX_VERTICLE_ROWS: usize = 1_000_000;
pub const MAX_RWS: usize = 1_000_000;
pub const MAX_PRECOMPILE_EC_ADD: usize = 50;
pub const MAX_PRECOMPILE_EC_MUL: usize = 50;
pub const MAX_PRECOMPILE_EC_PAIRING: usize = 2;

fn get_params_for_super_circuit_test_l2() -> CircuitsParams {
    CircuitsParams {
        max_evm_rows: MAX_RWS,
        max_rws: MAX_RWS,
        max_copy_rows: MAX_RWS,
        max_txs: MAX_TXS,
        max_calldata: MAX_CALLDATA,
        max_bytecode: MAX_BYTECODE,
        max_inner_blocks: MAX_INNER_BLOCKS,
        max_keccak_rows: MAX_KECCAK_ROWS,
        max_poseidon_rows: MAX_POSEIDON_ROWS,
        max_vertical_circuit_rows: MAX_VERTICLE_ROWS,
        max_exp_steps: MAX_EXP_STEPS,
        max_mpt_rows: MAX_MPT_ROWS,
        max_rlp_rows: MAX_CALLDATA,
        max_ec_ops: PrecompileEcParams {
            ec_add: MAX_PRECOMPILE_EC_ADD,
            ec_mul: MAX_PRECOMPILE_EC_MUL,
            ec_pairing: MAX_PRECOMPILE_EC_PAIRING,
        },
    }
}

#[cfg(not(feature = "scroll"))]
fn get_params_for_super_circuit_test() -> CircuitsParams {
    CircuitsParams {
        max_txs: MAX_TXS,
        max_calldata: MAX_CALLDATA,
        max_rws: 256,
        max_copy_rows: 256,
        max_mpt_rows: 256,
        max_exp_steps: 256,
        max_bytecode: 512,
        max_evm_rows: 0,
        max_keccak_rows: 0,
        max_poseidon_rows: 0,
        max_vertical_circuit_rows: 0,
        max_inner_blocks: 64,
        max_rlp_rows: 512,
        max_ec_ops: PrecompileEcParams {
            ec_add: 50,
            ec_mul: 50,
            ec_pairing: 2,
        },
    }
}

fn get_params_for_sub_circuit_test() -> CircuitsParams {
    CircuitsParams {
        max_txs: 1,
        max_rws: 0,      // dynamic
        max_calldata: 0, // dynamic
        max_bytecode: 5000,
        max_mpt_rows: 5000,
        max_copy_rows: 0, // dynamic
        max_evm_rows: 0,  // dynamic
        max_exp_steps: 5000,
        max_keccak_rows: 0, // dynamic?
        max_poseidon_rows: 0,
        max_vertical_circuit_rows: 0,
        max_inner_blocks: 64,
        max_rlp_rows: 6000,
        max_ec_ops: PrecompileEcParams {
            ec_add: 50,
            ec_mul: 50,
            ec_pairing: 2,
        },
    }
}

fn test_with<C: SubCircuit<Fr> + Circuit<Fr>>(block: &Block<Fr>) -> MockProver<Fr> {
    let num_row = C::min_num_rows_block(block).1;
    let k = zkevm_circuits::util::log2_ceil(num_row + 256);
    log::debug!(
        "{} circuit needs k = {k}, num_row {num_row} + 256",
        *CIRCUIT,
    );
    //debug_assert!(k <= 22);
    let circuit = C::new_from_block(block);
    MockProver::<Fr>::run(k, &circuit, circuit.instance()).unwrap()
}

pub fn run_test(
    st: StateTest,
    suite: TestSuite,
    circuits_config: CircuitsConfig,
) -> Result<(), StateTestError> {
    let test_id = st.id.clone();
    log::info!("{test_id}: run-test BEGIN - {circuits_config:?}");

    // get the geth traces

    let (_, trace_config, post) = into_traceconfig(st.clone());

    for acc in trace_config.accounts.values() {
        if acc.balance.to_be_bytes()[0] != 0u8 {
            return Err(StateTestError::SkipTestBalanceOverflow);
        }
    }

    let circuits_params = if !circuits_config.super_circuit {
        get_params_for_sub_circuit_test()
    } else {
        // params for super circuit
        #[cfg(feature = "scroll")]
        let circuits_params = get_params_for_super_circuit_test_l2();
        #[cfg(not(feature = "scroll"))]
        let circuits_params = get_params_for_super_circuit_test();

        circuits_params
    };

    #[cfg(feature = "scroll")]
    let result = trace_config_to_witness_block_l2(
        trace_config.clone(),
        st,
        suite,
        circuits_params,
        circuits_config.verbose,
    )?;
    #[cfg(not(feature = "scroll"))]
    let result = trace_config_to_witness_block_l1(
        trace_config.clone(),
        st,
        suite,
        circuits_params,
        circuits_config.verbose,
    )?;

    let (witness_block, mut builder) = match result {
        Some((witness_block, builder)) => (witness_block, builder),
        None => {
            log::info!("{}: return for no-witness-block", test_id);
            return Ok(());
        }
    };

<<<<<<< HEAD
    if circuits_config.super_circuit {
        #[cfg(feature = "chunk-prove")]
        chunk_prove(&test_id, witness_block);
        #[cfg(not(feature = "chunk-prove"))]
        mock_prove(witness_block);
    } else {
        CircuitTestBuilder::<1, 1>::new_from_block(witness_block)
            .copy_checks(None)
            .run();
    }

=======
    log::debug!("witness_block created");
    //builder.sdb.list_accounts();

    if !circuits_config.super_circuit {
        if (*CIRCUIT).is_empty() {
            CircuitTestBuilder::<1, 1>::new_from_block(witness_block)
                .copy_checks(None)
                .run();
        } else {
            let prover = match (*CIRCUIT).as_str() {
                "modexp" => test_with::<ModExpCircuit<Fr>>(&witness_block),
                "bytecode" => test_with::<BytecodeCircuit<Fr>>(&witness_block),
                _ => unimplemented!(),
            };
            prover.assert_satisfied_par();
        }
    } else {
        // TODO: do we need to automatically adjust this k?
        let k = 20;
        // TODO: remove this MOCK_RANDOMNESS?
        let circuit =
            SuperCircuit::<Fr, MAX_TXS, MAX_CALLDATA, MAX_INNER_BLOCKS, 0x100>::new_from_block(
                &witness_block,
            );
        let instance = circuit.instance();
        let prover = MockProver::run(k, &circuit, instance).unwrap();
        prover.assert_satisfied_par();
    };
>>>>>>> c57dc3ac
    //#[cfg(feature = "scroll")]
    {
        // fill these "untouched" storage slots
        // It is better to fill these info after (instead of before) bus-mapping re-exec.
        // To prevent these data being used unexpectedly.
        // TODO: another method will be to skip empty account inside check_post?
        for account in trace_config.accounts.values() {
            builder.code_db.insert(account.code.to_vec());
            let (exist, acc_in_local_sdb) = builder.sdb.get_account_mut(&account.address);
            if !exist {
                // modified from bus-mapping/src/mock.rs
                let keccak_code_hash = H256(keccak256(account.code.to_vec()));
                let code_hash = CodeDB::hash(&account.code.to_vec());
                *acc_in_local_sdb = bus_mapping::state_db::Account {
                    nonce: account.nonce,
                    balance: account.balance,
                    storage: account.storage.clone(),
                    code_hash,
                    keccak_code_hash,
                    code_size: account.code.len().to_word(),
                };
            } else {
                for (k, v) in &account.storage {
                    if !acc_in_local_sdb.storage.contains_key(k) {
                        acc_in_local_sdb.storage.insert(*k, *v);
                    }
                }
            }
        }
    }

    check_post(&builder, &post)?;

    log::info!("{test_id}: run-test END");

    Ok(())
}

#[cfg(not(feature = "chunk-prove"))]
fn mock_prove(witness_block: Block<Fr>) {
    use zkevm_circuits::util::SubCircuit;

    // TODO: do we need to automatically adjust this k?
    let k = 20;
    // TODO: remove this MOCK_RANDOMNESS?
    let circuit = zkevm_circuits::super_circuit::SuperCircuit::<
        Fr,
        MAX_TXS,
        MAX_CALLDATA,
        MAX_INNER_BLOCKS,
        0x100,
    >::new_from_block(&witness_block);
    let instance = circuit.instance();
    let prover = halo2_proofs::dev::MockProver::run(k, &circuit, instance).unwrap();
    prover.assert_satisfied_par();
}

#[cfg(feature = "chunk-prove")]
fn chunk_prove(test_id: &str, witness_block: Block<Fr>) {
    use prover::{config::LayerId, test_util::gen_and_verify_normal_and_evm_proofs};

    let prover = unsafe { &mut CHUNK_PROVER };

    // Load or generate compression wide snark (layer-1).
    let layer1_snark = prover
        .inner
        .load_or_gen_last_chunk_snark("layer1", &witness_block, None)
        .unwrap();
    log::info!("{test_id}: Generated layer1 snark");

    gen_and_verify_normal_and_evm_proofs(&mut prover.inner, LayerId::Layer2, layer1_snark, None);
    log::info!("{test_id}: Generated and verified chunk-proof");
}<|MERGE_RESOLUTION|>--- conflicted
+++ resolved
@@ -14,21 +14,14 @@
 };
 use ethers_signers::LocalWallet;
 use external_tracer::{LoggerConfig, TraceConfig};
-<<<<<<< HEAD
-use halo2_proofs::halo2curves::bn256::Fr;
-use std::{collections::HashMap, str::FromStr};
-use thiserror::Error;
-use zkevm_circuits::{test_util::CircuitTestBuilder, witness::Block};
-=======
 use halo2_proofs::{dev::MockProver, halo2curves::bn256::Fr, plonk::Circuit};
 use once_cell::sync::Lazy;
 use std::{collections::HashMap, str::FromStr};
 use thiserror::Error;
 use zkevm_circuits::{
     bytecode_circuit::circuit::BytecodeCircuit, modexp_circuit::ModExpCircuit,
-    super_circuit::SuperCircuit, test_util::CircuitTestBuilder, util::SubCircuit, witness::Block,
+    test_util::CircuitTestBuilder, util::SubCircuit, witness::Block,
 };
->>>>>>> c57dc3ac
 
 /// Read env var with default value
 pub fn read_env_var<T: Clone + FromStr>(var_name: &'static str, default: T) -> T {
@@ -592,23 +585,15 @@
         }
     };
 
-<<<<<<< HEAD
+    log::debug!("witness_block created");
+    //builder.sdb.list_accounts();
+
     if circuits_config.super_circuit {
         #[cfg(feature = "chunk-prove")]
         chunk_prove(&test_id, witness_block);
         #[cfg(not(feature = "chunk-prove"))]
         mock_prove(witness_block);
     } else {
-        CircuitTestBuilder::<1, 1>::new_from_block(witness_block)
-            .copy_checks(None)
-            .run();
-    }
-
-=======
-    log::debug!("witness_block created");
-    //builder.sdb.list_accounts();
-
-    if !circuits_config.super_circuit {
         if (*CIRCUIT).is_empty() {
             CircuitTestBuilder::<1, 1>::new_from_block(witness_block)
                 .copy_checks(None)
@@ -621,19 +606,8 @@
             };
             prover.assert_satisfied_par();
         }
-    } else {
-        // TODO: do we need to automatically adjust this k?
-        let k = 20;
-        // TODO: remove this MOCK_RANDOMNESS?
-        let circuit =
-            SuperCircuit::<Fr, MAX_TXS, MAX_CALLDATA, MAX_INNER_BLOCKS, 0x100>::new_from_block(
-                &witness_block,
-            );
-        let instance = circuit.instance();
-        let prover = MockProver::run(k, &circuit, instance).unwrap();
-        prover.assert_satisfied_par();
-    };
->>>>>>> c57dc3ac
+    }
+
     //#[cfg(feature = "scroll")]
     {
         // fill these "untouched" storage slots
@@ -674,8 +648,6 @@
 
 #[cfg(not(feature = "chunk-prove"))]
 fn mock_prove(witness_block: Block<Fr>) {
-    use zkevm_circuits::util::SubCircuit;
-
     // TODO: do we need to automatically adjust this k?
     let k = 20;
     // TODO: remove this MOCK_RANDOMNESS?
