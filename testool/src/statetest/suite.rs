use super::{executor::run_test, CircuitsConfig, JsonStateTestBuilder, Results, StateTest};
use crate::{
    compiler::Compiler,
    config::{Config, TestSuite},
    statetest::{
        results::{ResultInfo, ResultLevel},
        YamlStateTestBuilder,
    },
};
use anyhow::{Context, Result};
#[cfg(not(feature = "no-par"))]
use rayon::prelude::*;
use std::{
    panic::AssertUnwindSafe,
    sync::{Arc, RwLock},
};

pub fn load_statetests_suite(
    path: &str,
    config: Config,
    compiler: Compiler,
) -> Result<Vec<StateTest>> {
    let skip_paths: Vec<&String> = config.skip_paths.iter().flat_map(|t| &t.paths).collect();
    let skip_tests: Vec<&String> = config.skip_tests.iter().flat_map(|t| &t.tests).collect();

    let tcs = glob::glob(path)
        .context("failed to read glob")?
        .filter_map(|v| v.ok())
        .filter(|f| {
            !skip_paths
                .iter()
                .any(|e| f.as_path().to_string_lossy().contains(*e))
        });

    #[cfg(not(feature = "no-par"))]
    let tcs = tcs.par_bridge();

    let tcs = tcs
        .filter_map(|file| {
            file.extension().and_then(|ext| {
                let ext = &*ext.to_string_lossy();
                if !["yml", "json"].contains(&ext) {
                    return None;
                }
                let path = file.as_path().to_string_lossy();
                let tcs = (|| -> Result<Vec<StateTest>> {
                    let src = std::fs::read_to_string(&file)?;
                    log::debug!(target: "testool", "Reading file {:?}", file);
                    let tcs = match ext {
                        "yml" => YamlStateTestBuilder::new(&compiler).load_yaml(&path, &src),
                        "json" => JsonStateTestBuilder::new(&compiler).load_json(&path, &src),
                        _ => unreachable!(),
                    };
                    let mut tcs = match tcs {
                        Ok(tcs) => tcs,
                        Err(e) => {
                            panic!("fail to load {path:?}, err {e:?}");
                        }
                    };

                    tcs.retain(|v| !skip_tests.contains(&&v.id));
                    Ok(tcs)
                })();

                Some(tcs)
            })
        })
        .collect::<Result<Vec<Vec<StateTest>>>>()?
        .into_iter()
        .flatten()
        .collect::<Vec<StateTest>>();
    Ok(tcs)
}

pub fn run_statetests_suite(
    tcs: Vec<StateTest>,
    circuits_config: &CircuitsConfig,
    suite: &TestSuite,
    results: &mut Results,
) -> Result<()> {
    // Filter already cached entries
    let all_test_count = tcs.len();
    let tcs: Vec<StateTest> = tcs
        .into_iter()
        .filter(|t| !results.contains(&format!("{}#{}", t.id, t.path)))
        .collect();

    log::info!(
        "{} test results cached, {} remaining",
        all_test_count - tcs.len(),
        tcs.len()
    );

    let results = Arc::new(RwLock::from(results));

    // for each test
    let test_count = tcs.len();
<<<<<<< HEAD

    #[cfg(feature = "no-par")]
    let tcs = tcs.into_iter();
    #[cfg(not(feature = "no-par"))]
    let tcs = tcs.into_par_iter();

    tcs.for_each(|ref tc| {
=======
    let run_state_test = |tc: &StateTest| {
>>>>>>> a868e378
        let (test_id, path) = (tc.id.clone(), tc.path.clone());
        if !suite.allowed(&test_id) {
            results
                .write()
                .unwrap()
                .insert(ResultInfo {
                    test_id,
                    level: ResultLevel::Ignored,
                    details: "Ignored in config file".to_string(),
                    path,
                })
                .unwrap();
            return;
        }

        std::panic::set_hook(Box::new(|_info| {}));

        log::debug!(
            target : "testool",
            "🐕 running test (done {}/{}) {}#{}...",
            results.read().unwrap().tests.len(),
            test_count,
            test_id,
            path,
        );
        let result = std::panic::catch_unwind(AssertUnwindSafe(|| {
            run_test(tc.clone(), suite.clone(), circuits_config.clone())
        }));

        // handle panic
        let result = match result {
            Ok(res) => res,
            Err(err) => {
                let panic_err = if let Some(s) = err.downcast_ref::<String>() {
                    s.to_string()
                } else if let Some(s) = err.downcast_ref::<&str>() {
                    s.to_string()
                } else {
                    "unable to get panic info".into()
                };

                let level = if panic_err.contains("circuit was not satisfied") {
                    ResultLevel::Fail
                } else if panic_err.contains("evm_unimplemented") {
                    ResultLevel::Ignored
                } else {
                    ResultLevel::Panic
                };
                results
                    .write()
                    .unwrap()
                    .insert(ResultInfo {
                        test_id,
                        level,
                        details: panic_err,
                        path,
                    })
                    .unwrap();
                return;
            }
        };

        // handle known error
        if let Err(err) = result {
            results
                .write()
                .unwrap()
                .insert(ResultInfo {
                    test_id,
                    level: if err.is_skip() {
                        ResultLevel::Ignored
                    } else {
                        ResultLevel::Fail
                    },
                    details: err.to_string(),
                    path,
                })
                .unwrap();
            return;
        }

        results
            .write()
            .unwrap()
            .insert(ResultInfo {
                test_id,
                level: ResultLevel::Success,
                details: String::default(),
                path,
            })
            .unwrap();
    };

    if circuits_config.super_circuit {
        tcs.into_iter().for_each(|ref tc| run_state_test(tc));
    } else {
        tcs.into_par_iter().for_each(|ref tc| run_state_test(tc));
    }
    Ok(())
}<|MERGE_RESOLUTION|>--- conflicted
+++ resolved
@@ -95,17 +95,7 @@
 
     // for each test
     let test_count = tcs.len();
-<<<<<<< HEAD
-
-    #[cfg(feature = "no-par")]
-    let tcs = tcs.into_iter();
-    #[cfg(not(feature = "no-par"))]
-    let tcs = tcs.into_par_iter();
-
-    tcs.for_each(|ref tc| {
-=======
     let run_state_test = |tc: &StateTest| {
->>>>>>> a868e378
         let (test_id, path) = (tc.id.clone(), tc.path.clone());
         if !suite.allowed(&test_id) {
             results
