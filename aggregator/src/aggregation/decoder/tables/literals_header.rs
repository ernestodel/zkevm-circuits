use eth_types::Field;
use gadgets::util::{and, not, select, Expr};
use halo2_proofs::{
    circuit::{Layouter, Value}, halo2curves::bn256::Fr, plonk::{Advice, Any, Column, ConstraintSystem, Fixed, Error}, poly::Rotation
};
use zkevm_circuits::{
    evm_circuit::{BaseConstraintBuilder, ConstrainBuilderCommon},
    table::{LookupTable, RangeTable},
};
use crate::aggregation::decoder::witgen::BlockType;
use crate::aggregation::decoder::witgen::util::{le_bits_to_value, value_bits_le};

/// Helper table to decode the regenerated size from the Literals Header.
#[derive(Clone, Debug)]
pub struct LiteralsHeaderTable {
    /// Fixed column to mark the first row of the table.
    q_first: Column<Fixed>,
    /// The block index in which we find this literals header. Since every block will have a
    /// literals header, and block_idx in 1..=n, we know that on the first row block_idx=1 and on
    /// subsequent rows, block_idx increments by 1.
    pub block_idx: Column<Advice>,
    /// The first byte of the literals header.
    pub byte0: Column<Advice>,
    /// The second byte.
    pub byte1: Column<Advice>,
    /// The third byte.
    pub byte2: Column<Advice>,
    /// The bit0 of size format.
    pub size_format_bit0: Column<Advice>,
    /// The bit1 of size format.
    pub size_format_bit1: Column<Advice>,
    /// byte0 >> 3.
    pub byte0_rs_3: Column<Advice>,
    /// byte0 >> 4.
    pub byte0_rs_4: Column<Advice>,
    /// Regenerated size.
    pub regen_size: Column<Advice>,
    /// Set if padded row
    pub is_padding: Column<Advice>,
}

impl LiteralsHeaderTable {
    /// Construct and constrain the literals header table.
    pub fn configure(
        meta: &mut ConstraintSystem<Fr>,
        range8: RangeTable<8>,
        range16: RangeTable<16>,
    ) -> Self {
        let config = Self {
            q_first: meta.fixed_column(),
            block_idx: meta.advice_column(),
            byte0: meta.advice_column(),
            byte1: meta.advice_column(),
            byte2: meta.advice_column(),
            size_format_bit0: meta.advice_column(),
            size_format_bit1: meta.advice_column(),
            byte0_rs_3: meta.advice_column(),
            byte0_rs_4: meta.advice_column(),
            regen_size: meta.advice_column(),
            is_padding: meta.advice_column(),
        };

        meta.create_gate("LiteralsHeaderTable: first row", |meta| {
            let condition = meta.query_fixed(config.q_first, Rotation::cur());

            let mut cb = BaseConstraintBuilder::default();

            cb.require_zero(
                "is_padding=0 on first row",
                meta.query_advice(config.is_padding, Rotation::cur()),
            );

            cb.require_equal(
                "block_idx=1 on first row",
                meta.query_advice(config.block_idx, Rotation::cur()),
                1.expr(),
            );

            cb.gate(condition)
        });

        meta.create_gate("LiteralsHeaderTable: main gate", |meta| {
            let condition = not::expr(meta.query_advice(config.is_padding, Rotation::cur()));

            let mut cb = BaseConstraintBuilder::default();

            let sf0 = meta.query_advice(config.size_format_bit0, Rotation::cur());
            let sf1 = meta.query_advice(config.size_format_bit1, Rotation::cur());
            let byte0_rs_3 = meta.query_advice(config.byte0_rs_3, Rotation::cur());
            let byte0_rs_4 = meta.query_advice(config.byte0_rs_4, Rotation::cur());
            let byte1_ls_4 = meta.query_advice(config.byte1, Rotation::cur()) * 16.expr();
            let byte2_ls_12 = meta.query_advice(config.byte2, Rotation::cur()) * 4096.expr();

            // - branch0: Size_Format is 00 or 10
            // - branch1: Size_Format is 01
            // - branch2: Size_Format is 10
            let branch1 = sf0.expr() * not::expr(sf1.expr());
            let branch2 = sf1.expr() * not::expr(sf0.expr());

            let branch0_regen_size = byte0_rs_3;
            let branch1_regen_size = byte0_rs_4.expr() + byte1_ls_4.expr();
            let branch2_regen_size = byte0_rs_4.expr() + byte1_ls_4.expr() + byte2_ls_12;

            let regen_size = select::expr(
                branch1,
                branch1_regen_size,
                select::expr(branch2, branch2_regen_size, branch0_regen_size),
            );

            cb.require_equal(
                "regen_size computation",
                regen_size,
                meta.query_advice(config.regen_size, Rotation::cur()),
            );

            cb.gate(condition)
        });

<<<<<<< HEAD
        meta.create_gate("LiteralsHeaderTable: padding check", |meta| {
            // witgen_debug
            let condition = and::expr([
                false.expr(),
                not::expr(meta.query_fixed(config.q_first, Rotation::cur())),
            ]);
            // let condition = not::expr(meta.query_fixed(config.q_first, Rotation::cur()));

            let mut cb = BaseConstraintBuilder::default();

            // padding transitions from 0 -> 1 only once.
            let is_padding_cur = meta.query_advice(config.is_padding, Rotation::cur());
            let is_padding_prev = meta.query_advice(config.is_padding, Rotation::prev());
            let is_padding_delta = is_padding_cur.expr() - is_padding_prev;

            cb.require_boolean("is_padding is boolean", is_padding_cur.expr());
            cb.require_boolean("is_padding delta is boolean", is_padding_delta);

            // if this is not a padding row, then block_idx has incremented.
            cb.condition(not::expr(is_padding_cur), |cb| {
                cb.require_equal(
                    "block_idx increments by 1",
                    meta.query_advice(config.block_idx, Rotation::cur()),
                    meta.query_advice(config.block_idx, Rotation::prev()) + 1.expr(),
                );
            });

            cb.gate(condition)
        });
=======
        meta.create_gate(
            "LiteralsHeaderTable: subsequent rows after q_first=true",
            |meta| {
                let condition = not::expr(meta.query_fixed(config.q_first, Rotation::cur()));

                let mut cb = BaseConstraintBuilder::default();

                // padding transitions from 0 -> 1 only once.
                let is_padding_cur = meta.query_advice(config.is_padding, Rotation::cur());
                let is_padding_prev = meta.query_advice(config.is_padding, Rotation::prev());
                let is_padding_delta = is_padding_cur.expr() - is_padding_prev;

                cb.require_boolean("is_padding is boolean", is_padding_cur.expr());
                cb.require_boolean("is_padding delta is boolean", is_padding_delta);

                // if this is not a padding row, then block_idx has incremented.
                cb.condition(not::expr(is_padding_cur.expr()), |cb| {
                    cb.require_equal(
                        "block_idx increments by 1",
                        meta.query_advice(config.block_idx, Rotation::cur()),
                        meta.query_advice(config.block_idx, Rotation::prev()) + 1.expr(),
                    );
                });

                // block_idx increments.
                //
                // This also ensures that we are not populating conflicting literal headers for the
                // same block_idx in this layout.
                cb.condition(not::expr(is_padding_cur), |cb| {
                    cb.require_equal(
                        "block_idx increments",
                        meta.query_advice(config.block_idx, Rotation::cur()),
                        meta.query_advice(config.block_idx, Rotation::prev()) + 1.expr(),
                    );
                });

                cb.gate(condition)
            },
        );
>>>>>>> 60477bda

        meta.lookup("LiteralsHeaderTable: byte0 >> 3", |meta| {
            let condition = 1.expr();

            let range_value = meta.query_advice(config.byte0, Rotation::cur())
                - (meta.query_advice(config.byte0_rs_3, Rotation::cur()) * 8.expr());

            vec![(condition * range_value, range8.into())]
        });

        meta.lookup("LiteralsHeaderTable: byte0 >> 4", |meta| {
            let condition = 1.expr();

            let range_value = meta.query_advice(config.byte0, Rotation::cur())
                - (meta.query_advice(config.byte0_rs_4, Rotation::cur()) * 16.expr());

            vec![(condition * range_value, range16.into())]
        });

        debug_assert!(meta.degree() <= 9);

        config
    }

    /// Assign witness to the literals header table.
    pub fn assign<F: Field>(
        &self,
        layouter: &mut impl Layouter<F>,
        literals_headers: Vec<(u64, u64, (u64, u64, u64))>,
    ) -> Result<(), Error> {
        layouter.assign_region(
            || "LiteralsHeaderTable", 
            |mut region| {
                region.assign_fixed(
                    || "q_first", 
                    self.q_first,
                    0, 
                    || Value::known(F::one()),
                )?;

                for (offset, (block_idx, _byte_offset, (byte0, byte1, byte2))) in
                    literals_headers.clone().into_iter().enumerate()
                {
                    let lh_bytes = [byte0 as u8, byte1 as u8, byte2 as u8];
                    let literals_block_type = BlockType::from(lh_bytes[0] & 0x3);
                    let size_format = (lh_bytes[0] >> 2) & 3;
                
                    let [n_bits_fmt, n_bits_regen, n_bytes_header]: [usize;
                        3] = match literals_block_type {
                        BlockType::RawBlock => match size_format {
                            0b00 | 0b10 => [1, 5, 1],
                            0b01 => [2, 12, 2],
                            0b11 => [2, 20, 3],
                            _ => unreachable!("size_format out of bound"),
                        },
                        _ => unreachable!("BlockType::* unexpected. Must be raw bytes for literals."),
                    };
                
                    // Bits for representing regenerated_size and compressed_size
                    let sizing_bits = &lh_bytes.clone().into_iter().fold(vec![], |mut acc, b| {
                        acc.extend(value_bits_le(b));
                        acc
                    })[(2 + n_bits_fmt)..(n_bytes_header * 8)];
                
                    let regen_size = le_bits_to_value(&sizing_bits[0..n_bits_regen]);

                    for (col, value, annotation) in [
                        (self.block_idx, block_idx, "block_idx"),
                        (self.byte0, byte0, "byte0"),
                        (self.byte1, byte1, "byte1"),
                        (self.byte2, byte2, "byte2"),
                        (self.regen_size, regen_size, "regen_size"),
                        // witgen_debug: check bit order
                        (self.size_format_bit0, (size_format & 1) as u64, "size_format_bit0"),
                        (self.size_format_bit1, (size_format & 2) as u64, "size_format_bit1"),
                        (self.byte0_rs_3, byte0 >> 3, "byte0_rs_3"),
                        (self.byte0_rs_4, byte0 >> 4, "byte0_rs_4"),
                    ] {
                        region.assign_advice(
                            || annotation,
                            col,
                            offset,
                            || Value::known(F::from(value)),
                        )?;
                    }
                }

                Ok(())
            },
        )
    }
}

impl LookupTable<Fr> for LiteralsHeaderTable {
    fn columns(&self) -> Vec<Column<Any>> {
        vec![
            self.block_idx.into(),
            self.byte0.into(),
            self.byte1.into(),
            self.byte2.into(),
            self.size_format_bit0.into(),
            self.size_format_bit1.into(),
            self.regen_size.into(),
            self.is_padding.into(),
        ]
    }

    fn annotations(&self) -> Vec<String> {
        vec![
            String::from("block_idx"),
            String::from("byte_offset"),
            String::from("byte0"),
            String::from("byte1"),
            String::from("byte2"),
            String::from("size_format_bit0"),
            String::from("size_format_bit1"),
            String::from("regen_size"),
            String::from("is_padding"),
        ]
    }
}<|MERGE_RESOLUTION|>--- conflicted
+++ resolved
@@ -116,37 +116,6 @@
             cb.gate(condition)
         });
 
-<<<<<<< HEAD
-        meta.create_gate("LiteralsHeaderTable: padding check", |meta| {
-            // witgen_debug
-            let condition = and::expr([
-                false.expr(),
-                not::expr(meta.query_fixed(config.q_first, Rotation::cur())),
-            ]);
-            // let condition = not::expr(meta.query_fixed(config.q_first, Rotation::cur()));
-
-            let mut cb = BaseConstraintBuilder::default();
-
-            // padding transitions from 0 -> 1 only once.
-            let is_padding_cur = meta.query_advice(config.is_padding, Rotation::cur());
-            let is_padding_prev = meta.query_advice(config.is_padding, Rotation::prev());
-            let is_padding_delta = is_padding_cur.expr() - is_padding_prev;
-
-            cb.require_boolean("is_padding is boolean", is_padding_cur.expr());
-            cb.require_boolean("is_padding delta is boolean", is_padding_delta);
-
-            // if this is not a padding row, then block_idx has incremented.
-            cb.condition(not::expr(is_padding_cur), |cb| {
-                cb.require_equal(
-                    "block_idx increments by 1",
-                    meta.query_advice(config.block_idx, Rotation::cur()),
-                    meta.query_advice(config.block_idx, Rotation::prev()) + 1.expr(),
-                );
-            });
-
-            cb.gate(condition)
-        });
-=======
         meta.create_gate(
             "LiteralsHeaderTable: subsequent rows after q_first=true",
             |meta| {
@@ -186,7 +155,6 @@
                 cb.gate(condition)
             },
         );
->>>>>>> 60477bda
 
         meta.lookup("LiteralsHeaderTable: byte0 >> 3", |meta| {
             let condition = 1.expr();
