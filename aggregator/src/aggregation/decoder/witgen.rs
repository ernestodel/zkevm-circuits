// witgen_debug
// use std::collections::BTreeMap;

use eth_types::Field;
// use ethers_core::k256::pkcs8::der::Sequence;
use halo2_proofs::circuit::Value;
// use zkevm_circuits::witness;
// use zstd::zstd_safe::WriteBuf;

// witgen_debug
use std::{io, io::Write};

mod params;
pub use params::*;

mod types;
pub use types::{ZstdTag::*, *};

pub mod util;
use util::{le_bits_to_value, value_bits_le};

use crate::aggregation::decoder::witgen::util::{be_bits_to_value, increment_idx};

<<<<<<< HEAD
const CMOT_N: u64 = 31;

const TAG_MAX_LEN: [(ZstdTag, u64); 8] = [
=======
use crate::aggregation::decoder::tables::FseTableKind;

const TAG_MAX_LEN: [(ZstdTag, u64); 13] = [
>>>>>>> a50a22a9
    (FrameHeaderDescriptor, 1),
    (FrameContentSize, 8),
    (BlockHeader, 3),
    (ZstdBlockLiteralsHeader, 5),
    (ZstdBlockLiteralsRawBytes, 1048575), // (1 << 20) - 1
    (ZstdBlockSequenceHeader, 4),
    (ZstdBlockFseCode, 128),
    (ZstdBlockSequenceData, 1048575), // (1 << 20) - 1
];

fn lookup_max_tag_len(tag: ZstdTag) -> u64 {
    TAG_MAX_LEN.iter().find(|record| record.0 == tag).unwrap().1
}

/// FrameHeaderDescriptor and FrameContentSize
fn process_frame_header<F: Field>(
    src: &[u8],
    byte_offset: usize,
    last_row: &ZstdWitnessRow<F>,
    randomness: Value<F>,
) -> (usize, Vec<ZstdWitnessRow<F>>) {
    let fhd_byte = src
        .get(byte_offset)
        .expect("FrameHeaderDescriptor byte should exist");
    let value_bits = value_bits_le(*fhd_byte);

    assert_eq!(value_bits[0], 0, "dictionary ID should not exist");
    assert_eq!(value_bits[1], 0, "dictionary ID should not exist");
    assert_eq!(value_bits[2], 0, "content checksum should not exist");
    assert_eq!(value_bits[3], 0, "reserved bit should not be set");
    assert_eq!(value_bits[4], 0, "unused bit should not be set");
    assert_eq!(value_bits[5], 1, "single segment expected");

    let fhd_value_rlc =
        last_row.encoded_data.value_rlc * randomness + Value::known(F::from(*fhd_byte as u64));

    // the number of bytes taken to represent FrameContentSize.
    let fcs_tag_len: usize = match value_bits[7] * 2 + value_bits[6] {
        0 => 1,
        1 => 2,
        2 => 4,
        3 => 8,
        _ => unreachable!("2-bit value"),
    };

    // FrameContentSize bytes are read in little-endian, hence its in reverse mode.
    let fcs_bytes = src
        .iter()
        .skip(byte_offset + 1)
        .take(fcs_tag_len)
        // .rev()
        .cloned()
        .collect::<Vec<u8>>();
    let fcs_bytes_rev = src
        .iter()
        .skip(byte_offset + 1)
        .take(fcs_tag_len)
        .rev()
        .cloned()
        .collect::<Vec<u8>>();
    let fcs = {
        let fcs = fcs_bytes_rev
            .iter()
            .fold(0u64, |acc, &byte| acc * 256u64 + (byte as u64));
        match fcs_tag_len {
            2 => fcs + 256,
            _ => fcs,
        }
    };
    let fcs_tag_value_iter = fcs_bytes
        .iter()
        .rev()
        .scan(Value::known(F::zero()), |acc, &byte| {
            *acc = *acc * Value::known(F::from(256u64)) + Value::known(F::from(byte as u64));
            Some(*acc)
        });
    let fcs_tag_value = fcs_tag_value_iter
        .clone()
        .last()
        .expect("FrameContentSize expected");
    let fcs_value_rlcs = fcs_bytes
        .iter()
        .scan(Value::known(F::zero()), |acc, &byte| {
            *acc = *acc * randomness + Value::known(F::from(byte as u64));
            Some(*acc)
        })
        .collect::<Vec<Value<F>>>();

    let tag_rlc_iter = fcs_bytes
        .iter()
        .scan(Value::known(F::zero()), |acc, &byte| {
            *acc = *acc * randomness + Value::known(F::from(byte as u64));
            Some(*acc)
        })
        .collect::<Vec<Value<F>>>();
    let tag_rlc = *(tag_rlc_iter.clone().last().expect("Tag RLC expected"));

    let aux_1 = fcs_value_rlcs
        .last()
        .expect("FrameContentSize bytes expected");
    let aux_2 = fhd_value_rlc;

    (
        byte_offset + 1 + fcs_tag_len,
        std::iter::once(ZstdWitnessRow {
            state: ZstdState {
                tag: ZstdTag::FrameHeaderDescriptor,
                tag_next: ZstdTag::FrameContentSize,
                max_tag_len: lookup_max_tag_len(ZstdTag::FrameHeaderDescriptor),
                tag_len: 1,
                tag_idx: 1,
                tag_value: Value::known(F::from(*fhd_byte as u64)),
                tag_value_acc: Value::known(F::from(*fhd_byte as u64)),
                is_tag_change: true,
                tag_rlc: Value::known(F::from(*fhd_byte as u64)),
                tag_rlc_acc: Value::known(F::from(*fhd_byte as u64)),
            },
            encoded_data: EncodedData {
                byte_idx: (byte_offset + 1) as u64,
                encoded_len: last_row.encoded_data.encoded_len,
                value_byte: *fhd_byte,
                value_rlc: Value::known(F::zero()),
                ..Default::default()
            },
            decoded_data: DecodedData {
                decoded_len: fcs,
                decoded_len_acc: 0,
                total_decoded_len: last_row.decoded_data.total_decoded_len + fcs,
                decoded_byte: 0,
                decoded_value_rlc: Value::known(F::zero()),
            },
            bitstream_read_data: BitstreamReadRow::default(),
            fse_data: FseTableRow::default(),
        })
        .chain(
            fcs_bytes_rev
                .iter()
                .zip(fcs_tag_value_iter)
                .zip(fcs_value_rlcs.iter().rev())
                .zip(tag_rlc_iter.iter().rev())
                .enumerate()
                .map(
                    |(i, (((&value_byte, tag_value_acc), _value_rlc), &tag_rlc_acc))| {
                        ZstdWitnessRow {
                            state: ZstdState {
                                tag: ZstdTag::FrameContentSize,
                                tag_next: ZstdTag::BlockHeader,
                                max_tag_len: lookup_max_tag_len(ZstdTag::FrameContentSize),
                                tag_len: fcs_tag_len as u64,
                                tag_idx: (i + 1) as u64,
                                tag_value: fcs_tag_value,
                                tag_value_acc,
                                is_tag_change: i == 0,
                                tag_rlc,
                                tag_rlc_acc,
                            },
                            encoded_data: EncodedData {
                                byte_idx: (byte_offset + 2 + i) as u64,
                                encoded_len: last_row.encoded_data.encoded_len,
                                value_byte,
                                reverse: true,
                                reverse_idx: (fcs_tag_len - i) as u64,
                                reverse_len: fcs_tag_len as u64,
                                aux_1: *aux_1,
                                aux_2,
                                value_rlc: fhd_value_rlc,
                            },
                            decoded_data: DecodedData {
                                decoded_len: fcs,
                                decoded_len_acc: 0,
                                total_decoded_len: last_row.decoded_data.total_decoded_len + fcs,
                                decoded_byte: 0,
                                decoded_value_rlc: Value::known(F::zero()),
                            },
                            bitstream_read_data: BitstreamReadRow::default(),
                            fse_data: FseTableRow::default(),
                        }
                    },
                ),
        )
        .collect::<Vec<_>>(),
    )
}

type AggregateBlockResult<F> = (
    usize,
    Vec<ZstdWitnessRow<F>>,
    bool,
    Vec<u64>,
    Vec<u64>,
    Vec<u64>,
    [FseAuxiliaryTableData; 3], // 3 sequence section FSE tables
);
fn process_block<F: Field>(
    src: &[u8],
    byte_offset: usize,
    last_row: &ZstdWitnessRow<F>,
    randomness: Value<F>,
) -> AggregateBlockResult<F> {
    let mut witness_rows = vec![];

    let (byte_offset, rows, last_block, block_type, block_size) =
        process_block_header(src, byte_offset, last_row, randomness);
    witness_rows.extend_from_slice(&rows);

    // witgen_debug
    let stdout = io::stdout();
    let mut handle = stdout.lock();
    write!(handle, "=> byte_offset after a block header: {:?}", byte_offset).unwrap();
    writeln!(handle).unwrap();

    let last_row = rows.last().expect("last row expected to exist");
    let (_byte_offset, rows, literals, lstream_len, aux_data, fse_aux_tables) = match block_type {
        BlockType::ZstdCompressedBlock => process_block_zstd(
            src,
            byte_offset,
            last_row,
            randomness,
            block_size,
            last_block,
        ),
        _ => unreachable!("BlockType::ZstdCompressedBlock expected"),
    };
    witness_rows.extend_from_slice(&rows);

    (
        byte_offset,
        witness_rows,
        last_block,
        literals,
        lstream_len,
        aux_data,
        fse_aux_tables,
    )
}

fn process_block_header<F: Field>(
    src: &[u8],
    byte_offset: usize,
    last_row: &ZstdWitnessRow<F>,
    randomness: Value<F>,
) -> (usize, Vec<ZstdWitnessRow<F>>, bool, BlockType, usize) {
    let bh_bytes = src
        .iter()
        .skip(byte_offset)
        .take(N_BLOCK_HEADER_BYTES)
        .cloned()
        .collect::<Vec<u8>>();
    let last_block = (bh_bytes[0] & 1) == 1;
    let block_type = BlockType::from((bh_bytes[0] >> 1) & 3);
    let block_size =
        (bh_bytes[2] as usize * 256 * 256 + bh_bytes[1] as usize * 256 + bh_bytes[0] as usize) >> 3;

    let tag_next = match block_type {
        BlockType::ZstdCompressedBlock => ZstdTag::ZstdBlockLiteralsHeader,
        _ => unreachable!("BlockType::ZstdCompressedBlock expected"),
    };

    let tag_value_iter = bh_bytes
        .iter()
        .rev()
        .scan(Value::known(F::zero()), |acc, &byte| {
            *acc = *acc * Value::known(F::from(256u64)) + Value::known(F::from(byte as u64));
            Some(*acc)
        });
    let tag_value = tag_value_iter.clone().last().expect("BlockHeader expected");

    let tag_rlc_iter = bh_bytes
        .iter()
        .scan(Value::known(F::zero()), |acc, &byte| {
            *acc = *acc * randomness + Value::known(F::from(byte as u64));
            Some(*acc)
        })
        .collect::<Vec<Value<F>>>();
    let tag_rlc = *(tag_rlc_iter.clone().last().expect("Tag RLC expected"));

    let multiplier =
        (0..last_row.state.tag_len).fold(Value::known(F::one()), |acc, _| acc * randomness);
    let value_rlc = last_row.encoded_data.value_rlc * multiplier + last_row.state.tag_rlc;

    // BlockHeader follows FrameContentSize which is processed in reverse order.
    // Hence value_rlc at the first BlockHeader byte will be calculated as:
    //
    // value_rlc::cur == aux_1::prev * (rand ^ reverse_len) * rand
    //      + aux_2::prev * rand
    //      + value_byte::cur
    let acc_start = last_row.encoded_data.aux_1
        * randomness.map(|r| r.pow([last_row.encoded_data.reverse_len, 0, 0, 0]))
        + last_row.encoded_data.aux_2;
    let _value_rlcs = bh_bytes
        .iter()
        .scan(acc_start, |acc, &byte| {
            *acc = *acc * randomness + Value::known(F::from(byte as u64));
            Some(*acc)
        })
        .collect::<Vec<Value<F>>>();

    (
        byte_offset + N_BLOCK_HEADER_BYTES,
        bh_bytes
            .iter()
            .rev()
            .zip(tag_value_iter)
            .zip(tag_rlc_iter.iter().rev())
            .enumerate()
            .map(
                |(i, ((&value_byte, tag_value_acc), tag_rlc_acc))| ZstdWitnessRow {
                    state: ZstdState {
                        tag: ZstdTag::BlockHeader,
                        tag_next,
                        max_tag_len: lookup_max_tag_len(ZstdTag::BlockHeader),
                        tag_len: N_BLOCK_HEADER_BYTES as u64,
                        tag_idx: (i + 1) as u64,
                        tag_value,
                        tag_value_acc,
                        is_tag_change: i == 0,
                        tag_rlc,
                        tag_rlc_acc: *tag_rlc_acc,
                    },
                    encoded_data: EncodedData {
                        byte_idx: (byte_offset + i + 1) as u64,
                        encoded_len: last_row.encoded_data.encoded_len,
                        value_byte,
                        reverse: true,
                        value_rlc,
                        ..Default::default()
                    },
                    bitstream_read_data: BitstreamReadRow::default(),
                    decoded_data: last_row.decoded_data.clone(),
                    fse_data: FseTableRow::default(),
                },
            )
            .collect::<Vec<_>>(),
        last_block,
        block_type,
        block_size,
    )
}

type BlockProcessingResult<F> = (
    usize,
    Vec<ZstdWitnessRow<F>>,
    Vec<u64>,
    Vec<u64>,
    Vec<u64>,
    [FseAuxiliaryTableData; 3], // 3 sequence section FSE tables
);

<<<<<<< HEAD
=======
fn process_block_raw<F: Field>(
    src: &[u8],
    byte_offset: usize,
    last_row: &ZstdWitnessRow<F>,
    randomness: Value<F>,
    block_size: usize,
    last_block: bool,
) -> BlockProcessingResult<F> {
    let tag_next = if last_block {
        ZstdTag::Null
    } else {
        ZstdTag::BlockHeader
    };

    let (byte_offset, rows) = process_raw_bytes(
        src,
        byte_offset,
        last_row,
        randomness,
        block_size,
        ZstdTag::RawBlockBytes,
        tag_next,
    );

    let fse_aux_table = FseAuxiliaryTableData {
        block_idx: 0,
        table_kind: FseTableKind::LLT,
        table_size: 0,
        sym_to_states: BTreeMap::default(),
        sym_to_sorted_states: BTreeMap::default(),
    };
    let huffman_weights = HuffmanCodesData {
        byte_offset: 0,
        weights: vec![],
    };

    (
        byte_offset,
        rows.clone(),
        vec![],
        vec![rows.len() as u64, 0, 0, 0],
        vec![0, 0, 0, 0, 0, 0],
        fse_aux_table,
        huffman_weights,
    )
}

fn process_block_rle<F: Field>(
    src: &[u8],
    byte_offset: usize,
    last_row: &ZstdWitnessRow<F>,
    randomness: Value<F>,
    block_size: usize,
    last_block: bool,
) -> BlockProcessingResult<F> {
    let tag_next = if last_block {
        ZstdTag::Null
    } else {
        ZstdTag::BlockHeader
    };

    let (byte_offset, rows) = process_rle_bytes(
        src,
        byte_offset,
        last_row,
        randomness,
        block_size,
        ZstdTag::RleBlockBytes,
        tag_next,
    );

    let fse_aux_table = FseAuxiliaryTableData {
        block_idx: 0,
        table_kind: FseTableKind::LLT,
        table_size: 0,
        sym_to_states: BTreeMap::default(),
        sym_to_sorted_states: BTreeMap::default(),
    };
    let huffman_weights = HuffmanCodesData {
        byte_offset: 0,
        weights: vec![],
    };

    (
        byte_offset,
        rows.clone(),
        vec![],
        vec![rows.len() as u64, 0, 0, 0],
        vec![0, 0, 0, 0, 0, 0],
        fse_aux_table,
        huffman_weights,
    )
}

>>>>>>> a50a22a9
type LiteralsBlockResult<F> = (usize, Vec<ZstdWitnessRow<F>>, Vec<u64>, Vec<u64>, Vec<u64>);

#[allow(unused_variables)]
fn process_block_zstd<F: Field>(
    src: &[u8],
    byte_offset: usize,
    last_row: &ZstdWitnessRow<F>,
    randomness: Value<F>,
    block_size: usize,
    last_block: bool,
) -> BlockProcessingResult<F> {
    let end_offset = byte_offset + block_size;
    let mut witness_rows = vec![];

    // 1-5 bytes LiteralSectionHeader
    let literals_header_result: LiteralsHeaderProcessingResult<F> =
        process_block_zstd_literals_header::<F>(src, byte_offset, last_row, randomness);
    let (
        byte_offset,
        rows,
        _literals_block_type,
        n_streams,
        regen_size,
        compressed_size,
        (branch, sf_max),
    ) = literals_header_result;

    witness_rows.extend_from_slice(&rows);
<<<<<<< HEAD
=======
    let mut fse_aux_table = FseAuxiliaryTableData {
        block_idx: 0,
        table_kind: FseTableKind::LLT,
        table_size: 0,
        sym_to_states: BTreeMap::default(),
        sym_to_sorted_states: BTreeMap::default(),
    };
    let mut huffman_weights = HuffmanCodesData {
        byte_offset: 0,
        weights: vec![],
    };
>>>>>>> a50a22a9

    // witgen_debug
    let stdout = io::stdout();
    let mut handle = stdout.lock();
    write!(handle, "=> byte_offset after literal header: {:?}", byte_offset).unwrap();
    writeln!(handle).unwrap();

    let literals_block_result: LiteralsBlockResult<F> = {
        let tag = ZstdTag::ZstdBlockLiteralsRawBytes;
        let tag_next = ZstdTag::ZstdBlockSequenceHeader;
        let literals = src[byte_offset..(byte_offset + regen_size)].to_vec();
        let value_rlc_iter = literals
            .iter()
            .scan(last_row.encoded_data.value_rlc, |acc, &byte| {
                *acc = *acc * randomness + Value::known(F::from(byte as u64));
                Some(*acc)
            });
        let decoded_value_rlc_iter =
            literals
                .iter()
                .scan(last_row.decoded_data.decoded_value_rlc, |acc, &byte| {
                    *acc = *acc * randomness + Value::known(F::from(byte as u64));
                    Some(*acc)
                });
        let tag_value_iter = literals.iter().scan(Value::known(F::zero()), |acc, &byte| {
            *acc = *acc * randomness + Value::known(F::from(byte as u64));
            Some(*acc)
        });
        let tag_value = tag_value_iter.clone().last().expect("Literals must exist.");
        let tag_rlc_iter = literals.iter().scan(Value::known(F::zero()), |acc, &byte| {
            *acc = *acc * randomness + Value::known(F::from(byte as u64));
            Some(*acc)
        });
        let tag_rlc = tag_value_iter.clone().last().expect("Literals must exist.");

        (
            byte_offset + regen_size,
            literals
                .iter()
                .zip(tag_value_iter)
                .zip(value_rlc_iter)
                .zip(decoded_value_rlc_iter)
                .zip(tag_rlc_iter)
                .enumerate()
                .map(
                    |(
                        i,
                        (
                            (((&value_byte, tag_value_acc), value_rlc), decoded_value_rlc),
                            tag_rlc_acc,
                        ),
                    )| {
                        ZstdWitnessRow {
                            state: ZstdState {
                                tag,
                                tag_next,
                                max_tag_len: lookup_max_tag_len(tag),
                                tag_len: regen_size as u64,
                                tag_idx: (i + 1) as u64,
                                tag_value,
                                tag_value_acc,
                                is_tag_change: i == 0,
                                tag_rlc,
                                tag_rlc_acc,
                            },
                            encoded_data: EncodedData {
                                byte_idx: (byte_offset + i + 1) as u64,
                                encoded_len: last_row.encoded_data.encoded_len,
                                value_byte,
                                value_rlc,
                                reverse: false,
                                ..Default::default()
                            },
                            decoded_data: DecodedData {
                                decoded_len: last_row.decoded_data.decoded_len,
                                decoded_len_acc: last_row.decoded_data.decoded_len + (i as u64) + 1,
                                total_decoded_len: last_row.decoded_data.total_decoded_len,
                                decoded_byte: value_byte,
                                decoded_value_rlc,
                            },
                            bitstream_read_data: BitstreamReadRow::default(),
                            fse_data: FseTableRow::default(),
                        }
                    },
                )
                .collect::<Vec<_>>(),
            literals.iter().map(|b| *b as u64).collect::<Vec<u64>>(),
            vec![regen_size as u64, 0, 0, 0],
            vec![0, 0, 0, 0],
        )
    };

    let (byte_offset, rows, literals, lstream_len, aux_data) = literals_block_result;
    witness_rows.extend_from_slice(&rows);

    // witgen_debug
    write!(handle, "=> byte_offset after literal block processed: {:?}", byte_offset).unwrap();
    writeln!(handle).unwrap();

    let last_row = witness_rows.last().expect("last row expected to exist");
    let (bytes_offset, rows, fse_aux_tables, address_table_rows, original_inputs) =
        process_sequences::<F>(
            src,
            byte_offset,
            end_offset,
            literals.clone(),
            last_row,
            randomness,
        );
    witness_rows.extend_from_slice(&rows);

    // witgen_debug
    write!(handle, "=> byte_offset after sequence_processing: {:?}", byte_offset).unwrap();
    writeln!(handle).unwrap();

    (
        bytes_offset,
        witness_rows,
        literals,
        lstream_len,
        vec![
            regen_size as u64,
            compressed_size as u64,
            aux_data[0],
            aux_data[1],
            aux_data[2],
            aux_data[3],
            branch,
            sf_max as u64,
        ],
        fse_aux_tables,
    )
}

type SequencesProcessingResult<F> = (
    usize,
    Vec<ZstdWitnessRow<F>>,
    [FseAuxiliaryTableData; 3], // LLT, MLT, CMOT
    Vec<AddressTableRow>,       // Parsed sequence instructions
    Vec<u8>,                    // Recovered original input
);

fn process_sequences<F: Field>(
    src: &[u8],
    byte_offset: usize,
    end_offset: usize,
    literals: Vec<u64>,
    last_row: &ZstdWitnessRow<F>,
    randomness: Value<F>,
) -> SequencesProcessingResult<F> {
    // witgen_debug
    let stdout = io::stdout();
    let mut handle = stdout.lock();

    // Initialize witness rows
    let mut witness_rows: Vec<ZstdWitnessRow<F>> = vec![];

    // Other consistent values
    let encoded_len = last_row.encoded_data.encoded_len;
    let _decoded_data = last_row.decoded_data.clone();

    // First, process the sequence header
    let byte0 = src
        .get(byte_offset)
        .expect("First byte of sequence header must exist.")
        .clone();
    assert!(byte0 > 0u8, "Sequences can't be of 0 length");

    let (num_of_sequences, num_sequence_header_bytes) = if byte0 < 128 {
        (byte0 as u64, 2usize)
    } else {
        let byte1 = src
            .get(byte_offset + 1)
            .expect("Next byte of sequence header must exist.")
            .clone();
        if byte0 < 255 {
            ((((byte0 - 128) as u64) << 8) + byte1 as u64, 3)
        } else {
            let byte2 = src
                .get(byte_offset + 2)
                .expect("Third byte of sequence header must exist.")
                .clone();
            ((byte1 as u64) + ((byte2 as u64) << 8) + 0x7F00, 4)
        }
    };

    // witgen_debug
    write!(handle, "=> num_of_sequences: {:?}", num_of_sequences).unwrap();
    writeln!(handle).unwrap();
    write!(handle, "=> num_sequence_header_bytes: {:?}", num_sequence_header_bytes).unwrap();
    writeln!(handle).unwrap();
    
    let compression_mode_byte = src
        .get(byte_offset + num_sequence_header_bytes - 1)
        .expect("Compression mode byte must exist.")
        .clone();
    let mode_bits = value_bits_le(compression_mode_byte);

    write!(handle, "=> compression_mode_byte: {:?}", compression_mode_byte).unwrap();
    writeln!(handle).unwrap();
    write!(handle, "=> compression_mode_byte_bits: {:?}", mode_bits).unwrap();
    writeln!(handle).unwrap();

    let literal_lengths_mode = mode_bits[6] + mode_bits[7] * 2;
    let offsets_mode = mode_bits[4] + mode_bits[5] * 2;
    let match_lengths_mode = mode_bits[2] + mode_bits[3] * 2;
    let reserved = mode_bits[0] + mode_bits[1] * 2;

    assert!(reserved == 0, "Reserved bits must be 0");

    // TODO: Treatment of other encoding modes
    assert!(
        literal_lengths_mode == 2,
        "Only FSE_Compressed_Mode is allowed"
    );
    assert!(offsets_mode == 2, "Only FSE_Compressed_Mode is allowed");
    assert!(
        match_lengths_mode == 2,
        "Only FSE_Compressed_Mode is allowed"
    );

    let multiplier =
        (0..last_row.state.tag_len).fold(Value::known(F::one()), |acc, _| acc * randomness);
    let value_rlc = last_row.encoded_data.value_rlc * multiplier + last_row.state.tag_rlc;

<<<<<<< HEAD
    // Add witness rows for the sequence header
    let sequence_header_start_offset = byte_offset;
    let sequence_header_end_offset = byte_offset + num_sequence_header_bytes;
    let tag_value_iter = src[sequence_header_start_offset..sequence_header_end_offset]
        .iter()
        .scan(Value::known(F::zero()), |acc, &byte| {
=======
    (
        byte_offset + n_bytes_header,
        lh_bytes
            .iter()
            .take(n_bytes_header)
            .zip(tag_value_iter)
            .zip(value_rlc_iter)
            .zip(tag_rlc_iter)
            .enumerate()
            .map(
                |(i, (((&value_byte, tag_value_acc), _v_rlc), tag_rlc_acc))| ZstdWitnessRow {
                    state: ZstdState {
                        tag: ZstdTag::ZstdBlockLiteralsHeader,
                        tag_next,
                        max_tag_len: lookup_max_tag_len(ZstdTag::ZstdBlockLiteralsHeader),
                        tag_len: n_bytes_header as u64,
                        tag_idx: (i + 1) as u64,
                        tag_value,
                        tag_value_acc,
                        is_tag_change: i == 0,
                        tag_rlc,
                        tag_rlc_acc,
                    },
                    encoded_data: EncodedData {
                        byte_idx: (byte_offset + i + 1) as u64,
                        encoded_len: last_row.encoded_data.encoded_len,
                        value_byte,
                        reverse: false,
                        value_rlc,
                        ..Default::default()
                    },
                    bitstream_read_data: BitstreamReadRow::default(),
                    decoded_data: last_row.decoded_data.clone(),
                    huffman_data: HuffmanData::default(),
                    fse_data: FseTableRow::default(),
                },
            )
            .collect::<Vec<_>>(),
        literals_block_type,
        n_streams,
        regen_size as usize,
        compressed_size as usize,
        (branch as u64, sf_max),
    )
}

type HuffmanCodeProcessingResult<F> = (
    usize,
    Vec<ZstdWitnessRow<F>>,
    HuffmanCodesData,
    usize,
    usize,
    Value<F>,
    usize,
    u64,
    u64,
    u64,
    FseAuxiliaryTableData,
);

fn process_block_zstd_huffman_code<F: Field>(
    src: &[u8],
    byte_offset: usize,
    last_row: &ZstdWitnessRow<F>,
    randomness: Value<F>,
    n_streams: usize,
) -> HuffmanCodeProcessingResult<F> {
    // Preserve this value for later construction of HuffmanCodesDataTable
    let huffman_code_byte_offset = byte_offset;

    // Other consistent values
    let encoded_len = last_row.encoded_data.encoded_len;
    let decoded_data = last_row.decoded_data.clone();

    // Get the next tag
    let tag_next = ZstdTag::ZstdBlockHuffmanCode;

    // Parse the header byte
    let mut witness_rows: Vec<ZstdWitnessRow<F>> = vec![];
    let header_byte = src[byte_offset];
    assert!(header_byte < 128, "FSE encoded huffman weights assumed");
    let n_bytes = header_byte as usize;

    let multiplier =
        (0..last_row.state.tag_len).fold(Value::known(F::one()), |acc, _| acc * randomness);
    let value_rlc = last_row.encoded_data.value_rlc * multiplier + last_row.state.tag_rlc;

    // Add a witness row for Huffman header
    let mut huffman_header_row: ZstdWitnessRow<F> = ZstdWitnessRow {
        state: ZstdState {
            tag: ZstdTag::ZstdBlockFseCode,
            tag_next,
            max_tag_len: lookup_max_tag_len(ZstdTag::ZstdBlockFseCode),
            tag_len: 0_u64, /* There's no information at this point about the length of FSE
                             * table bytes. So this value has to be modified later. */
            tag_idx: 1_u64,
            tag_value: Value::default(), // Must be changed after FSE table length is known
            tag_value_acc: Value::default(), // Must be changed after FSE table length is known
            is_tag_change: true,
            tag_rlc: Value::known(F::zero()), // Must be changed after FSE table length is known
            tag_rlc_acc: Value::known(F::zero()), // Must be changed after FSE table length is known
        },
        encoded_data: EncodedData {
            byte_idx: (byte_offset + 1) as u64,
            encoded_len,
            value_byte: header_byte,
            value_rlc,
            reverse: false,
            ..Default::default()
        },
        bitstream_read_data: BitstreamReadRow {
            bit_start_idx: 0usize,
            bit_end_idx: 7usize,
            bit_value: header_byte as u64,
            is_zero_bit_read: false,
        },
        decoded_data: decoded_data.clone(),
        huffman_data: HuffmanData::default(),
        fse_data: FseTableRow::default(),
    };

    // Recover the FSE table for generating Huffman weights
    // TODO(ray): this part is redundant however to compile, we have added the required args to the
    // ``reconstruct`` method.
    let (n_fse_bytes, bit_boundaries, table) =
        FseAuxiliaryTableData::reconstruct(src, 1, FseTableKind::LLT, byte_offset + 1)
            .expect("Reconstructing FSE table should not fail.");

    // Witness generation
    let accuracy_log = (src[byte_offset + 1] & 0b1111) + 5;

    let mut tag_value_iter = src.iter().skip(byte_offset).take(n_fse_bytes + 1).scan(
        Value::known(F::zero()),
        |acc, &byte| {
>>>>>>> a50a22a9
            *acc = *acc * randomness + Value::known(F::from(byte as u64));
            Some(*acc)
        });
    let tag_value = tag_value_iter.clone().last().expect("Tag value must exist");

    let tag_rlc_iter = src[sequence_header_start_offset..sequence_header_end_offset]
        .iter()
        .scan(Value::known(F::zero()), |acc, &byte| {
            *acc = *acc * randomness + Value::known(F::from(byte as u64));
            Some(*acc)
        });
    let tag_rlc = tag_rlc_iter.clone().last().expect("Tag RLC must exist");

    let header_rows = src[sequence_header_start_offset..sequence_header_end_offset]
        .iter()
        .zip(tag_value_iter)
        .zip(tag_rlc_iter)
        .enumerate()
        .map(
            |(i, ((&value_byte, tag_value_acc), tag_rlc_acc))| ZstdWitnessRow {
                state: ZstdState {
                    tag: ZstdTag::ZstdBlockSequenceHeader,
                    tag_next: ZstdTag::ZstdBlockFseCode,
                    max_tag_len: lookup_max_tag_len(ZstdTag::ZstdBlockSequenceHeader),
                    tag_len: num_sequence_header_bytes as u64,
                    tag_idx: (i + 1) as u64,
                    tag_value,
                    tag_value_acc,
                    is_tag_change: i == 0,
                    tag_rlc,
                    tag_rlc_acc,
                },
                encoded_data: EncodedData {
                    byte_idx: (sequence_header_start_offset + i + 1) as u64,
                    encoded_len: last_row.encoded_data.encoded_len,
                    value_byte,
                    value_rlc,
                    reverse: false,
                    ..Default::default()
                },
                decoded_data: DecodedData {
                    decoded_len: last_row.decoded_data.decoded_len,
                    decoded_len_acc: last_row.decoded_data.decoded_len + (i as u64) + 1,
                    total_decoded_len: last_row.decoded_data.total_decoded_len,
                    decoded_byte: value_byte,
                    decoded_value_rlc: last_row.decoded_data.decoded_value_rlc,
                },
                bitstream_read_data: BitstreamReadRow::default(),
                fse_data: FseTableRow::default(),
            },
        )
        .collect::<Vec<_>>();

    witness_rows.extend_from_slice(&header_rows);

    // Second, process the sequence tables (encoded using FSE)
    let byte_offset = sequence_header_end_offset;
    let fse_starting_byte_offset = byte_offset;

    // Literal Length Table (LLT)
    let (n_fse_bytes_llt, bit_boundaries_llt, table_llt) =
        FseAuxiliaryTableData::reconstruct(src, byte_offset)
            .expect("Reconstructing FSE-packed Literl Length (LL) table should not fail.");
    let llt = table_llt.parse_state_table();
    let al_llt = bit_boundaries_llt
        .first()
        .expect("Accuracy Log should exist")
        .1
        + 5;

    // Cooked Match Offset Table (CMOT)
    let byte_offset = byte_offset + n_fse_bytes_llt;
    let (n_fse_bytes_cmot, bit_boundaries_cmot, table_cmot) =
        FseAuxiliaryTableData::reconstruct(src, byte_offset)
            .expect("Reconstructing FSE-packed Cooked Match Offset (CMO) table should not fail.");
    let cmot = table_cmot.parse_state_table();
    let al_cmot = bit_boundaries_cmot
        .first()
        .expect("Accuracy Log should exist")
        .1
        + 5;

    // Match Length Table (MLT)
    let byte_offset = byte_offset + n_fse_bytes_cmot;
    let (n_fse_bytes_mlt, bit_boundaries_mlt, table_mlt) =
        FseAuxiliaryTableData::reconstruct(src, byte_offset)
            .expect("Reconstructing FSE-packed Match Length (ML) table should not fail.");
    let mlt = table_mlt.parse_state_table();
    let al_mlt = bit_boundaries_mlt
        .first()
        .expect("Accuracy Log should exist")
        .1
        + 5;

    // Add witness rows for the FSE tables
    for (idx, start_offset, end_offset, bit_boundaries, tag_len) in [
        (
            0usize,
            fse_starting_byte_offset,
            fse_starting_byte_offset + n_fse_bytes_llt,
            bit_boundaries_llt,
            n_fse_bytes_llt as u64,
        ),
        (
            1usize,
            fse_starting_byte_offset + n_fse_bytes_llt,
            fse_starting_byte_offset + n_fse_bytes_llt + n_fse_bytes_cmot,
            bit_boundaries_cmot,
            n_fse_bytes_cmot as u64,
        ),
        (
            2usize,
            fse_starting_byte_offset + n_fse_bytes_llt + n_fse_bytes_cmot,
            fse_starting_byte_offset + n_fse_bytes_llt + n_fse_bytes_cmot + n_fse_bytes_mlt,
            bit_boundaries_mlt,
            n_fse_bytes_mlt as u64,
        ),
    ] {
        let mut tag_value_iter =
            src[start_offset..end_offset]
                .iter()
                .scan(Value::known(F::zero()), |acc, &byte| {
                    *acc = *acc * randomness + Value::known(F::from(byte as u64));
                    Some(*acc)
                });
        let tag_value = tag_value_iter.clone().last().expect("Tag value must exist");

        let mut tag_rlc_iter =
            src[start_offset..end_offset]
                .iter()
                .scan(Value::known(F::zero()), |acc, &byte| {
                    *acc = *acc * randomness + Value::known(F::from(byte as u64));
                    Some(*acc)
                });
        let tag_rlc = tag_rlc_iter.clone().last().expect("Tag RLC must exist");

        let mut decoded: u8 = 0;
        let mut n_acc: usize = 0;
        let mut current_tag_value_acc = Value::known(F::zero());
        let mut current_tag_rlc_acc = Value::known(F::zero());
        let mut last_byte_idx: i64 = 0;
        let mut from_pos: (i64, i64) = (1, 0);
        let mut to_pos: (i64, i64) = (0, 0);
        let accuracy_log = bit_boundaries[0].1 + 5;

        let bitstream_rows = bit_boundaries
            .iter()
            .enumerate()
            .map(|(sym, (bit_idx, value))| {
                from_pos = if sym == 0 { (1, -1) } else { to_pos };

                from_pos.1 += 1;
                if from_pos.1 == 8 {
                    from_pos = (from_pos.0 + 1, 0);
                }

                from_pos.1 = (from_pos.1 as u64).rem_euclid(8) as i64;

                while from_pos.0 > last_byte_idx {
                    current_tag_value_acc = tag_value_iter.next().unwrap();
                    current_tag_rlc_acc = tag_rlc_iter.next().unwrap();
                    last_byte_idx = from_pos.0;
                }

                let to_byte_idx = (bit_idx - 1) / 8;
                let mut to_bit_idx = bit_idx - to_byte_idx * (N_BITS_PER_BYTE as u32) - 1;

<<<<<<< HEAD
                if from_pos.0 < (to_byte_idx + 1) as i64 {
                    to_bit_idx += 8;
                }
=======
            (
                decoded,
                from_pos.0 as usize,
                from_pos.1 as usize,
                to_pos.0 as usize,
                to_pos.1 as usize,
                *value,
                current_tag_value_acc,
                current_tag_rlc_acc,
                0,
                n_acc,
            )
        })
        .collect::<Vec<(
            u8,
            usize,
            usize,
            usize,
            usize,
            u64,
            Value<F>,
            Value<F>,
            usize,
            usize,
        )>>();

    // Add witness rows for FSE representation bytes
    for row in bitstream_rows {
        witness_rows.push(ZstdWitnessRow {
            state: ZstdState {
                tag: ZstdTag::ZstdBlockFseCode,
                tag_next,
                max_tag_len: lookup_max_tag_len(ZstdTag::ZstdBlockFseCode),
                tag_len: (n_fse_bytes + 1) as u64,
                tag_idx: (row.1 + 1) as u64, // count the huffman header byte
                tag_value,
                tag_value_acc: row.6,
                is_tag_change: false,
                tag_rlc,
                tag_rlc_acc: row.7,
            },
            encoded_data: EncodedData {
                byte_idx: (byte_offset + row.1 + 1) as u64, // count the huffman header byte
                encoded_len,
                value_byte: src[byte_offset + row.1],
                value_rlc,
                reverse: false,
                ..Default::default()
            },
            bitstream_read_data: BitstreamReadRow {
                bit_start_idx: row.2,
                bit_end_idx: row.4,
                bit_value: row.5,
                is_zero_bit_read: false,
            },
            decoded_data: DecodedData {
                decoded_len: last_row.decoded_data.decoded_len,
                decoded_len_acc: last_row.decoded_data.decoded_len_acc,
                total_decoded_len: last_row.decoded_data.total_decoded_len,
                decoded_byte: row.0,
                decoded_value_rlc: last_row.decoded_data.decoded_value_rlc,
            },
            huffman_data: HuffmanData::default(),
            fse_data: FseTableRow {
                state: 0,
                symbol: 0,
                baseline: 0,
                num_bits: 0,
                num_emitted: 0,
                is_state_skipped: false,
            },
        });
    }
>>>>>>> a50a22a9

                to_pos = ((to_byte_idx + 1) as i64, to_bit_idx as i64);

                if sym > 0 && n_acc < (1 << accuracy_log) {
                    decoded = (sym - 1) as u8;
                    if *value > 1u64 {
                        n_acc += (*value - 1) as usize;
                    }
                }

                (
                    decoded,
                    from_pos.0 as usize,
                    from_pos.1 as usize,
                    to_pos.0 as usize,
                    to_pos.1 as usize,
                    *value,
                    current_tag_value_acc,
                    current_tag_rlc_acc,
                    0,
                    n_acc,
                )
            })
            .collect::<Vec<(
                u8,
                usize,
                usize,
                usize,
                usize,
                u64,
                Value<F>,
                Value<F>,
                usize,
                usize,
            )>>();

        // Transform bitstream rows into witness rows
        for row in bitstream_rows {
            witness_rows.push(ZstdWitnessRow {
                state: ZstdState {
                    tag: ZstdTag::ZstdBlockFseCode,
                    tag_next: if idx > 1 {
                        ZstdTag::ZstdBlockSequenceData
                    } else {
                        ZstdTag::ZstdBlockFseCode
                    },
                    max_tag_len: lookup_max_tag_len(ZstdTag::ZstdBlockFseCode),
                    tag_len,
                    tag_idx: row.1 as u64,
                    tag_value,
                    tag_value_acc: row.6,
                    is_tag_change: false,
                    tag_rlc,
                    tag_rlc_acc: row.7,
                },
                encoded_data: EncodedData {
                    byte_idx: (start_offset + row.1) as u64,
                    encoded_len,
                    value_byte: src[start_offset + row.1],
                    value_rlc,
                    reverse: false,
                    ..Default::default()
                },
                bitstream_read_data: BitstreamReadRow {
                    bit_start_idx: row.2,
                    bit_end_idx: row.4,
                    bit_value: row.5,
                    is_zero_bit_read: false,
                },
                decoded_data: DecodedData {
                    decoded_len: last_row.decoded_data.decoded_len,
                    decoded_len_acc: last_row.decoded_data.decoded_len_acc,
                    total_decoded_len: last_row.decoded_data.total_decoded_len,
                    decoded_byte: row.0,
                    decoded_value_rlc: last_row.decoded_data.decoded_value_rlc,
                },
                fse_data: FseTableRow::default(),
            });
        }
    }

    // Reconstruct LLTV, CMOTV, and MLTV which specifies bit actions for a specific state
    let lltv = SequenceFixedStateActionTable::reconstruct_lltv();
    let cmotv = SequenceFixedStateActionTable::reconstruct_cmotv(CMOT_N);
    let mltv = SequenceFixedStateActionTable::reconstruct_mltv();

    // Decode sequence bitstream
    let byte_offset = byte_offset + n_fse_bytes_mlt;
    let sequence_bitstream = &src[byte_offset..end_offset]
        .iter()
        .rev()
        .clone()
        .flat_map(|v| {
            let mut bits = value_bits_le(*v);
            bits.reverse();
            bits
        })
        .collect::<Vec<u8>>();

    // Bitstream processing state values
    let _num_emitted: usize = 0;
    let n_sequence_data_bytes = end_offset - byte_offset;
    let mut last_byte_idx: usize = 1;
    let mut current_byte_idx: usize = 1;
    let mut current_bit_idx: usize = 0;

    // Update the last row
    let multiplier =
        (0..last_row.state.tag_len).fold(Value::known(F::one()), |acc, _| acc * randomness);
    let value_rlc = last_row.encoded_data.value_rlc * multiplier + last_row.state.tag_rlc;

    let value_rlc_iter =
        &src[byte_offset..end_offset]
            .iter()
            .scan(Value::known(F::zero()), |acc, &byte| {
                *acc = *acc * randomness + Value::known(F::from(byte as u64));
                Some(*acc)
            });
    let mut value_rlc_iter = value_rlc_iter
        .clone()
        .collect::<Vec<Value<F>>>()
        .into_iter()
        .rev();

    let tag_value_iter =
        &src[byte_offset..end_offset]
            .iter()
            .scan(Value::known(F::zero()), |acc, &byte| {
                *acc = *acc * randomness + Value::known(F::from(byte as u64));
                Some(*acc)
            });
    let tag_value = tag_value_iter.clone().last().expect("Tag value must exist");
    let mut tag_value_iter = tag_value_iter
        .clone()
        .collect::<Vec<Value<F>>>()
        .into_iter()
        .rev();

    let tag_rlc_iter =
        &src[byte_offset..end_offset]
            .iter()
            .scan(Value::known(F::zero()), |acc, &byte| {
                *acc = *acc * randomness + Value::known(F::from(byte as u64));
                Some(*acc)
            });
    let tag_rlc = tag_rlc_iter.clone().last().expect("Tag RLC must exist");
    let mut tag_rlc_iter = tag_rlc_iter
        .clone()
        .collect::<Vec<Value<F>>>()
        .into_iter()
        .rev();

    let mut next_tag_value_acc = tag_value_iter.next().unwrap();
    let next_value_rlc_acc = value_rlc_iter.next().unwrap();
    let mut next_tag_rlc_acc = tag_rlc_iter.next().unwrap();

    let aux_1 = next_value_rlc_acc;

    let mut padding_end_idx = 0;
    while sequence_bitstream[padding_end_idx] == 0 {
        padding_end_idx += 1;
    }

    // Add a witness row for leading 0s and the sentinel 1-bit
    witness_rows.push(ZstdWitnessRow {
        state: ZstdState {
            tag: ZstdTag::ZstdBlockSequenceData,
            tag_next: ZstdTag::ZstdBlockSequenceData,
            max_tag_len: lookup_max_tag_len(ZstdTag::ZstdBlockSequenceData),
            tag_len: n_sequence_data_bytes as u64,
            tag_idx: 1_u64,
            tag_value,
            tag_value_acc: next_tag_value_acc,
            is_tag_change: true,
            tag_rlc,
            tag_rlc_acc: next_tag_rlc_acc,
        },
        encoded_data: EncodedData {
            byte_idx: (byte_offset + current_byte_idx) as u64,
            encoded_len,
            value_byte: src[byte_offset + current_byte_idx],
            value_rlc,
            reverse: true,
            reverse_len: n_sequence_data_bytes as u64,
            reverse_idx: (n_sequence_data_bytes - (current_byte_idx - 1)) as u64,
            aux_1,
            aux_2: Value::known(F::zero()),
        },
        bitstream_read_data: BitstreamReadRow {
            bit_start_idx: 0usize,
            bit_end_idx: padding_end_idx,
            bit_value: 1u64,
            is_zero_bit_read: false,
        },
        decoded_data: last_row.decoded_data.clone(),
        fse_data: FseTableRow::default(),
    });

    // Exclude the leading zero section
    while sequence_bitstream[current_bit_idx] == 0 {
        (current_byte_idx, current_bit_idx) = increment_idx(current_byte_idx, current_bit_idx);
    }
    // Exclude the sentinel 1-bit
    (current_byte_idx, current_bit_idx) = increment_idx(current_byte_idx, current_bit_idx);

    // Update accumulators
    if current_byte_idx > last_byte_idx {
        next_tag_value_acc = tag_value_iter.next().unwrap();
        next_tag_rlc_acc = tag_rlc_iter.next().unwrap();
        last_byte_idx = current_byte_idx;
    }

    // Now the actual data-bearing bitstream starts
    // The sequence bitstream is interleaved by 6 bit processing strands.
    // The interleaving order is: CMOVBits, MLVBits, LLVBits, LLFBits, MLFBits, CMOFBits
    let mut decoded_bitstring_values: Vec<(SequenceDataTag, u64)> = vec![];
    let mut raw_sequence_instructions: Vec<(usize, usize, usize)> = vec![]; // offset_state, match_length, literal_length
    let mut curr_instruction: [usize; 3] = [0, 0, 0];

    // Note: mode and order_idx produces 6 distinct decoding state
    let mut mode: usize = 1; // use 0 or 1 to denote whether bitstream produces data or next decoding state
    let mut order_idx: usize = 0; // use 0, 1, 2 to denote the order of decoded value within current mode

    let mut state_baselines: [usize; 3] = [0, 0, 0]; // 3 states for LL, ML, CMO
    let mut decoding_baselines: [usize; 3] = [0, 0, 0]; // 3 decoding bl for CMO, ML, LL

    let data_tags = [
        SequenceDataTag::CookedMatchOffsetValue,
        SequenceDataTag::MatchLengthValue,
        SequenceDataTag::LiteralLengthValue,
        SequenceDataTag::LiteralLengthFse,
        SequenceDataTag::MatchLengthFse,
        SequenceDataTag::CookedMatchOffsetFse,
    ];
    let next_nb_to_read_for_states: [usize; 3] =
        [al_llt as usize, al_mlt as usize, al_cmot as usize]; // Obtained from accuracy log
    let next_nb_to_read_for_values: [usize; 3] = [0, 0, 0];
    let mut nb_switch = [next_nb_to_read_for_values, next_nb_to_read_for_states];
    let v_tables = [cmotv, mltv, lltv];
    let f_tables = [llt, mlt, cmot];

    let mut is_init = true;
    let mut nb = nb_switch[mode][order_idx];
    while current_bit_idx + nb <= n_sequence_data_bytes * N_BITS_PER_BYTE {
        let bitstring_value =
            be_bits_to_value(&sequence_bitstream[current_bit_idx..(current_bit_idx + nb)]);

        let new_decoded = (data_tags[mode * 3 + order_idx], bitstring_value);
        decoded_bitstring_values.push(new_decoded);

        if mode > 0 {
            // For the initial baseline determination, ML and CMO positions are flipped.
            if is_init {
                order_idx = [0, 2, 1][order_idx];
            }

            // FSE state update step
            let new_state = (state_baselines[order_idx] as u64) + bitstring_value;
            let new_state_params = f_tables[order_idx]
                .get(&new_state)
                .expect("State should exist.");
            let state_symbol = new_state_params.0;

            let value_idx = 3 - order_idx - 1;

            // Update baseline and nb for next FSE state transition
            state_baselines[order_idx] = new_state_params.1 as usize;
            nb_switch[1][order_idx] = new_state_params.2 as usize;

            // Update baseline and nb for next value decoding
            decoding_baselines[value_idx] = v_tables[value_idx].states_to_actions
                [state_symbol as usize]
                .1
                 .0 as usize;
            nb_switch[0][value_idx] = v_tables[value_idx].states_to_actions[state_symbol as usize]
                .1
                 .1 as usize;

            // Flip back the idx for first step
            if is_init {
                order_idx = [0, 2, 1][order_idx];
            }

            order_idx += 1;

            if order_idx > 2 {
                is_init = false;
                mode = 0; // switch to data mode
                order_idx = 0;
            }
        } else {
            // Value decoding step
            let new_value = (decoding_baselines[order_idx] as u64) + bitstring_value;
            curr_instruction[order_idx] = new_value as usize;

            order_idx += 1;

            if order_idx > 2 {
                mode = 1; // switch to FSE mode
                order_idx = 0;

                // Add the instruction
                let new_instruction = (
                    curr_instruction[0],
                    curr_instruction[1],
                    curr_instruction[2],
                );

                raw_sequence_instructions.push(new_instruction);
            }
        }

        // bitstream witness row data
        let from_bit_idx = current_bit_idx.rem_euclid(8);
        let to_bit_idx = if nb > 0 {
            from_bit_idx + (nb - 1)
        } else {
            from_bit_idx
        };

        // Add a witness row
        witness_rows.push(ZstdWitnessRow {
            state: ZstdState {
                tag: ZstdTag::ZstdBlockSequenceData,
                tag_next: ZstdTag::ZstdBlockSequenceData,
                max_tag_len: lookup_max_tag_len(ZstdTag::ZstdBlockSequenceData),
                tag_len: n_sequence_data_bytes as u64,
                tag_idx: current_byte_idx as u64,
                tag_value,
                tag_value_acc: next_tag_value_acc,
                is_tag_change: true,
                tag_rlc,
                tag_rlc_acc: next_tag_rlc_acc,
            },
            encoded_data: EncodedData {
                byte_idx: (byte_offset + current_byte_idx) as u64,
                encoded_len,
                // value_byte: src[byte_offset + current_byte_idx], // witgen_debug, idx overflow
                value_byte: src[0], // TODO
                value_rlc,
                reverse: true,
                reverse_len: n_sequence_data_bytes as u64,
                reverse_idx: (n_sequence_data_bytes - (current_byte_idx - 1)) as u64,
                aux_1,
                aux_2: Value::known(F::zero()),
            },
            bitstream_read_data: BitstreamReadRow {
                bit_start_idx: from_bit_idx,
                bit_end_idx: to_bit_idx,
                bit_value: bitstring_value,
                is_zero_bit_read: (nb == 0),
            },
<<<<<<< HEAD
            decoded_data: last_row.decoded_data.clone(),
            fse_data: FseTableRow::default(), // TODO: Clarify alternating FSE/data segments
=======
            fse_data: FseTableRow {
                state: next_state,
                symbol: fse_row.0,
                baseline: fse_row.1,
                num_bits: fse_row.2,
                num_emitted: num_emitted as u64,
                // TODO(ray): pls check where to get this field from.
                is_state_skipped: false,
            },
            huffman_data: HuffmanData::default(),
            decoded_data: decoded_data.clone(),
>>>>>>> a50a22a9
        });

        for _ in 0..nb {
            (current_byte_idx, current_bit_idx) = increment_idx(current_byte_idx, current_bit_idx);
        }
        if current_byte_idx > last_byte_idx && current_byte_idx <= n_sequence_data_bytes {
            next_tag_value_acc = tag_value_iter.next().unwrap();
            next_tag_rlc_acc = tag_rlc_iter.next().unwrap();
            last_byte_idx = current_byte_idx;
        }

        if is_init {
            // On the first step, ML and CMO are flipped
            let true_idx = [0, 2, 1][order_idx];
            nb = nb_switch[mode][true_idx];
        } else {
            nb = nb_switch[mode][order_idx];
        }
    }

    // Process raw sequence instructions
    let mut address_table_rows: Vec<AddressTableRow> = vec![];
    let mut literal_len_acc: usize = 0;
    let mut repeated_offset: [usize; 3] = [1, 4, 8];

    for (idx, inst) in raw_sequence_instructions.iter().enumerate() {
        let actual_offset = if inst.0 > 3 {
            inst.0 - 3
        } else {
            let mut repeat_idx = inst.0;
            if inst.2 == 0 {
                repeat_idx += 1;
                if repeat_idx > 3 {
                    repeat_idx = 1;
                }
            }

            repeated_offset[repeat_idx]
        } as u64;

        literal_len_acc += inst.2;

        address_table_rows.push(AddressTableRow {
            s_padding: 0,
            instruction_idx: idx as u64,
            literal_length: inst.2 as u64,
            cooked_match_offset: inst.0 as u64,
            match_length: inst.1 as u64,
            literal_length_acc: literal_len_acc as u64,
            repeated_offset1: repeated_offset[0] as u64,
            repeated_offset2: repeated_offset[1] as u64,
            repeated_offset3: repeated_offset[2] as u64,
            actual_offset,
        });

        // Update repeated offset
        if inst.0 > 3 {
            repeated_offset[2] = repeated_offset[1];
            repeated_offset[1] = repeated_offset[0];
            repeated_offset[0] = inst.0 - 3;
        } else {
            let mut repeat_idx = inst.0;
            if inst.2 == 0 {
                repeat_idx += 1;
                if repeat_idx > 3 {
                    repeat_idx = 1;
                }
            }

            if repeat_idx == 2 {
                let result = repeated_offset[1];
                repeated_offset[1] = repeated_offset[0];
                repeated_offset[0] = result;
            } else if repeat_idx == 3 {
                let result = repeated_offset[2];
                repeated_offset[2] = repeated_offset[1];
                repeated_offset[1] = repeated_offset[0];
                repeated_offset[0] = result;
            } else {
                // repeat 1
            }
        };
    }

    // Executing sequence instructions to acquire the original input.
    // At this point, the address table rows are not padded. Paddings will be added as sequence
    // instructions progress.
    let mut recovered_inputs: Vec<u8> = vec![];
    let mut current_literal_pos: usize = 0;

    for inst in address_table_rows.clone() {
        let new_literal_pos = current_literal_pos + (inst.literal_length as usize);
        recovered_inputs.extend_from_slice(
            literals[current_literal_pos..new_literal_pos]
                .iter()
                .map(|&v| v as u8)
                .collect::<Vec<u8>>()
                .as_slice(),
        );

        let match_pos = recovered_inputs.len() - (inst.actual_offset as usize);
        let matched_bytes = recovered_inputs
            .clone()
            .into_iter()
            .skip(match_pos)
            .take(inst.match_length as usize)
            .collect::<Vec<u8>>();
        recovered_inputs.extend_from_slice(&matched_bytes.as_slice());

        current_literal_pos = new_literal_pos;
    }

    // Add remaining literal bytes
    if current_literal_pos < literals.len() {
        recovered_inputs.extend_from_slice(
            literals[current_literal_pos..literals.len()]
                .iter()
                .map(|&v| v as u8)
                .collect::<Vec<u8>>()
                .as_slice(),
        );
    }

    (
        end_offset,
        witness_rows,
        [table_llt, table_mlt, table_cmot],
        address_table_rows,
        recovered_inputs,
    )
}

type LiteralsHeaderProcessingResult<F> = (
    usize,
    Vec<ZstdWitnessRow<F>>,
    BlockType,
    usize,
    usize,
    usize,
    (u64, bool),
);

fn process_block_zstd_literals_header<F: Field>(
    src: &[u8],
    byte_offset: usize,
    last_row: &ZstdWitnessRow<F>,
    randomness: Value<F>,
) -> LiteralsHeaderProcessingResult<F> {
    let lh_bytes = src
        .iter()
        .skip(byte_offset)
        .take(N_MAX_LITERAL_HEADER_BYTES)
        .cloned()
        .collect::<Vec<u8>>();

    let literals_block_type = BlockType::from(lh_bytes[0] & 0x3);
    let size_format = (lh_bytes[0] >> 2) & 3;
    let sf_max = size_format == 3;

    let [n_bits_fmt, n_bits_regen, n_bits_compressed, n_streams, n_bytes_header, branch]: [usize;
        6] = match literals_block_type {
        BlockType::RawBlock => match size_format {
            0b00 | 0b10 => [1, 5, 0, 1, 1, 0],
            0b01 => [2, 12, 0, 1, 2, 1],
            0b11 => [2, 20, 0, 1, 3, 2],
            _ => unreachable!("size_format out of bound"),
        },
        _ => unreachable!("BlockType::* unexpected. Must be raw bytes for literals."),
    };

    // Bits for representing regenerated_size and compressed_size
    let sizing_bits = &lh_bytes.clone().into_iter().fold(vec![], |mut acc, b| {
        acc.extend(value_bits_le(b));
        acc
    })[(2 + n_bits_fmt)..(n_bytes_header * N_BITS_PER_BYTE)];

    let regen_size = le_bits_to_value(&sizing_bits[0..n_bits_regen]);
    let compressed_size =
        le_bits_to_value(&sizing_bits[n_bits_regen..(n_bits_regen + n_bits_compressed)]);

    let tag_next = match literals_block_type {
        BlockType::RawBlock => ZstdTag::ZstdBlockLiteralsRawBytes,
        _ => unreachable!("BlockType::* unexpected. Must be raw bytes for literals."),
    };

    let tag_value_iter =
        lh_bytes
            .iter()
            .take(n_bytes_header)
            .scan(Value::known(F::zero()), |acc, &byte| {
                *acc = *acc * Value::known(F::from(256u64)) + Value::known(F::from(byte as u64));
                Some(*acc)
            });
    let tag_value = tag_value_iter
        .clone()
        .last()
        .expect("LiteralsHeader expected");

    let tag_rlc_iter =
        lh_bytes
            .iter()
            .take(n_bytes_header)
            .scan(Value::known(F::zero()), |acc, &byte| {
                *acc = *acc * randomness + Value::known(F::from(byte as u64));
                Some(*acc)
            });
    let tag_rlc = tag_rlc_iter.clone().last().expect("Tag RLC expected");

    let value_rlc_iter =
        lh_bytes
            .iter()
            .take(n_bytes_header)
            .scan(last_row.encoded_data.value_rlc, |acc, &byte| {
                *acc = *acc * randomness + Value::known(F::from(byte as u64));
                Some(*acc)
            });

    let multiplier =
        (0..last_row.state.tag_len).fold(Value::known(F::one()), |acc, _| acc * randomness);
    let value_rlc = last_row.encoded_data.value_rlc * multiplier + last_row.state.tag_rlc;

    (
        byte_offset + n_bytes_header,
        lh_bytes
            .iter()
            .take(n_bytes_header)
            .zip(tag_value_iter)
            .zip(value_rlc_iter)
            .zip(tag_rlc_iter)
            .enumerate()
            .map(
                |(i, (((&value_byte, tag_value_acc), _v_rlc), tag_rlc_acc))| ZstdWitnessRow {
                    state: ZstdState {
                        tag: ZstdTag::ZstdBlockLiteralsHeader,
                        tag_next,
                        max_tag_len: lookup_max_tag_len(ZstdTag::ZstdBlockLiteralsHeader),
                        tag_len: n_bytes_header as u64,
                        tag_idx: (i + 1) as u64,
                        tag_value,
                        tag_value_acc,
                        is_tag_change: i == 0,
                        tag_rlc,
                        tag_rlc_acc,
                    },
                    encoded_data: EncodedData {
                        byte_idx: (byte_offset + i + 1) as u64,
                        encoded_len: last_row.encoded_data.encoded_len,
                        value_byte,
                        reverse: false,
                        value_rlc,
                        ..Default::default()
                    },
                    bitstream_read_data: BitstreamReadRow::default(),
                    decoded_data: last_row.decoded_data.clone(),
                    fse_data: FseTableRow::default(),
                },
            )
            .collect::<Vec<_>>(),
        literals_block_type,
        n_streams,
        regen_size as usize,
        compressed_size as usize,
        (branch as u64, sf_max),
    )
}

/// Result for processing multiple blocks from compressed data
pub type MultiBlockProcessResult<F> = (
    Vec<ZstdWitnessRow<F>>,
    Vec<u64>,
    Vec<u64>,
    Vec<FseAuxiliaryTableData>,
);

/// Process a slice of bytes into decompression circuit witness rows
pub fn process<F: Field>(src: &[u8], randomness: Value<F>) -> MultiBlockProcessResult<F> {
    let mut witness_rows = vec![];
    let mut literals: Vec<u64> = vec![];
    let mut aux_data: Vec<u64> = vec![];
    let mut fse_aux_tables: Vec<FseAuxiliaryTableData> = vec![];
    let byte_offset = 0;

    // witgen_debug
    let stdout = io::stdout();
    let mut handle = stdout.lock();

    // FrameHeaderDescriptor and FrameContentSize
    let (byte_offset, rows) = process_frame_header::<F>(
        src,
        byte_offset,
        &ZstdWitnessRow::init(src.len()),
        randomness,
    );
    witness_rows.extend_from_slice(&rows);

    // witgen_debug
    // write!(handle, "=> byte_offset after frame header: {:?}", byte_offset).unwrap();
    // writeln!(handle).unwrap();

    loop {
        let (
            _byte_offset,
            rows,
            last_block,
            new_literals,
            lstream_lens,
            pipeline_data,
            new_fse_aux_tables,
        ) = process_block::<F>(
            src,
            byte_offset,
            rows.last().expect("last row expected to exist"),
            randomness,
        );
        witness_rows.extend_from_slice(&rows);
        literals.extend_from_slice(&new_literals);
        aux_data.extend_from_slice(&lstream_lens);
        aux_data.extend_from_slice(&pipeline_data);
        for fse_aux_table in new_fse_aux_tables {
            fse_aux_tables.push(fse_aux_table);
        }

        // witgen_debug
        // write!(handle, "=> byte_offset after a block: {:?}", byte_offset).unwrap();
        // writeln!(handle).unwrap();

        if last_block {
            // TODO: Recover this assertion after the sequence section decoding is completed.
            // assert!(byte_offset >= src.len());
            break;
        }
    }

    for (idx, row) in witness_rows.iter().enumerate() {
        write!(
            handle, 
            "{:?};{:?};{:?};{:?};{:?};{:?};{:?};{:?};{:?};{:?};{:?};{:?};{:?};{:?};{:?};{:?};{:?};{:?};{:?};{:?};{:?};{:?};{:?};{:?};{:?};{:?};{:?};{:?};{:?};{:?};{:?};{:?};{:?};{:?};", 
            idx, 
            row.state.tag, row.state.tag_next, row.state.max_tag_len, row.state.tag_len, row.state.tag_idx, row.state.tag_value, row.state.tag_value_acc, row.state.is_tag_change, row.state.tag_rlc_acc,
            row.encoded_data.byte_idx, row.encoded_data.encoded_len, row.encoded_data.value_byte, row.encoded_data.reverse, row.encoded_data.reverse_idx, row.encoded_data.reverse_len, row.encoded_data.aux_1, row.encoded_data.aux_2, row.encoded_data.value_rlc,
            row.decoded_data.decoded_len, row.decoded_data.decoded_len_acc, row.decoded_data.total_decoded_len, row.decoded_data.decoded_byte, row.decoded_data.decoded_value_rlc,
            row.fse_data.state, row.fse_data.baseline, row.fse_data.num_bits, row.fse_data.symbol, row.fse_data.num_emitted, row.fse_data.n_acc,
            row.bitstream_read_data.bit_start_idx, row.bitstream_read_data.bit_end_idx, row.bitstream_read_data.bit_value, row.bitstream_read_data.is_zero_bit_read,
        ).unwrap();

        writeln!(handle).unwrap();
    }

    (witness_rows, literals, aux_data, fse_aux_tables)
}

#[cfg(test)]
mod tests {
    // witgen_debug
    // use super::*;
    // use bitstream_io::write;
    // use halo2_proofs::halo2curves::bn256::Fr;
    // use serde_json::from_str;

    // witgen_debug
    // use std::{
    //     fs::{self, File},
    //     io::{self, Write},
    // };

    // witgen_debug
    // #[test]
    // #[ignore]
    // fn compression_ratio() -> Result<(), std::io::Error> {
    //     use csv::WriterBuilder;
    //     use super::*;

    //     let get_compression_ratio = |data: &[u8]| -> Result<(u64, u64, H256), std::io::Error> {
    //         let raw_len = data.len();
    //         let compressed = {
    //             // compression level = 0 defaults to using level=3, which is zstd's default.
    //             let mut encoder = zstd::stream::write::Encoder::new(Vec::new(), 0)?;

    //             // disable compression of literals, i.e. literals will be raw bytes.
    //             encoder.set_parameter(zstd::stream::raw::CParameter::LiteralCompressionMode(
    //                 zstd::zstd_safe::ParamSwitch::Disable,
    //             ))?;
    //             // set target block size to fit within a single block.
    //             encoder
    //                 .set_parameter(zstd::stream::raw::CParameter::TargetCBlockSize(124 * 1024))?;
    //             // do not include the checksum at the end of the encoded data.
    //             encoder.include_checksum(false)?;
    //             // do not include magic bytes at the start of the frame since we will have a
    // single             // frame.
    //             encoder.include_magicbytes(false)?;
    //             // set source length, which will be reflected in the frame header.
    //             encoder.set_pledged_src_size(Some(raw_len as u64))?;
    //             // include the content size to know at decode time the expected size of decoded
    //             // data.
    //             encoder.include_contentsize(true)?;

    //             encoder.write_all(data)?;
    //             encoder.finish()?
    //         };
    //         let hash = keccak256(&compressed);
    //         let compressed_len = compressed.len();
    //         Ok((raw_len as u64, compressed_len as u64, hash.into()))
    //     };

    //     let mut batch_files = fs::read_dir("./data")?
    //         .map(|entry| entry.map(|e| e.path()))
    //         .collect::<Result<Vec<_>, std::io::Error>>()?;
    //     batch_files.sort();

    //     let batches = batch_files
    //         .iter()
    //         .map(fs::read_to_string)
    //         .filter_map(|data| data.ok())
    //         .map(|data| hex::decode(data.trim_end()).expect("Failed to decode hex data"))
    //         .collect::<Vec<Vec<u8>>>();

    //     let file = File::create("modified-ratio.csv")?;
    //     let mut writer = WriterBuilder::new().from_writer(file);

    //     // Write headers to CSV
    //     writer.write_record(["ID", "Len(input)", "Compression Ratio"])?;

    //     // Test and store results in CSV
    //     for (i, batch) in batches.iter().enumerate() {
    //         let (raw_len, compr_len, keccak_hash) = get_compression_ratio(batch)?;
    //         println!(
    //             "batch{:0>3}, raw_size={:6}, compr_size={:6}, compr_keccak_hash={:64x}",
    //             i, raw_len, compr_len, keccak_hash
    //         );

    //         // Write input and result to CSV
    //         let compr_ratio = raw_len as f64 / compr_len as f64;
    //         writer.write_record(&[i.to_string(), raw_len.to_string(), compr_ratio.to_string()])?;
    //     }

    //     // Flush the CSV writer
    //     writer.flush()?;

    //     Ok(())
    // }

    #[test]
    fn batch_compression_zstd() -> Result<(), std::io::Error> {
        use halo2_proofs::halo2curves::bn256::Fr;
        // witgen_debug
        // use hex::FromHex;

        // witgen_debug
        // let stdout = io::stdout();
        // let mut handle = stdout.lock();

        use super::*;
        // let raw = <Vec<u8>>::from_hex(r#"0100000000000231fb0000000064e588f7000000000000000000000000000000000000000000000000000000000000000000000000007a12000006000000000219f90216038510229a150083039bd49417afd0263d6909ba1f9a8eac697f76532365fb95880234e1a857498000b901a45ae401dc0000000000000000000000000000000000000000000000000000000064e58a1400000000000000000000000000000000000000000000000000000000000000400000000000000000000000000000000000000000000000000000000000000001000000000000000000000000000000000000000000000000000000000000002000000000000000000000000000000000000000000000000000000000000000e404e45aaf0000000000000000000000005300000000000000000000000000000000000004000000000000000000000000d9692f1748afee00face2da35242417dd05a86150000000000000000000000000000000000000000000000000000000000000bb8000000000000000000000000c3100d07a5997a7f9f9cdde967d396f9a2aed6a60000000000000000000000000000000000000000000000000234e1a8574980000000000000000000000000000000000000000000000000049032ac61d5dce9e600000000000000000000000000000000000000000000000000000000000000000000000000000000000000000000000000000000000000000000000083104ec1a053077484b4d7a88434c2d03c30c3c55bd3a82b259f339f1c0e1e1244189009c5a01c915dd14aed1b824bf610a95560e380ea3213f0bf345df3bddff1acaf7da84d000002d8f902d5068510229a1500830992fd94bbad0e891922a8a4a7e9c39d4cc0559117016fec87082b6be7f5b757b90264ac9650d800000000000000000000000000000000000000000000000000000000000000200000000000000000000000000000000000000000000000000000000000000002000000000000000000000000000000000000000000000000000000000000004000000000000000000000000000000000000000000000000000000000000001e00000000000000000000000000000000000000000000000000000000000000164883164560000000000000000000000005300000000000000000000000000000000000004000000000000000000000000ffd2ece82f7959ae184d10fe17865d27b4f0fb9400000000000000000000000000000000000000000000000000000000000001f4fffffffffffffffffffffffffffffffffffffffffffffffffffffffffffce9f6fffffffffffffffffffffffffffffffffffffffffffffffffffffffffffcea0a00000000000000000000000000000000000000000000000000082b6be7f5b75700000000000000000000000000000000000000000000000000000000004c4b40000000000000000000000000000000000000000000000000000000000000000000000000000000000000000000000000000000000000000000000000000000000000000000000000000000006aea61ea08dd6e4834cd43a257ed52d9a31dd3b90000000000000000000000000000000000000000000000000000000064e58a1400000000000000000000000000000000000000000000000000000000000000000000000000000000000000000000000000000000000000000000000412210e8a0000000000000000000000000000000000000000000000000000000083104ec2a0bc501c59bceb707d958423bad14c0d0daec84ad067f7e42209ad2cb8d904a55da00a04de4c79ed24b7a82d523b5de63c7ff68a3b7bb519546b3fe4ba8bc90a396600000137f9013480850f7eb06980830317329446ce46951d12710d85bc4fe10bb29c6ea501207787019945ca262000b8c4b2dd898a000000000000000000000000000000000000000000000000000000000000002000000000000000000000000065e4e8d7bd50191abfee6e5bcdc4d16ddfe9975e000000000000000000000000000000000000000000000000000000000000000200000000000000000000000000000000000000000000000000000000000000800000000000000000000000000000000000000000000000000000000000000001000000000000000000000000000000000000000000000000000000000000000083104ec2a037979a5225dd156f51abf9a8601e9156e1b1308c0474d69af98c55627886232ea048ac197295187e7ad48aa34cc37c2625434fa812449337732d8522014f4eacfc00000137f9013480850f7eb06980830317329446ce46951d12710d85bc4fe10bb29c6ea501207787019945ca262000b8c4b2dd898a000000000000000000000000000000000000000000000000000000000000002000000000000000000000000065e4e8d7bd50191abfee6e5bcdc4d16ddfe9975e000000000000000000000000000000000000000000000000000000000000000200000000000000000000000000000000000000000000000000000000000000800000000000000000000000000000000000000000000000000000000000000001000000000000000000000000000000000000000000000000000000000000000083104ec1a087269dbb9e987e5d58ecd3bcb724cbc4e6c843eb9095de16a25263aebfe06f5aa07f3ac49b6847ba51c5319174e51e088117742240f8555c5c1d77108cf0df90d700000137f9013480850f7eb06980830317329446ce46951d12710d85bc4fe10bb29c6ea501207787019945ca262000b8c4b2dd898a000000000000000000000000000000000000000000000000000000000000002000000000000000000000000065e4e8d7bd50191abfee6e5bcdc4d16ddfe9975e000000000000000000000000000000000000000000000000000000000000000200000000000000000000000000000000000000000000000000000000000000800000000000000000000000000000000000000000000000000000000000000001000000000000000000000000000000000000000000000000000000000000000083104ec1a04abdb8572dcabf1996825de6f753124eed41c1292fcfdc4d9a90cb4f8a0f8ff1a06ef25857e2cc9d0fa8b6ecc03b4ba6ef6f3ec1515d570fcc9102e2aa653f347a00000137f9013480850f7eb06980830317329446ce46951d12710d85bc4fe10bb29c6ea501207787019945ca262000b8c4b2dd898a000000000000000000000000000000000000000000000000000000000000002000000000000000000000000065e4e8d7bd50191abfee6e5bcdc4d16ddfe9975e000000000000000000000000000000000000000000000000000000000000000200000000000000000000000000000000000000000000000000000000000000800000000000000000000000000000000000000000000000000000000000000001000000000000000000000000000000000000000000000000000000000000000083104ec2a0882202163cbb9a299709b443b663fbab459440deabfbe183e999c98c00ea80c2a010ecb1e5196f0b1ee3d067d9a158b47b1376706e42ce2e769cf8e986935781dd"#)
        //     .expect("FromHex failure");

        // witgen_debug
        let raw: Vec<u8> = String::from("Romeo and Juliet@Excerpt from Act 2, Scene 2@@JULIET@O Romeo, Romeo! wherefore art thou Romeo?@Deny thy father and refuse thy name;@Or, if thou wilt not, be but sworn my love,@And I'll no longer be a Capulet.@@ROMEO@[Aside] Shall I hear more, or shall I speak at this?@@JULIET@'Tis but thy name that is my enemy;@Thou art thyself, though not a Montague.@What's Montague? it is nor hand, nor foot,@Nor arm, nor face, nor any other part@Belonging to a man. O, be some other name!@What's in a name? that which we call a rose@By any other name would smell as sweet;@So Romeo would, were he not Romeo call'd,@Retain that dear perfection which he owes@Without that title. Romeo, doff thy name,@And for that name which is no part of thee@Take all myself.@@ROMEO@I take thee at thy word:@Call me but love, and I'll be new baptized;@Henceforth I never will be Romeo.@@JULIET@What man art thou that thus bescreen'd in night@So stumblest on my counsel?").as_bytes().to_vec();

        // witgen_debug
        // write!(handle, "=> raw bytes: {:?}", raw).unwrap();
        // writeln!(handle).unwrap();
        // write!(handle, "=> raw bytes len: {:?}", raw.len()).unwrap();
        // writeln!(handle).unwrap();

        let compressed = {
            // compression level = 0 defaults to using level=3, which is zstd's default.
            let mut encoder = zstd::stream::write::Encoder::new(Vec::new(), 0)?;

            // disable compression of literals, i.e. literals will be raw bytes.
            encoder.set_parameter(zstd::stream::raw::CParameter::LiteralCompressionMode(
                zstd::zstd_safe::ParamSwitch::Disable,
            ))?;
            // set target block size to fit within a single block.
            encoder.set_parameter(zstd::stream::raw::CParameter::TargetCBlockSize(124 * 1024))?;
            // do not include the checksum at the end of the encoded data.
            encoder.include_checksum(false)?;
            // do not include magic bytes at the start of the frame since we will have a single
            // frame.
            encoder.include_magicbytes(false)?;
            // set source length, which will be reflected in the frame header.
            encoder.set_pledged_src_size(Some(raw.len() as u64))?;
            // include the content size to know at decode time the expected size of decoded data.
            encoder.include_contentsize(true)?;

            encoder.write_all(&raw)?;
            encoder.finish()?
        };

        // witgen_debug
        // write!(handle, "=> compressed bytes: {:?}", compressed).unwrap();
        // writeln!(handle).unwrap();
        // write!(handle, "=> compressed len: {:?}", compressed.len()).unwrap();
        // writeln!(handle).unwrap();

        let (_witness_rows, _decoded_literals, _aux_data, _fse_aux_tables) =
            process::<Fr>(&compressed, Value::known(Fr::from(123456789)));

        Ok(())
    }
}<|MERGE_RESOLUTION|>--- conflicted
+++ resolved
@@ -21,15 +21,11 @@
 
 use crate::aggregation::decoder::witgen::util::{be_bits_to_value, increment_idx};
 
-<<<<<<< HEAD
 const CMOT_N: u64 = 31;
 
+use crate::aggregation::decoder::tables::FseTableKind;
+
 const TAG_MAX_LEN: [(ZstdTag, u64); 8] = [
-=======
-use crate::aggregation::decoder::tables::FseTableKind;
-
-const TAG_MAX_LEN: [(ZstdTag, u64); 13] = [
->>>>>>> a50a22a9
     (FrameHeaderDescriptor, 1),
     (FrameContentSize, 8),
     (BlockHeader, 3),
@@ -378,103 +374,6 @@
     [FseAuxiliaryTableData; 3], // 3 sequence section FSE tables
 );
 
-<<<<<<< HEAD
-=======
-fn process_block_raw<F: Field>(
-    src: &[u8],
-    byte_offset: usize,
-    last_row: &ZstdWitnessRow<F>,
-    randomness: Value<F>,
-    block_size: usize,
-    last_block: bool,
-) -> BlockProcessingResult<F> {
-    let tag_next = if last_block {
-        ZstdTag::Null
-    } else {
-        ZstdTag::BlockHeader
-    };
-
-    let (byte_offset, rows) = process_raw_bytes(
-        src,
-        byte_offset,
-        last_row,
-        randomness,
-        block_size,
-        ZstdTag::RawBlockBytes,
-        tag_next,
-    );
-
-    let fse_aux_table = FseAuxiliaryTableData {
-        block_idx: 0,
-        table_kind: FseTableKind::LLT,
-        table_size: 0,
-        sym_to_states: BTreeMap::default(),
-        sym_to_sorted_states: BTreeMap::default(),
-    };
-    let huffman_weights = HuffmanCodesData {
-        byte_offset: 0,
-        weights: vec![],
-    };
-
-    (
-        byte_offset,
-        rows.clone(),
-        vec![],
-        vec![rows.len() as u64, 0, 0, 0],
-        vec![0, 0, 0, 0, 0, 0],
-        fse_aux_table,
-        huffman_weights,
-    )
-}
-
-fn process_block_rle<F: Field>(
-    src: &[u8],
-    byte_offset: usize,
-    last_row: &ZstdWitnessRow<F>,
-    randomness: Value<F>,
-    block_size: usize,
-    last_block: bool,
-) -> BlockProcessingResult<F> {
-    let tag_next = if last_block {
-        ZstdTag::Null
-    } else {
-        ZstdTag::BlockHeader
-    };
-
-    let (byte_offset, rows) = process_rle_bytes(
-        src,
-        byte_offset,
-        last_row,
-        randomness,
-        block_size,
-        ZstdTag::RleBlockBytes,
-        tag_next,
-    );
-
-    let fse_aux_table = FseAuxiliaryTableData {
-        block_idx: 0,
-        table_kind: FseTableKind::LLT,
-        table_size: 0,
-        sym_to_states: BTreeMap::default(),
-        sym_to_sorted_states: BTreeMap::default(),
-    };
-    let huffman_weights = HuffmanCodesData {
-        byte_offset: 0,
-        weights: vec![],
-    };
-
-    (
-        byte_offset,
-        rows.clone(),
-        vec![],
-        vec![rows.len() as u64, 0, 0, 0],
-        vec![0, 0, 0, 0, 0, 0],
-        fse_aux_table,
-        huffman_weights,
-    )
-}
-
->>>>>>> a50a22a9
 type LiteralsBlockResult<F> = (usize, Vec<ZstdWitnessRow<F>>, Vec<u64>, Vec<u64>, Vec<u64>);
 
 #[allow(unused_variables)]
@@ -503,20 +402,6 @@
     ) = literals_header_result;
 
     witness_rows.extend_from_slice(&rows);
-<<<<<<< HEAD
-=======
-    let mut fse_aux_table = FseAuxiliaryTableData {
-        block_idx: 0,
-        table_kind: FseTableKind::LLT,
-        table_size: 0,
-        sym_to_states: BTreeMap::default(),
-        sym_to_sorted_states: BTreeMap::default(),
-    };
-    let mut huffman_weights = HuffmanCodesData {
-        byte_offset: 0,
-        weights: vec![],
-    };
->>>>>>> a50a22a9
 
     // witgen_debug
     let stdout = io::stdout();
@@ -742,149 +627,12 @@
         (0..last_row.state.tag_len).fold(Value::known(F::one()), |acc, _| acc * randomness);
     let value_rlc = last_row.encoded_data.value_rlc * multiplier + last_row.state.tag_rlc;
 
-<<<<<<< HEAD
     // Add witness rows for the sequence header
     let sequence_header_start_offset = byte_offset;
     let sequence_header_end_offset = byte_offset + num_sequence_header_bytes;
     let tag_value_iter = src[sequence_header_start_offset..sequence_header_end_offset]
         .iter()
         .scan(Value::known(F::zero()), |acc, &byte| {
-=======
-    (
-        byte_offset + n_bytes_header,
-        lh_bytes
-            .iter()
-            .take(n_bytes_header)
-            .zip(tag_value_iter)
-            .zip(value_rlc_iter)
-            .zip(tag_rlc_iter)
-            .enumerate()
-            .map(
-                |(i, (((&value_byte, tag_value_acc), _v_rlc), tag_rlc_acc))| ZstdWitnessRow {
-                    state: ZstdState {
-                        tag: ZstdTag::ZstdBlockLiteralsHeader,
-                        tag_next,
-                        max_tag_len: lookup_max_tag_len(ZstdTag::ZstdBlockLiteralsHeader),
-                        tag_len: n_bytes_header as u64,
-                        tag_idx: (i + 1) as u64,
-                        tag_value,
-                        tag_value_acc,
-                        is_tag_change: i == 0,
-                        tag_rlc,
-                        tag_rlc_acc,
-                    },
-                    encoded_data: EncodedData {
-                        byte_idx: (byte_offset + i + 1) as u64,
-                        encoded_len: last_row.encoded_data.encoded_len,
-                        value_byte,
-                        reverse: false,
-                        value_rlc,
-                        ..Default::default()
-                    },
-                    bitstream_read_data: BitstreamReadRow::default(),
-                    decoded_data: last_row.decoded_data.clone(),
-                    huffman_data: HuffmanData::default(),
-                    fse_data: FseTableRow::default(),
-                },
-            )
-            .collect::<Vec<_>>(),
-        literals_block_type,
-        n_streams,
-        regen_size as usize,
-        compressed_size as usize,
-        (branch as u64, sf_max),
-    )
-}
-
-type HuffmanCodeProcessingResult<F> = (
-    usize,
-    Vec<ZstdWitnessRow<F>>,
-    HuffmanCodesData,
-    usize,
-    usize,
-    Value<F>,
-    usize,
-    u64,
-    u64,
-    u64,
-    FseAuxiliaryTableData,
-);
-
-fn process_block_zstd_huffman_code<F: Field>(
-    src: &[u8],
-    byte_offset: usize,
-    last_row: &ZstdWitnessRow<F>,
-    randomness: Value<F>,
-    n_streams: usize,
-) -> HuffmanCodeProcessingResult<F> {
-    // Preserve this value for later construction of HuffmanCodesDataTable
-    let huffman_code_byte_offset = byte_offset;
-
-    // Other consistent values
-    let encoded_len = last_row.encoded_data.encoded_len;
-    let decoded_data = last_row.decoded_data.clone();
-
-    // Get the next tag
-    let tag_next = ZstdTag::ZstdBlockHuffmanCode;
-
-    // Parse the header byte
-    let mut witness_rows: Vec<ZstdWitnessRow<F>> = vec![];
-    let header_byte = src[byte_offset];
-    assert!(header_byte < 128, "FSE encoded huffman weights assumed");
-    let n_bytes = header_byte as usize;
-
-    let multiplier =
-        (0..last_row.state.tag_len).fold(Value::known(F::one()), |acc, _| acc * randomness);
-    let value_rlc = last_row.encoded_data.value_rlc * multiplier + last_row.state.tag_rlc;
-
-    // Add a witness row for Huffman header
-    let mut huffman_header_row: ZstdWitnessRow<F> = ZstdWitnessRow {
-        state: ZstdState {
-            tag: ZstdTag::ZstdBlockFseCode,
-            tag_next,
-            max_tag_len: lookup_max_tag_len(ZstdTag::ZstdBlockFseCode),
-            tag_len: 0_u64, /* There's no information at this point about the length of FSE
-                             * table bytes. So this value has to be modified later. */
-            tag_idx: 1_u64,
-            tag_value: Value::default(), // Must be changed after FSE table length is known
-            tag_value_acc: Value::default(), // Must be changed after FSE table length is known
-            is_tag_change: true,
-            tag_rlc: Value::known(F::zero()), // Must be changed after FSE table length is known
-            tag_rlc_acc: Value::known(F::zero()), // Must be changed after FSE table length is known
-        },
-        encoded_data: EncodedData {
-            byte_idx: (byte_offset + 1) as u64,
-            encoded_len,
-            value_byte: header_byte,
-            value_rlc,
-            reverse: false,
-            ..Default::default()
-        },
-        bitstream_read_data: BitstreamReadRow {
-            bit_start_idx: 0usize,
-            bit_end_idx: 7usize,
-            bit_value: header_byte as u64,
-            is_zero_bit_read: false,
-        },
-        decoded_data: decoded_data.clone(),
-        huffman_data: HuffmanData::default(),
-        fse_data: FseTableRow::default(),
-    };
-
-    // Recover the FSE table for generating Huffman weights
-    // TODO(ray): this part is redundant however to compile, we have added the required args to the
-    // ``reconstruct`` method.
-    let (n_fse_bytes, bit_boundaries, table) =
-        FseAuxiliaryTableData::reconstruct(src, 1, FseTableKind::LLT, byte_offset + 1)
-            .expect("Reconstructing FSE table should not fail.");
-
-    // Witness generation
-    let accuracy_log = (src[byte_offset + 1] & 0b1111) + 5;
-
-    let mut tag_value_iter = src.iter().skip(byte_offset).take(n_fse_bytes + 1).scan(
-        Value::known(F::zero()),
-        |acc, &byte| {
->>>>>>> a50a22a9
             *acc = *acc * randomness + Value::known(F::from(byte as u64));
             Some(*acc)
         });
@@ -1052,85 +800,9 @@
                 let to_byte_idx = (bit_idx - 1) / 8;
                 let mut to_bit_idx = bit_idx - to_byte_idx * (N_BITS_PER_BYTE as u32) - 1;
 
-<<<<<<< HEAD
                 if from_pos.0 < (to_byte_idx + 1) as i64 {
                     to_bit_idx += 8;
                 }
-=======
-            (
-                decoded,
-                from_pos.0 as usize,
-                from_pos.1 as usize,
-                to_pos.0 as usize,
-                to_pos.1 as usize,
-                *value,
-                current_tag_value_acc,
-                current_tag_rlc_acc,
-                0,
-                n_acc,
-            )
-        })
-        .collect::<Vec<(
-            u8,
-            usize,
-            usize,
-            usize,
-            usize,
-            u64,
-            Value<F>,
-            Value<F>,
-            usize,
-            usize,
-        )>>();
-
-    // Add witness rows for FSE representation bytes
-    for row in bitstream_rows {
-        witness_rows.push(ZstdWitnessRow {
-            state: ZstdState {
-                tag: ZstdTag::ZstdBlockFseCode,
-                tag_next,
-                max_tag_len: lookup_max_tag_len(ZstdTag::ZstdBlockFseCode),
-                tag_len: (n_fse_bytes + 1) as u64,
-                tag_idx: (row.1 + 1) as u64, // count the huffman header byte
-                tag_value,
-                tag_value_acc: row.6,
-                is_tag_change: false,
-                tag_rlc,
-                tag_rlc_acc: row.7,
-            },
-            encoded_data: EncodedData {
-                byte_idx: (byte_offset + row.1 + 1) as u64, // count the huffman header byte
-                encoded_len,
-                value_byte: src[byte_offset + row.1],
-                value_rlc,
-                reverse: false,
-                ..Default::default()
-            },
-            bitstream_read_data: BitstreamReadRow {
-                bit_start_idx: row.2,
-                bit_end_idx: row.4,
-                bit_value: row.5,
-                is_zero_bit_read: false,
-            },
-            decoded_data: DecodedData {
-                decoded_len: last_row.decoded_data.decoded_len,
-                decoded_len_acc: last_row.decoded_data.decoded_len_acc,
-                total_decoded_len: last_row.decoded_data.total_decoded_len,
-                decoded_byte: row.0,
-                decoded_value_rlc: last_row.decoded_data.decoded_value_rlc,
-            },
-            huffman_data: HuffmanData::default(),
-            fse_data: FseTableRow {
-                state: 0,
-                symbol: 0,
-                baseline: 0,
-                num_bits: 0,
-                num_emitted: 0,
-                is_state_skipped: false,
-            },
-        });
-    }
->>>>>>> a50a22a9
 
                 to_pos = ((to_byte_idx + 1) as i64, to_bit_idx as i64);
 
@@ -1483,22 +1155,10 @@
                 bit_value: bitstring_value,
                 is_zero_bit_read: (nb == 0),
             },
-<<<<<<< HEAD
             decoded_data: last_row.decoded_data.clone(),
             fse_data: FseTableRow::default(), // TODO: Clarify alternating FSE/data segments
-=======
-            fse_data: FseTableRow {
-                state: next_state,
-                symbol: fse_row.0,
-                baseline: fse_row.1,
-                num_bits: fse_row.2,
-                num_emitted: num_emitted as u64,
-                // TODO(ray): pls check where to get this field from.
-                is_state_skipped: false,
-            },
-            huffman_data: HuffmanData::default(),
-            decoded_data: decoded_data.clone(),
->>>>>>> a50a22a9
+            // TODO(ray): pls check where to get this field from.
+            // is_state_skipped: false,
         });
 
         for _ in 0..nb {
