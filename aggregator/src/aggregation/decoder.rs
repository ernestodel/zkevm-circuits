mod tables;
pub mod witgen;
use witgen::*;

use crate::aggregation::decoder::tables::FixedLookupTag;
use gadgets::{
    binary_number::{BinaryNumberChip, BinaryNumberConfig},
    comparator::{ComparatorChip, ComparatorConfig, ComparatorInstruction},
    is_equal::{IsEqualChip, IsEqualConfig, IsEqualInstruction},
    less_than::{LtChip, LtConfig, LtInstruction},
    util::{and, not, select, sum, Expr},
};
use halo2_proofs::{
    arithmetic::Field,
    circuit::{AssignedCell, Layouter, Value},
    halo2curves::bn256::Fr,
    plonk::{
        Advice, Column, ConstraintSystem, Error, Expression, Fixed, SecondPhase, VirtualCells,
    },
    poly::Rotation,
};
use itertools::Itertools;
use zkevm_circuits::{
    evm_circuit::{BaseConstraintBuilder, ConstrainBuilderCommon},
    table::{BitwiseOpTable, LookupTable, Pow2Table, PowOfRandTable, RangeTable, U8Table},
    util::Challenges,
    witness,
};

use self::{
    tables::{BitstringTable, FixedTable, FseTable, LiteralsHeaderTable},
    util::value_bits_le,
    witgen::{
        FseTableKind, ZstdTag, N_BITS_PER_BYTE, N_BITS_REPEAT_FLAG, N_BITS_ZSTD_TAG,
        N_BLOCK_HEADER_BYTES,
    },
};

#[derive(Clone, Debug)]
pub struct DecoderConfig {
    /// Fixed column to mark all the usable rows.
    q_enable: Column<Fixed>,
    /// Fixed column to mark the first row in the layout.
    q_first: Column<Fixed>,
    /// The byte index in the encoded data. At the first byte, byte_idx = 1.
    byte_idx: Column<Advice>,
    /// The byte value at this byte index in the encoded data.
    byte: Column<Advice>,
    /// The byte value decomposed in its bits. The endianness of bits depends on whether or not we
    /// are processing a chunk of bytes from back-to-front or not. The bits follow
    /// little-endianness if bytes are processed from back-to-front, otherwise big-endianness.
    bits: [Column<Advice>; N_BITS_PER_BYTE],
    /// The RLC of the zstd encoded bytes.
    encoded_rlc: Column<Advice>,
    /// The size of the final decoded bytes.
    decoded_len: Column<Advice>,
    /// Once all the encoded bytes are decoded, we append the layout with padded rows.
    is_padding: Column<Advice>,
    /// Zstd tag related config.
    tag_config: TagConfig,
    /// Block related config.
    block_config: BlockConfig,
    /// Decoding helpers for the sequences section header.
    sequences_header_decoder: SequencesHeaderDecoder,
    /// Config for reading and decoding bitstreams.
    bitstream_decoder: BitstreamDecoder,
    /// Config established while recovering the FSE table.
    fse_decoder: FseDecoder,
    /// Config required while applying the FSE tables on the Sequences data.
    sequences_data_decoder: SequencesDataDecoder,
    /// Range Table for [0, 8).
    range8: RangeTable<8>,
    /// Range Table for [0, 16).
    range16: RangeTable<16>,
    /// Power of 2 lookup table.
    pow2_table: Pow2Table<20>,
    /// Helper table for decoding the regenerated size from LiteralsHeader.
    literals_header_table: LiteralsHeaderTable,
    // /// Helper table for decoding bitstreams.
    bitstring_table: BitstringTable,
    /// Helper table for decoding FSE tables.
    fse_table: FseTable,

    // witgen_debug
    // /// Helper table for sequences as instructions.
    // /// TODO(enable): sequence_instruction_table: SequenceInstructionTable,
    // /// Helper table in the "output" region for accumulating the result of executing sequences.
    // /// TODO(enable): sequence_execution_table: SequenceExecutionTable,
    /// Fixed lookups table.
    fixed_table: FixedTable,
}

#[derive(Clone, Debug)]
struct TagConfig {
    /// The ZstdTag being processed at the current row.
    tag: Column<Advice>,
    /// Tag decomposed as bits. This is useful in constructing conditional checks against the tag
    /// value.
    tag_bits: BinaryNumberConfig<ZstdTag, N_BITS_ZSTD_TAG>,
    /// The Zstd tag that will be processed after processing the current tag.
    tag_next: Column<Advice>,
    /// The number of bytes in the current tag.
    tag_len: Column<Advice>,
    /// The byte index within the current tag. At the first tag byte, tag_idx = 1.
    tag_idx: Column<Advice>,
    /// A utility gadget to identify the row where tag_idx == tag_len.
    tag_idx_eq_tag_len: IsEqualConfig<Fr>,
    /// The maximum number bytes that the current tag may occupy. This is an upper bound on the
    /// number of bytes required to encode this tag. For instance, the LiteralsHeader is variable
    /// sized, ranging from 1-5 bytes. The max_len for LiteralsHeader would be 5.
    max_len: Column<Advice>,
    /// The RLC of bytes in the tag.
    tag_rlc: Column<Advice>,
    /// Represents keccak randomness exponentiated by the tag len.
    rpow_tag_len: Column<Advice>,
    /// Whether this tag outputs decoded bytes or not.
    is_output: Column<Advice>,
    /// Whether this tag is processed from back-to-front or not.
    is_reverse: Column<Advice>,
    /// Whether this row represents the first byte in a new tag. Effectively this also means that
    /// the previous row represented the last byte of the tag processed previously.
    ///
    /// The only exception is the first row in the layout where for the FrameHeaderDescriptor we do
    /// not set this boolean value. We instead use the q_first fixed column to conditionally
    /// constrain the first row.
    is_change: Column<Advice>,
    /// Degree reduction: FrameContentSize
    is_frame_content_size: Column<Advice>,
    /// Degree reduction: BlockHeader
    is_block_header: Column<Advice>,
    /// Degree reduction: SequenceFseCode
    is_fse_code: Column<Advice>,
    /// Degree reduction: SequencesData
    is_sequence_data: Column<Advice>,
    /// Degree reduction: Null
    is_null: Column<Advice>,
}

impl TagConfig {
    fn configure(meta: &mut ConstraintSystem<Fr>, q_enable: Column<Fixed>) -> Self {
        let tag = meta.advice_column();
        let tag_idx = meta.advice_column();
        let tag_len = meta.advice_column();

        Self {
            tag,
            tag_bits: BinaryNumberChip::configure(meta, q_enable, Some(tag.into())),
            tag_next: meta.advice_column(),
            tag_len,
            tag_idx,
            tag_idx_eq_tag_len: IsEqualChip::configure(
                meta,
                |meta| meta.query_fixed(q_enable, Rotation::cur()),
                |meta| meta.query_advice(tag_idx, Rotation::cur()),
                |meta| meta.query_advice(tag_len, Rotation::cur()),
            ),
            max_len: meta.advice_column(),
            tag_rlc: meta.advice_column_in(SecondPhase),
            rpow_tag_len: meta.advice_column_in(SecondPhase),
            is_output: meta.advice_column(),
            is_reverse: meta.advice_column(),
            is_change: meta.advice_column(),
            // degree reduction.
            is_frame_content_size: meta.advice_column(),
            is_block_header: meta.advice_column(),
            is_fse_code: meta.advice_column(),
            is_sequence_data: meta.advice_column(),
            is_null: meta.advice_column(),
        }
    }
}

#[derive(Clone, Debug)]
struct BlockConfig {
    /// The number of bytes in this block.
    block_len: Column<Advice>,
    /// The index of this zstd block. The first block has a block_idx = 1.
    block_idx: Column<Advice>,
    /// Whether this block is the last block in the zstd encoded data.
    is_last_block: Column<Advice>,
    /// Helper boolean column to tell us whether we are in the block's contents. This field is not
    /// set for FrameHeaderDescriptor and FrameContentSize. For the tags that occur while decoding
    /// the block's contents, this field is set.
    is_block: Column<Advice>,
    /// Number of sequences decoded from the sequences section header in the block.
    num_sequences: Column<Advice>,
    /// Helper gadget to know if the number of sequences is 0.
    is_empty_sequences: IsEqualConfig<Fr>,
    /// For sequence decoding, the tag=ZstdBlockSequenceHeader bytes tell us the Compression_Mode
    /// utilised for Literals Lengths, Match Offsets and Match Lengths. We expect only 2
    /// possibilities:
    /// 1. Predefined_Mode (value=0)
    /// 2. Fse_Compressed_Mode (value=2)
    ///
    /// Which means a single boolean flag is sufficient to take note of which compression mode is
    /// utilised for each of the above purposes. The boolean flag will be set if we utilise the
    /// Fse_Compressed_Mode.
    compression_modes: [Column<Advice>; 3],
}

impl BlockConfig {
    fn configure(meta: &mut ConstraintSystem<Fr>, q_enable: Column<Fixed>) -> Self {
        let num_sequences = meta.advice_column();
        Self {
            block_len: meta.advice_column(),
            block_idx: meta.advice_column(),
            is_last_block: meta.advice_column(),
            is_block: meta.advice_column(),
            num_sequences,
            is_empty_sequences: IsEqualChip::configure(
                meta,
                |meta| meta.query_fixed(q_enable, Rotation::cur()),
                |meta| meta.query_advice(num_sequences, Rotation::cur()),
                |_| 0.expr(),
            ),
            compression_modes: [
                meta.advice_column(),
                meta.advice_column(),
                meta.advice_column(),
            ],
        }
    }
}

impl BlockConfig {
    fn is_predefined_llt(&self, meta: &mut VirtualCells<Fr>, rotation: Rotation) -> Expression<Fr> {
        not::expr(meta.query_advice(self.compression_modes[0], rotation))
    }

    fn is_predefined_mot(&self, meta: &mut VirtualCells<Fr>, rotation: Rotation) -> Expression<Fr> {
        not::expr(meta.query_advice(self.compression_modes[1], rotation))
    }

    fn is_predefined_mlt(&self, meta: &mut VirtualCells<Fr>, rotation: Rotation) -> Expression<Fr> {
        not::expr(meta.query_advice(self.compression_modes[2], rotation))
    }

    fn are_predefined_all(
        &self,
        meta: &mut VirtualCells<Fr>,
        rotation: Rotation,
    ) -> Expression<Fr> {
        and::expr([
            self.is_predefined_llt(meta, rotation),
            self.is_predefined_mot(meta, rotation),
            self.is_predefined_mlt(meta, rotation),
        ])
    }

    fn is_predefined(
        &self,
        meta: &mut VirtualCells<Fr>,
        fse_decoder: &FseDecoder,
        rotation: Rotation,
    ) -> Expression<Fr> {
        select::expr(
            fse_decoder.is_llt(meta, rotation),
            self.is_predefined_llt(meta, rotation),
            select::expr(
                fse_decoder.is_mlt(meta, rotation),
                self.is_predefined_mlt(meta, rotation),
                self.is_predefined_mot(meta, rotation),
            ),
        )
    }
    fn is_empty_sequences(
        &self,
        meta: &mut VirtualCells<Fr>,
        rotation: Rotation,
    ) -> Expression<Fr> {
        let num_sequences = meta.query_advice(self.num_sequences, rotation);
        self.is_empty_sequences
            .expr_at(meta, rotation, num_sequences, 0.expr())
    }
}

#[derive(Clone, Debug)]
struct SequencesHeaderDecoder {
    /// Helper gadget to evaluate byte0 < 128.
    pub byte0_lt_0x80: LtConfig<Fr, 1>,
    /// Helper gadget to evaluate byte0 < 255.
    pub byte0_lt_0xff: LtConfig<Fr, 1>,
}

struct DecodedSequencesHeader {
    /// The number of sequences in the sequences section.
    num_sequences: Expression<Fr>,
    /// The number of bytes in the sequences section header.
    tag_len: Expression<Fr>,
    /// The compression mode's bit0 for literals length.
    comp_mode_bit0_ll: Expression<Fr>,
    /// The compression mode's bit1 for literals length.
    comp_mode_bit1_ll: Expression<Fr>,
    /// The compression mode's bit0 for offsets.
    comp_mode_bit0_om: Expression<Fr>,
    /// The compression mode's bit1 for offsets.
    comp_mode_bit1_om: Expression<Fr>,
    /// The compression mode's bit0 for match lengths.
    comp_mode_bit0_ml: Expression<Fr>,
    /// The compression mode's bit1 for match lengths.
    comp_mode_bit1_ml: Expression<Fr>,
}

impl SequencesHeaderDecoder {
    fn configure(
        meta: &mut ConstraintSystem<Fr>,
        byte: Column<Advice>,
        q_enable: Column<Fixed>,
        u8_table: U8Table,
    ) -> Self {
        Self {
            byte0_lt_0x80: LtChip::configure(
                meta,
                |meta| meta.query_fixed(q_enable, Rotation::cur()),
                |meta| meta.query_advice(byte, Rotation::cur()),
                |_| 0x80.expr(),
                u8_table.into(),
            ),
            byte0_lt_0xff: LtChip::configure(
                meta,
                |meta| meta.query_fixed(q_enable, Rotation::cur()),
                |meta| meta.query_advice(byte, Rotation::cur()),
                |_| 0xff.expr(),
                u8_table.into(),
            ),
        }
    }

    // Decodes the sequences section header.
    fn decode(
        &self,
        meta: &mut VirtualCells<Fr>,
        byte: Column<Advice>,
        bits: &[Column<Advice>; N_BITS_PER_BYTE],
    ) -> DecodedSequencesHeader {
        let byte0_lt_0x80 = self.byte0_lt_0x80.is_lt(meta, Rotation::cur());
        let byte0_lt_0xff = self.byte0_lt_0xff.is_lt(meta, Rotation::cur());

        // - if byte0 < 128: byte0
        let branch0_num_seq = meta.query_advice(byte, Rotation(0));
        // - if byte0 < 255: ((byte0 - 0x80) << 8) + byte1
        let branch1_num_seq = ((meta.query_advice(byte, Rotation(0)) - 0x80.expr()) * 256.expr())
            + meta.query_advice(byte, Rotation(1));
        // - if byte0 == 255: byte1 + (byte2 << 8) + 0x7f00
        let branch2_num_seq = meta.query_advice(byte, Rotation(1))
            + (meta.query_advice(byte, Rotation(2)) * 256.expr())
            + 0x7f00.expr();

        let decoded_num_sequences = select::expr(
            byte0_lt_0x80.expr(),
            branch0_num_seq,
            select::expr(byte0_lt_0xff.expr(), branch1_num_seq, branch2_num_seq),
        );

        let decoded_tag_len = select::expr(
            byte0_lt_0x80.expr(),
            2.expr(),
            select::expr(byte0_lt_0xff.expr(), 3.expr(), 4.expr()),
        );

        let comp_mode_bit0_ll = select::expr(
            byte0_lt_0x80.expr(),
            meta.query_advice(bits[6], Rotation(1)),
            select::expr(
                byte0_lt_0xff.expr(),
                meta.query_advice(bits[6], Rotation(2)),
                meta.query_advice(bits[6], Rotation(3)),
            ),
        );
        let comp_mode_bit1_ll = select::expr(
            byte0_lt_0x80.expr(),
            meta.query_advice(bits[7], Rotation(1)),
            select::expr(
                byte0_lt_0xff.expr(),
                meta.query_advice(bits[7], Rotation(2)),
                meta.query_advice(bits[7], Rotation(3)),
            ),
        );

        let comp_mode_bit0_om = select::expr(
            byte0_lt_0x80.expr(),
            meta.query_advice(bits[4], Rotation(1)),
            select::expr(
                byte0_lt_0xff.expr(),
                meta.query_advice(bits[4], Rotation(2)),
                meta.query_advice(bits[4], Rotation(3)),
            ),
        );
        let comp_mode_bit1_om = select::expr(
            byte0_lt_0x80.expr(),
            meta.query_advice(bits[5], Rotation(1)),
            select::expr(
                byte0_lt_0xff.expr(),
                meta.query_advice(bits[5], Rotation(2)),
                meta.query_advice(bits[5], Rotation(3)),
            ),
        );

        let comp_mode_bit0_ml = select::expr(
            byte0_lt_0x80.expr(),
            meta.query_advice(bits[2], Rotation(1)),
            select::expr(
                byte0_lt_0xff.expr(),
                meta.query_advice(bits[2], Rotation(2)),
                meta.query_advice(bits[2], Rotation(3)),
            ),
        );
        let comp_mode_bit1_ml = select::expr(
            byte0_lt_0x80.expr(),
            meta.query_advice(bits[3], Rotation(1)),
            select::expr(
                byte0_lt_0xff.expr(),
                meta.query_advice(bits[3], Rotation(2)),
                meta.query_advice(bits[3], Rotation(3)),
            ),
        );

        DecodedSequencesHeader {
            num_sequences: decoded_num_sequences,
            tag_len: decoded_tag_len,
            comp_mode_bit0_ll,
            comp_mode_bit1_ll,
            comp_mode_bit0_om,
            comp_mode_bit1_om,
            comp_mode_bit0_ml,
            comp_mode_bit1_ml,
        }
    }
}

/// Fields used while decoding from bitstream while not being byte-aligned, i.e. the bitstring
/// could span over multiple bytes.
#[derive(Clone, Debug)]
pub struct BitstreamDecoder {
    /// The bit-index where the bittsring begins. 0 <= bit_index_start < 8.
    bit_index_start: Column<Advice>,
    /// The bit-index where the bitstring ends. 0 <= bit_index_end < 24.
    bit_index_end: Column<Advice>,
    /// Helper gadget to know if the bitstring was spanned over a single byte.
    bit_index_end_cmp_7: ComparatorConfig<Fr, 1>,
    /// Helper gadget to know if the bitstring was spanned over 2 bytes.
    bit_index_end_cmp_15: ComparatorConfig<Fr, 1>,
    /// Helper gadget to know if the bitstring was spanned over 3 bytes.
    bit_index_end_cmp_23: ComparatorConfig<Fr, 1>,
    /// When we have encountered a symbol with value=1, i.e. prob=0, it is followed by 2-bits
    /// repeat bits flag that tells us the number of symbols following the current one that also
    /// have a probability of prob=0. If the repeat bits flag itself is [1, 1], i.e.
    /// bitstring_value==3, then it is followed by another 2-bits repeat bits flag and so on. We
    /// utilise this equality config to identify these cases.
    bitstring_value_eq_3: IsEqualConfig<Fr>,
    /// The value of the binary bitstring.
    bitstring_value: Column<Advice>,
    /// Boolean that is set for a special case:
    /// - The bitstring that we have read in the current row is byte-aligned up to the next or the
    /// next-to-next byte. In this case, the next or the next-to-next following row(s) should have
    /// the is_nil field set.
    is_nil: Column<Advice>,
    /// Boolean that is set for a special case:
    /// - We don't read from the bitstream, i.e. we read 0 number of bits. We can witness such a
    /// case while applying an FSE table to bitstream, where the number of bits to be read from
    /// the bitstream is 0. This can happen when we decode sequences in the SequencesData tag.
    is_nb0: Column<Advice>,
    /// Helper gadget to check when bit_index_start has not changed.
    start_unchanged: IsEqualConfig<Fr>,
}

impl BitstreamDecoder {
    fn configure(
        meta: &mut ConstraintSystem<Fr>,
        q_enable: Column<Fixed>,
        q_first: Column<Fixed>,
        u8_table: U8Table,
    ) -> Self {
        let bit_index_start = meta.advice_column();
        let bit_index_end = meta.advice_column();
        let bitstring_value = meta.advice_column();
        Self {
            bit_index_start,
            bit_index_end,
            bit_index_end_cmp_7: ComparatorChip::configure(
                meta,
                |meta| meta.query_fixed(q_enable, Rotation::cur()),
                |meta| meta.query_advice(bit_index_end, Rotation::cur()),
                |_| 7.expr(),
                u8_table.into(),
            ),
            bit_index_end_cmp_15: ComparatorChip::configure(
                meta,
                |meta| meta.query_fixed(q_enable, Rotation::cur()),
                |meta| meta.query_advice(bit_index_end, Rotation::cur()),
                |_| 15.expr(),
                u8_table.into(),
            ),
            bit_index_end_cmp_23: ComparatorChip::configure(
                meta,
                |meta| meta.query_fixed(q_enable, Rotation::cur()),
                |meta| meta.query_advice(bit_index_end, Rotation::cur()),
                |_| 23.expr(),
                u8_table.into(),
            ),
            bitstring_value_eq_3: IsEqualChip::configure(
                meta,
                |meta| meta.query_fixed(q_enable, Rotation::cur()),
                |meta| meta.query_advice(bitstring_value, Rotation::cur()),
                |_| 3.expr(),
            ),
            bitstring_value,
            is_nil: meta.advice_column(),
            is_nb0: meta.advice_column(),
            start_unchanged: IsEqualChip::configure(
                meta,
                |meta| {
                    and::expr([
                        meta.query_fixed(q_enable, Rotation::cur()),
                        not::expr(meta.query_fixed(q_first, Rotation::cur())),
                    ])
                },
                |meta| meta.query_advice(bit_index_start, Rotation::prev()),
                |meta| meta.query_advice(bit_index_start, Rotation::cur()),
            ),
        }
    }
}

impl BitstreamDecoder {
    /// If we skip reading any bitstring at this row, because of byte-alignment over multiple bytes
    /// from the previously read bitstring.
    fn is_nil(&self, meta: &mut VirtualCells<Fr>, rotation: Rotation) -> Expression<Fr> {
        meta.query_advice(self.is_nil, rotation)
    }

    /// If we expect to read a bitstring at this row.
    fn is_not_nil(&self, meta: &mut VirtualCells<Fr>, rotation: Rotation) -> Expression<Fr> {
        not::expr(self.is_nil(meta, rotation))
    }

    /// If the number of bits to be read from the bitstream is nb=0. This scenario occurs in the
    /// SequencesData tag section, when we are applying the FSE tables to decode sequences.
    fn is_nb0(&self, meta: &mut VirtualCells<Fr>, rotation: Rotation) -> Expression<Fr> {
        meta.query_advice(self.is_nb0, rotation)
    }

    /// Whether the 2-bits repeat flag was [1, 1]. In this case, the repeat flag is followed by
    /// another repeat flag.
    fn is_rb_flag3(&self, meta: &mut VirtualCells<Fr>, rotation: Rotation) -> Expression<Fr> {
        let bitstream_value = meta.query_advice(self.bitstring_value, rotation);
        self.bitstring_value_eq_3
            .expr_at(meta, rotation, bitstream_value, 3.expr())
    }

    /// A bitstring strictly spans 1 byte if the bit_index at which it ends is such that:
    /// - 0 <= bit_index_end < 7.
    fn strictly_spans_one_byte(&self, meta: &mut VirtualCells<Fr>, at: Rotation) -> Expression<Fr> {
        let lhs = meta.query_advice(self.bit_index_end, at);
        let (lt, _eq) = self.bit_index_end_cmp_7.expr_at(meta, at, lhs, 7.expr());
        lt
    }

    /// A bitstring spans 1 byte if the bit_index at which it ends is such that:
    /// - 0 <= bit_index_end <= 7.
    fn spans_one_byte(&self, meta: &mut VirtualCells<Fr>, at: Rotation) -> Expression<Fr> {
        let lhs = meta.query_advice(self.bit_index_end, at);
        let (lt, eq) = self.bit_index_end_cmp_7.expr_at(meta, at, lhs, 7.expr());
        lt + eq
    }

    /// A bitstring spans 1 byte and is byte-aligned:
    /// - bit_index_end == 7.
    fn aligned_one_byte(&self, meta: &mut VirtualCells<Fr>, at: Rotation) -> Expression<Fr> {
        let lhs = meta.query_advice(self.bit_index_end, at);
        let (_lt, eq) = self.bit_index_end_cmp_7.expr_at(meta, at, lhs, 7.expr());
        eq
    }

    /// A bitstring strictly spans 2 bytes if the bit_index at which it ends is such that:
    /// - 8 <= bit_index_end < 15.
    fn strictly_spans_two_bytes(
        &self,
        meta: &mut VirtualCells<Fr>,
        at: Rotation,
    ) -> Expression<Fr> {
        let spans_one_byte = self.spans_one_byte(meta, at);
        let lhs = meta.query_advice(self.bit_index_end, at);
        let (lt2, _eq2) = self.bit_index_end_cmp_15.expr_at(meta, at, lhs, 15.expr());
        not::expr(spans_one_byte) * lt2
    }

    /// A bitstring spans 2 bytes and is byte-aligned:
    /// - bit_index_end == 15.
    fn aligned_two_bytes(&self, meta: &mut VirtualCells<Fr>, at: Rotation) -> Expression<Fr> {
        let lhs = meta.query_advice(self.bit_index_end, at);
        let (_lt, eq) = self.bit_index_end_cmp_15.expr_at(meta, at, lhs, 15.expr());
        eq
    }

    /// A bitstring strictly spans 3 bytes if the bit_index at which it ends is such that:
    /// - 16 <= bit_index_end < 23.
    fn strictly_spans_three_bytes(
        &self,
        meta: &mut VirtualCells<Fr>,
        at: Rotation,
    ) -> Expression<Fr> {
        let lhs = meta.query_advice(self.bit_index_end, at);
        let (lt2, eq2) = self
            .bit_index_end_cmp_15
            .expr_at(meta, at, lhs.expr(), 15.expr());
        let (lt3, _eq3) = self.bit_index_end_cmp_23.expr_at(meta, at, lhs, 23.expr());
        not::expr(lt2 + eq2) * lt3
    }

    /// A bitstring spans 3 bytes if the bit_index at which it ends is such that:
    /// - 16 <= bit_index_end <= 23.
    fn spans_three_bytes(&self, meta: &mut VirtualCells<Fr>, at: Rotation) -> Expression<Fr> {
        let lhs = meta.query_advice(self.bit_index_end, at);
        let (lt2, eq2) = self.bit_index_end_cmp_15.expr_at(meta, at, lhs, 15.expr());
        not::expr(lt2 + eq2)
    }

    /// A bitstring spans 3 bytes and is byte-aligned:
    /// - bit_index_end == 23.
    fn aligned_three_bytes(&self, meta: &mut VirtualCells<Fr>, at: Rotation) -> Expression<Fr> {
        let lhs = meta.query_advice(self.bit_index_end, at);
        let (_lt, eq) = self.bit_index_end_cmp_23.expr_at(meta, at, lhs, 23.expr());
        eq
    }

    /// bit_index_start' == bit_index_start.
    fn start_unchanged(&self, meta: &mut VirtualCells<Fr>, rotation: Rotation) -> Expression<Fr> {
        let (bit_index_start_prev, bit_index_start_curr) = (
            meta.query_advice(self.bit_index_start, Rotation(rotation.0 - 1)),
            meta.query_advice(self.bit_index_start, rotation),
        );
        self.start_unchanged
            .expr_at(meta, rotation, bit_index_start_prev, bit_index_start_curr)
    }

    /// if is_nb0=true then 0 else bit_index_end - bit_index_start + 1.
    fn bitstring_len(&self, meta: &mut VirtualCells<Fr>, rotation: Rotation) -> Expression<Fr> {
        let (bit_index_start, bit_index_end) = (
            meta.query_advice(self.bit_index_start, rotation),
            meta.query_advice(self.bit_index_end, rotation),
        );
        select::expr(
            self.is_nb0(meta, rotation),
            0.expr(),
            bit_index_end - bit_index_start + 1.expr(),
        )
    }

    /// bit_index_end - bit_index_start + 1.
    fn bitstring_len_unchecked(
        &self,
        meta: &mut VirtualCells<Fr>,
        rotation: Rotation,
    ) -> Expression<Fr> {
        let (bit_index_start, bit_index_end) = (
            meta.query_advice(self.bit_index_start, rotation),
            meta.query_advice(self.bit_index_end, rotation),
        );
        bit_index_end - bit_index_start + 1.expr()
    }
}

#[derive(Clone, Debug)]
pub struct FseDecoder {
    /// The FSE table that is being decoded in this tag. Possible values are:
    /// - LLT = 1, MOT = 2, MLT = 3
    table_kind: Column<Advice>,
    /// The number of states in the FSE table. table_size == 1 << AL, where AL is the accuracy log
    /// of the FSE table.
    table_size: Column<Advice>,
    /// The incremental symbol for which probability is decoded.
    symbol: Column<Advice>,
    /// The value decoded as per variable bit-packing.
    value_decoded: Column<Advice>,
    /// An accumulator of the number of states allocated to each symbol as we decode the FSE table.
    /// This is the normalised probability for the symbol.
    probability_acc: Column<Advice>,
    /// Whether we are in the repeat bits loop.
    is_repeat_bits_loop: Column<Advice>,
    /// Whether this row represents the 0-7 trailing bits that should be ignored.
    is_trailing_bits: Column<Advice>,
    /// Helper gadget to know when the decoded value is 0. This contributes to an edge-case in
    /// decoding and reconstructing the FSE table from normalised distributions, where a value=0
    /// implies prob=-1 ("less than 1" probability). In this case, the symbol is allocated a state
    /// at the end of the FSE table, with baseline=0x00 and nb=AL, i.e. reset state.
    value_decoded_eq_0: IsEqualConfig<Fr>,
    /// Helper gadget to know when the decoded value is 1. This is useful in the edge-case in
    /// decoding and reconstructing the FSE table, where a value=1 implies a special case of
    /// prob=0, where the symbol is instead followed by a 2-bit repeat flag.
    value_decoded_eq_1: IsEqualConfig<Fr>,
}

impl FseDecoder {
    fn configure(meta: &mut ConstraintSystem<Fr>, q_enable: Column<Fixed>) -> Self {
        let value_decoded = meta.advice_column();
        Self {
            table_kind: meta.advice_column(),
            table_size: meta.advice_column(),
            symbol: meta.advice_column(),
            value_decoded,
            probability_acc: meta.advice_column(),
            is_repeat_bits_loop: meta.advice_column(),
            is_trailing_bits: meta.advice_column(),
            value_decoded_eq_0: IsEqualChip::configure(
                meta,
                |meta| meta.query_fixed(q_enable, Rotation::cur()),
                |meta| meta.query_advice(value_decoded, Rotation::cur()),
                |_| 0.expr(),
            ),
            value_decoded_eq_1: IsEqualChip::configure(
                meta,
                |meta| meta.query_fixed(q_enable, Rotation::cur()),
                |meta| meta.query_advice(value_decoded, Rotation::cur()),
                |_| 1.expr(),
            ),
        }
    }
}

impl FseDecoder {
    fn is_llt(&self, meta: &mut VirtualCells<Fr>, rotation: Rotation) -> Expression<Fr> {
        let table_kind = meta.query_advice(self.table_kind, rotation);
        let invert_of_2 = Fr::from(2).invert().expect("infallible");
        (FseTableKind::MLT.expr() - table_kind.expr())
            * (FseTableKind::MOT.expr() - table_kind.expr())
            * invert_of_2
    }

    fn is_mot(&self, meta: &mut VirtualCells<Fr>, rotation: Rotation) -> Expression<Fr> {
        let table_kind = meta.query_advice(self.table_kind, rotation);
        (table_kind.expr() - FseTableKind::LLT.expr())
            * (FseTableKind::MLT.expr() - table_kind.expr())
    }

    fn is_mlt(&self, meta: &mut VirtualCells<Fr>, rotation: Rotation) -> Expression<Fr> {
        let table_kind = meta.query_advice(self.table_kind, rotation);
        let invert_of_2 = Fr::from(2).invert().expect("infallible");
        (table_kind.expr() - FseTableKind::LLT.expr())
            * (table_kind.expr() - FseTableKind::MOT.expr())
            * invert_of_2
    }

    /// If the decoded value is 0.
    fn is_prob_less_than1(
        &self,
        meta: &mut VirtualCells<Fr>,
        rotation: Rotation,
    ) -> Expression<Fr> {
        let value_decoded = meta.query_advice(self.value_decoded, rotation);
        self.value_decoded_eq_0
            .expr_at(meta, rotation, value_decoded, 0.expr())
    }

    /// While reconstructing the FSE table, indicates whether a value=1 was found, i.e. prob=0. In
    /// this case, the symbol is followed by 2-bits repeat flag instead.
    fn is_prob0(&self, meta: &mut VirtualCells<Fr>, rotation: Rotation) -> Expression<Fr> {
        let value_decoded = meta.query_advice(self.value_decoded, rotation);
        self.value_decoded_eq_1
            .expr_at(meta, rotation, value_decoded, 1.expr())
    }
}

#[derive(Clone, Debug)]
pub struct SequencesDataDecoder {
    /// The incremental index of the sequence. The first sequence has an index of idx=1.
    idx: Column<Advice>,
    /// A boolean column to identify rows where we are finding the initial state of the FSE table.
    /// This is tricky since the order is not the same as the below interleaved order of decoding
    /// sequences. The is_init_state flag is set only while reading the first 3 bitstrings (after
    /// the sentinel bitstring) to compute the initial states of LLT -> MOT -> MLT in this order.
    is_init_state: Column<Advice>,
    /// A boolean column to help us determine the exact purpose of the bitstring we are currently
    /// reading. Since the sequences data is interleaved with 6 possible variants:
    /// 1. MOT Code to Value
    /// 2. MLT Code to Value
    /// 3. LLT Code to Value
    /// 4. LLT FSE update
    /// 5. MLT FSE update
    /// 6. MOT FSE update, goto #1
    ///
    /// The tuple:
    /// (
    ///     fse_decoder.table_kind,
    ///     sequences_data_decoder.is_update_state,
    /// )
    ///
    /// tells us exactly which variant we are at currently.
    is_update_state: Column<Advice>,
    /// The states (LLT, MLT, MOT) at this row.
    states: [Column<Advice>; 3],
    /// The symbols emitted at this state (LLT, MLT, MOT).
    symbols: [Column<Advice>; 3],
    /// The values computed for literal length, match length and match offset.
    values: [Column<Advice>; 3],
    /// The baseline value associated with this state.
    baseline: Column<Advice>,
}

impl SequencesDataDecoder {
    fn configure(meta: &mut ConstraintSystem<Fr>) -> Self {
        Self {
            idx: meta.advice_column(),
            is_init_state: meta.advice_column(),
            is_update_state: meta.advice_column(),
            states: [
                meta.advice_column(),
                meta.advice_column(),
                meta.advice_column(),
            ],
            symbols: [
                meta.advice_column(),
                meta.advice_column(),
                meta.advice_column(),
            ],
            values: [
                meta.advice_column(),
                meta.advice_column(),
                meta.advice_column(),
            ],
            baseline: meta.advice_column(),
        }
    }
}

impl SequencesDataDecoder {
    fn is_init_state(&self, meta: &mut VirtualCells<Fr>, rotation: Rotation) -> Expression<Fr> {
        meta.query_advice(self.is_init_state, rotation)
    }

    fn is_update_state(&self, meta: &mut VirtualCells<Fr>, rotation: Rotation) -> Expression<Fr> {
        meta.query_advice(self.is_update_state, rotation)
    }

    fn is_code_to_value(&self, meta: &mut VirtualCells<Fr>, rotation: Rotation) -> Expression<Fr> {
        and::expr([
            not::expr(self.is_init_state(meta, rotation)),
            not::expr(self.is_update_state(meta, rotation)),
        ])
    }

    fn state_llt(&self, meta: &mut VirtualCells<Fr>, rotation: Rotation) -> Expression<Fr> {
        meta.query_advice(self.states[0], rotation)
    }

    fn state_mlt(&self, meta: &mut VirtualCells<Fr>, rotation: Rotation) -> Expression<Fr> {
        meta.query_advice(self.states[1], rotation)
    }

    fn state_mot(&self, meta: &mut VirtualCells<Fr>, rotation: Rotation) -> Expression<Fr> {
        meta.query_advice(self.states[2], rotation)
    }

    fn symbol_llt(&self, meta: &mut VirtualCells<Fr>, rotation: Rotation) -> Expression<Fr> {
        meta.query_advice(self.symbols[0], rotation)
    }

    fn symbol_mlt(&self, meta: &mut VirtualCells<Fr>, rotation: Rotation) -> Expression<Fr> {
        meta.query_advice(self.symbols[1], rotation)
    }

    fn symbol_mot(&self, meta: &mut VirtualCells<Fr>, rotation: Rotation) -> Expression<Fr> {
        meta.query_advice(self.symbols[2], rotation)
    }

    fn state_at_prev(
        &self,
        meta: &mut VirtualCells<Fr>,
        fse_decoder: &FseDecoder,
        rotation: Rotation,
    ) -> Expression<Fr> {
        select::expr(
            fse_decoder.is_llt(meta, rotation),
            self.state_llt(meta, Rotation(rotation.0 - 1)),
            select::expr(
                fse_decoder.is_mlt(meta, rotation),
                self.state_mlt(meta, Rotation(rotation.0 - 1)),
                self.state_mot(meta, Rotation(rotation.0 - 1)),
            ),
        )
    }

    fn symbol(
        &self,
        meta: &mut VirtualCells<Fr>,
        fse_decoder: &FseDecoder,
        rotation: Rotation,
    ) -> Expression<Fr> {
        select::expr(
            fse_decoder.is_llt(meta, rotation),
            self.symbol_llt(meta, rotation),
            select::expr(
                fse_decoder.is_mlt(meta, rotation),
                self.symbol_mlt(meta, rotation),
                self.symbol_mot(meta, rotation),
            ),
        )
    }

    fn symbol_at_prev(
        &self,
        meta: &mut VirtualCells<Fr>,
        fse_decoder: &FseDecoder,
        rotation: Rotation,
    ) -> Expression<Fr> {
        select::expr(
            fse_decoder.is_llt(meta, rotation),
            self.symbol_llt(meta, Rotation(rotation.0 - 1)),
            select::expr(
                fse_decoder.is_mlt(meta, rotation),
                self.symbol_mlt(meta, Rotation(rotation.0 - 1)),
                self.symbol_mot(meta, Rotation(rotation.0 - 1)),
            ),
        )
    }
}

pub struct AssignedDecoderConfigExports {
    /// The RLC of the zstd encoded bytes, i.e. blob bytes.
    pub encoded_rlc: AssignedCell<Fr, Fr>,
    /// The RLC of the decoded bytes, i.e. batch bytes.
    pub decoded_rlc: AssignedCell<Fr, Fr>,
}

pub struct DecoderConfigArgs {
    /// Power of randomness table.
    pub pow_rand_table: PowOfRandTable,
    /// Power of 2 lookup table, up to exponent=20.
    pub pow2_table: Pow2Table<20>,
    /// Range table for lookup: [0, 256).
    pub u8_table: U8Table,
    /// Range table for lookup: [0, 8).
    pub range8: RangeTable<8>,
    /// Range table for lookup: [0, 16).
    pub range16: RangeTable<16>,
    /// Bitwise operation lookup table.
    pub bitwise_op_table: BitwiseOpTable,
}

impl DecoderConfig {
    pub fn configure(
        meta: &mut ConstraintSystem<Fr>,
        challenges: &Challenges<Expression<Fr>>,
        DecoderConfigArgs {
            pow_rand_table,
            pow2_table,
            u8_table,
            range8,
            range16,
            bitwise_op_table,
        }: DecoderConfigArgs,
    ) -> Self {
        // Fixed table
        let fixed_table = FixedTable::construct(meta);

        let (q_enable, q_first, byte_idx, byte, is_padding) = (
            meta.fixed_column(),
            meta.fixed_column(),
            meta.advice_column(),
            meta.advice_column(),
            meta.advice_column(),
        );
        // Helper tables
        let literals_header_table = LiteralsHeaderTable::configure(meta, q_enable, range8, range16);
        let bitstring_table = BitstringTable::configure(meta, q_enable, u8_table);
        let fse_table = FseTable::configure(
            meta,
            q_enable,
            &fixed_table,
            u8_table,
            range8,
            pow2_table,
            bitwise_op_table,
        );
        // TODO(enable): let sequence_instruction_table = SequenceInstructionTable::configure(meta);

        // Peripheral configs
        let tag_config = TagConfig::configure(meta, q_enable);
        let block_config = BlockConfig::configure(meta, q_enable);
        let sequences_header_decoder =
            SequencesHeaderDecoder::configure(meta, byte, q_enable, u8_table);
        let bitstream_decoder = BitstreamDecoder::configure(meta, q_enable, q_first, u8_table);
        let fse_decoder = FseDecoder::configure(meta, q_enable);
        let sequences_data_decoder = SequencesDataDecoder::configure(meta);

        // TODO(enable):
        // let literals_table = [
        //     tag_config.tag,
        //     block_config.block_idx,
        //     byte_idx,
        //     byte,
        //     is_padding,
        // ];
        // let sequence_execution_table = SequenceExecutionTable::configure(
        //     meta,
        //     challenges,
        //     &literals_table,
        //     &sequence_instruction_table,
        // );

        // Main config
        let config = Self {
            q_enable,
            q_first,
            byte_idx,
            byte,
            bits: (0..N_BITS_PER_BYTE)
                .map(|_| meta.advice_column())
                .collect::<Vec<_>>()
                .try_into()
                .expect("N_BITS_PER_BYTE advice columns into array"),
            encoded_rlc: meta.advice_column_in(SecondPhase),
            decoded_len: meta.advice_column(),
            is_padding,
            tag_config,
            block_config,
            sequences_header_decoder,
            bitstream_decoder,
            fse_decoder,
            sequences_data_decoder,
            range8,
            range16,
            pow2_table,
            literals_header_table,
            bitstring_table,
            fse_table,

            // TODO(enable): sequence_instruction_table,
            // TODO(enable): sequence_execution_table,
            fixed_table,
        };

        macro_rules! is_tag {
            ($var:ident, $tag_variant:ident) => {
                let $var = |meta: &mut VirtualCells<Fr>| {
                    config
                        .tag_config
                        .tag_bits
                        .value_equals(ZstdTag::$tag_variant, Rotation::cur())(meta)
                };
            };
        }

        macro_rules! is_prev_tag {
            ($var:ident, $tag_variant:ident) => {
                let $var = |meta: &mut VirtualCells<Fr>| {
                    config
                        .tag_config
                        .tag_bits
                        .value_equals(ZstdTag::$tag_variant, Rotation::prev())(meta)
                };
            };
        }

        is_tag!(is_null, Null);
        is_tag!(is_frame_header_descriptor, FrameHeaderDescriptor);
        is_tag!(is_frame_content_size, FrameContentSize);
        is_tag!(is_block_header, BlockHeader);
        is_tag!(is_zb_literals_header, ZstdBlockLiteralsHeader);
        is_tag!(is_zb_raw_block, ZstdBlockLiteralsRawBytes);
        is_tag!(is_zb_sequence_header, ZstdBlockSequenceHeader);
        is_tag!(is_zb_sequence_fse, ZstdBlockSequenceFseCode);
        is_tag!(is_zb_sequence_data, ZstdBlockSequenceData);

        is_prev_tag!(is_prev_frame_content_size, FrameContentSize);
        is_prev_tag!(is_prev_sequence_header, ZstdBlockSequenceHeader);
        is_prev_tag!(is_prev_sequence_data, ZstdBlockSequenceData);

        meta.lookup("DecoderConfig: 0 <= encoded byte < 256", |meta| {
            vec![(
                meta.query_advice(config.byte, Rotation::cur()),
                u8_table.into(),
            )]
        });

        meta.create_gate("DecoderConfig: first row", |meta| {
            let condition = meta.query_fixed(config.q_first, Rotation::cur());

            let mut cb = BaseConstraintBuilder::default();

            // The first row is not padded row.
            cb.require_zero(
                "is_padding is False on the first row",
                meta.query_advice(config.is_padding, Rotation::cur()),
            );

            // byte_idx initialises at 1.
            cb.require_equal(
                "byte_idx == 1",
                meta.query_advice(config.byte_idx, Rotation::cur()),
                1.expr(),
            );

            // tag_idx is initialised correctly.
            cb.require_equal(
                "tag_idx == 1",
                meta.query_advice(config.tag_config.tag_idx, Rotation::cur()),
                1.expr(),
            );

            // The first tag we process is the FrameHeaderDescriptor.
            cb.require_equal(
                "tag == FrameHeaderDescriptor",
                meta.query_advice(config.tag_config.tag, Rotation::cur()),
                ZstdTag::FrameHeaderDescriptor.expr(),
            );

            // encoded_rlc initialises at 0.
            cb.require_zero(
                "encoded_rlc == 0",
                meta.query_advice(config.encoded_rlc, Rotation::cur()),
            );

            cb.gate(condition)
        });

        meta.create_gate("DecoderConfig: all rows except the first row", |meta| {
            let condition = and::expr([
                meta.query_fixed(config.q_enable, Rotation::cur()),
                not::expr(meta.query_fixed(config.q_first, Rotation::cur())),
            ]);

            let mut cb = BaseConstraintBuilder::default();

            let is_padding_curr = meta.query_advice(config.is_padding, Rotation::cur());
            let is_padding_prev = meta.query_advice(config.is_padding, Rotation::prev());

            // is_padding is boolean.
            cb.require_boolean("is_padding is boolean", is_padding_curr.expr());

            // is_padding transitions from 0 -> 1 only once, i.e. is_padding_delta is boolean.
            let is_padding_delta = is_padding_curr - is_padding_prev;
            cb.require_boolean("is_padding_delta is boolean", is_padding_delta);

            cb.gate(condition)
        });

        meta.create_gate("DecoderConfig: all non-padded rows", |meta| {
            let condition = and::expr([
                meta.query_fixed(config.q_enable, Rotation::cur()),
                not::expr(meta.query_advice(config.is_padding, Rotation::cur())),
            ]);

            let mut cb = BaseConstraintBuilder::default();

            // byte decomposed into bits.
            let bits = config
                .bits
                .map(|bit| meta.query_advice(bit, Rotation::cur()));
            for bit in bits.iter() {
                cb.require_boolean("bit in [0, 1]", bit.expr());
            }
            cb.require_equal(
                "bits are the binary decomposition of byte",
                meta.query_advice(config.byte, Rotation::cur()),
                select::expr(
                    meta.query_advice(config.tag_config.is_reverse, Rotation::cur()),
                    // LE if reverse
                    bits[7].expr()
                        + bits[6].expr() * 2.expr()
                        + bits[5].expr() * 4.expr()
                        + bits[4].expr() * 8.expr()
                        + bits[3].expr() * 16.expr()
                        + bits[2].expr() * 32.expr()
                        + bits[1].expr() * 64.expr()
                        + bits[0].expr() * 128.expr(),
                    // BE if not reverse
                    bits[0].expr()
                        + bits[1].expr() * 2.expr()
                        + bits[2].expr() * 4.expr()
                        + bits[3].expr() * 8.expr()
                        + bits[4].expr() * 16.expr()
                        + bits[5].expr() * 32.expr()
                        + bits[6].expr() * 64.expr()
                        + bits[7].expr() * 128.expr(),
                ),
            );

            // Constrain boolean columns.
            cb.require_boolean(
                "TagConfig::is_change in [0, 1]",
                meta.query_advice(config.tag_config.is_change, Rotation::cur()),
            );

            // Degree reduction columns.
            macro_rules! degree_reduction_check {
                ($column:expr, $expr:expr) => {
                    cb.require_equal(
                        "Degree reduction column check",
                        meta.query_advice($column, Rotation::cur()),
                        $expr,
                    );
                };
            }
            degree_reduction_check!(
                config.tag_config.is_frame_content_size,
                is_frame_content_size(meta)
            );
            degree_reduction_check!(config.tag_config.is_block_header, is_block_header(meta));
            degree_reduction_check!(config.tag_config.is_fse_code, is_zb_sequence_fse(meta));
            degree_reduction_check!(
                config.tag_config.is_sequence_data,
                is_zb_sequence_data(meta)
            );
            degree_reduction_check!(config.tag_config.is_null, is_null(meta));

            cb.gate(condition)
        });

        meta.create_gate(
            "DecoderConfig: all non-padded rows except the first row",
            |meta| {
                let condition = and::expr([
                    meta.query_fixed(config.q_enable, Rotation::cur()),
                    not::expr(meta.query_fixed(config.q_first, Rotation::cur())),
                    not::expr(meta.query_advice(config.is_padding, Rotation::cur())),
                ]);

                let mut cb = BaseConstraintBuilder::default();

                // byte_idx either remains the same or increments by 1.
                let byte_idx_delta = meta.query_advice(config.byte_idx, Rotation::cur())
                    - meta.query_advice(config.byte_idx, Rotation::prev());
                cb.require_boolean(
                    "(byte_idx::cur - byte_idx::prev) in [0, 1]",
                    byte_idx_delta.expr(),
                );

                // If byte_idx has not incremented, we see the same byte.
                cb.condition(not::expr(byte_idx_delta.expr()), |cb| {
                    cb.require_equal(
                        "if byte_idx::cur == byte_idx::prev then byte::cur == byte::prev",
                        meta.query_advice(config.byte, Rotation::cur()),
                        meta.query_advice(config.byte, Rotation::prev()),
                    );
                });

                // If the previous tag was done processing, verify that the is_change boolean was
                // set.
                let tag_idx_prev = meta.query_advice(config.tag_config.tag_idx, Rotation::prev());
                let tag_len_prev = meta.query_advice(config.tag_config.tag_len, Rotation::prev());
                let tag_idx_eq_tag_len_prev = config.tag_config.tag_idx_eq_tag_len.expr_at(
                    meta,
                    Rotation::prev(),
                    tag_idx_prev,
                    tag_len_prev,
                );
                cb.condition(and::expr([byte_idx_delta, tag_idx_eq_tag_len_prev]), |cb| {
                    cb.require_equal(
                        "is_change is set",
                        meta.query_advice(config.tag_config.is_change, Rotation::cur()),
                        1.expr(),
                    );
                });

                // decoded_len is unchanged.
                cb.require_equal(
                    "decoded_len::cur == decoded_len::prev",
                    meta.query_advice(config.decoded_len, Rotation::cur()),
                    meta.query_advice(config.decoded_len, Rotation::prev()),
                );

                cb.gate(condition)
            },
        );

        meta.create_gate("DecoderConfig: padded rows", |meta| {
            let condition = and::expr([
                meta.query_fixed(config.q_enable, Rotation::cur()),
                meta.query_advice(config.is_padding, Rotation::prev()),
                meta.query_advice(config.is_padding, Rotation::cur()),
            ]);

            let mut cb = BaseConstraintBuilder::default();

            // Fields that do not change until the end of the layout once we have encountered
            // padded rows.
            for column in [config.encoded_rlc, config.decoded_len] {
                cb.require_equal(
                    "unchanged column in padded rows",
                    meta.query_advice(column, Rotation::cur()),
                    meta.query_advice(column, Rotation::prev()),
                );
            }

            cb.gate(condition)
        });

        meta.lookup_any("DecoderConfig: fixed lookup (tag transition)", |meta| {
            let condition = and::expr([
                meta.query_fixed(config.q_enable, Rotation::cur()),
                sum::expr([
                    meta.query_fixed(config.q_first, Rotation::cur()),
                    meta.query_advice(config.tag_config.is_change, Rotation::cur()),
                ]),
            ]);

            [
                FixedLookupTag::TagTransition.expr(),
                meta.query_advice(config.tag_config.tag, Rotation::cur()),
                meta.query_advice(config.tag_config.tag_next, Rotation::cur()),
                meta.query_advice(config.tag_config.max_len, Rotation::cur()),
                meta.query_advice(config.tag_config.is_output, Rotation::cur()),
                meta.query_advice(config.tag_config.is_reverse, Rotation::cur()),
                meta.query_advice(config.block_config.is_block, Rotation::cur()),
            ]
            .into_iter()
            .zip_eq(config.fixed_table.table_exprs(meta))
            .map(|(value, table)| (condition.expr() * value, table))
            .collect()
        });

        meta.create_gate("DecoderConfig: new tag", |meta| {
            let condition = and::expr([
                meta.query_fixed(config.q_enable, Rotation::cur()),
                meta.query_advice(config.tag_config.is_change, Rotation::cur()),
            ]);

            let mut cb = BaseConstraintBuilder::default();

            // The previous tag was processed completely.
            cb.require_equal(
                "tag_idx::prev == tag_len::prev",
                meta.query_advice(config.tag_config.tag_idx, Rotation::prev()),
                meta.query_advice(config.tag_config.tag_len, Rotation::prev()),
            );

            // Tag change also implies that the byte_idx transition did happen.
            cb.require_equal(
                "byte_idx::prev + 1 == byte_idx::cur",
                meta.query_advice(config.byte_idx, Rotation::prev()) + 1.expr(),
                meta.query_advice(config.byte_idx, Rotation::cur()),
            );

            // The current tag is in fact the tag_next promised while processing the previous tag.
            cb.require_equal(
                "tag_next::prev == tag::cur",
                meta.query_advice(config.tag_config.tag_next, Rotation::prev()),
                meta.query_advice(config.tag_config.tag, Rotation::cur()),
            );

            // If the previous tag was processed from back-to-front, the RLC of the tag bytes had
            // initialised at the last byte.
            let prev_tag_reverse =
                meta.query_advice(config.tag_config.is_reverse, Rotation::prev());
            cb.condition(prev_tag_reverse, |cb| {
                cb.require_equal(
                    "tag_rlc::prev == byte::prev",
                    meta.query_advice(config.tag_config.tag_rlc, Rotation::prev()),
                    meta.query_advice(config.byte, Rotation::prev()),
                );
            });

            // The tag_idx is initialised correctly.
            cb.require_equal(
                "tag_idx::cur == 1",
                meta.query_advice(config.tag_config.tag_idx, Rotation::cur()),
                1.expr(),
            );

            // If the new tag is not processed from back-to-front, the RLC of the tag bytes
            // initialises at the first byte.
            let curr_tag_reverse = meta.query_advice(config.tag_config.is_reverse, Rotation::cur());
            cb.condition(not::expr(curr_tag_reverse), |cb| {
                cb.require_equal(
                    "tag_rlc::cur == byte::cur",
                    meta.query_advice(config.tag_config.tag_rlc, Rotation::cur()),
                    meta.query_advice(config.byte, Rotation::cur()),
                );
            });

            // The RLC of encoded bytes is computed correctly.
            cb.require_equal(
                "encoded_rlc::cur == encoded_rlc::prev * (r ^ tag_len::prev) + tag_rlc::prev",
                meta.query_advice(config.encoded_rlc, Rotation::cur()),
                meta.query_advice(config.encoded_rlc, Rotation::prev())
                    * meta.query_advice(config.tag_config.rpow_tag_len, Rotation::prev())
                    + meta.query_advice(config.tag_config.tag_rlc, Rotation::prev()),
            );

            cb.gate(condition)
        });

        meta.create_gate("DecoderConfig: continue same tag", |meta| {
            let condition = and::expr([
                meta.query_fixed(config.q_enable, Rotation::cur()),
                not::expr(meta.query_fixed(config.q_first, Rotation::cur())),
                not::expr(meta.query_advice(config.tag_config.is_change, Rotation::cur())),
                not::expr(meta.query_advice(config.is_padding, Rotation::cur())),
            ]);

            let mut cb = BaseConstraintBuilder::default();

            // Fields that are maintained while processing the same tag.
            for column in [
                config.tag_config.tag,
                config.tag_config.tag_next,
                config.tag_config.tag_len,
                config.tag_config.max_len,
                config.tag_config.rpow_tag_len,
                config.tag_config.is_output,
                config.tag_config.is_reverse,
                config.block_config.is_block,
                config.encoded_rlc,
            ] {
                cb.require_equal(
                    "tag_config field unchanged while processing same tag",
                    meta.query_advice(column, Rotation::cur()),
                    meta.query_advice(column, Rotation::prev()),
                );
            }

            // tag_idx increments with byte_idx.
            let byte_idx_delta = meta.query_advice(config.byte_idx, Rotation::cur())
                - meta.query_advice(config.byte_idx, Rotation::prev());
            cb.require_equal(
                "tag_idx::cur - tag_idx::prev == byte_idx::cur - byte_idx::prev",
                meta.query_advice(config.tag_config.tag_idx, Rotation::cur()),
                meta.query_advice(config.tag_config.tag_idx, Rotation::prev())
                    + byte_idx_delta.expr(),
            );

            // tag_rlc is computed correctly, i.e. its accumulated with byte_idx increment, however
            // remains unchanged if byte_idx remains unchanged.
            //
            // Furthermore the accumulation logic depends on whether the current tag is processed
            // from back-to-front or not.
            let byte_prev = meta.query_advice(config.byte, Rotation::prev());
            let byte_curr = meta.query_advice(config.byte, Rotation::cur());
            let tag_rlc_prev = meta.query_advice(config.tag_config.tag_rlc, Rotation::prev());
            let tag_rlc_curr = meta.query_advice(config.tag_config.tag_rlc, Rotation::cur());
            let curr_tag_reverse = meta.query_advice(config.tag_config.is_reverse, Rotation::cur());
            cb.condition(not::expr(byte_idx_delta.expr()), |cb| {
                cb.require_equal(
                    "tag_rlc::cur == tag_rlc::prev",
                    tag_rlc_curr.expr(),
                    tag_rlc_prev.expr(),
                );
            });
            cb.condition(
                and::expr([byte_idx_delta.expr(), curr_tag_reverse.expr()]),
                |cb| {
                    cb.require_equal(
                        "tag_rlc::prev == tag_rlc::cur * r + byte::prev",
                        tag_rlc_prev.expr(),
                        tag_rlc_curr.expr() * challenges.keccak_input() + byte_prev,
                    );
                },
            );
            cb.condition(
                and::expr([byte_idx_delta.expr(), not::expr(curr_tag_reverse.expr())]),
                |cb| {
                    cb.require_equal(
                        "tag_rlc::cur == tag_rlc::prev * r + byte::cur",
                        tag_rlc_curr.expr(),
                        tag_rlc_prev.expr() * challenges.keccak_input() + byte_curr,
                    );
                },
            );

            cb.gate(condition)
        });

        meta.lookup_any("DecoderConfig: keccak randomness power tag_len", |meta| {
            let condition = and::expr([
                meta.query_fixed(config.q_enable, Rotation::cur()),
                meta.query_advice(config.tag_config.is_change, Rotation::cur()),
                not::expr(meta.query_advice(config.is_padding, Rotation::cur())),
            ]);

            [
                1.expr(),                                                           // enabled
                meta.query_advice(config.tag_config.tag_len, Rotation::cur()),      // exponent
                meta.query_advice(config.tag_config.rpow_tag_len, Rotation::cur()), // exponentiation
            ]
            .into_iter()
            .zip_eq(pow_rand_table.table_exprs(meta))
            .map(|(value, table)| (condition.expr() * value, table))
            .collect()
        });

        debug_assert!(meta.degree() <= 9);

        ///////////////////////////////////////////////////////////////////////////////////////////
        ////////////////////////////// ZstdTag::FrameHeaderDescriptor /////////////////////////////
        ///////////////////////////////////////////////////////////////////////////////////////////
        meta.create_gate("DecoderConfig: tag FrameHeaderDescriptor", |meta| {
            let condition = and::expr([
                meta.query_fixed(config.q_enable, Rotation::cur()),
                is_frame_header_descriptor(meta),
            ]);

            let mut cb = BaseConstraintBuilder::default();

            // Structure of the Frame's header descriptor.
            //
            // | Bit number | Field Name              | Expected Value |
            // |------------|-------------------------|----------------|
            // | 7-6        | Frame_Content_Size_Flag | ?              |
            // | 5          | Single_Segment_Flag     | 1              |
            // | 4          | Unused_Bit              | 0              |
            // | 3          | Reserved_Bit            | 0              |
            // | 2          | Content_Checksum_Flag   | 0              |
            // | 1-0        | Dictionary_ID_Flag      | 0              |
            //
            // Note: Since this is a single byte tag, it is processed normally, not back-to-front.
            // Hence is_reverse is False and we have BE bytes.
            cb.require_equal(
                "FHD: Single_Segment_Flag",
                meta.query_advice(config.bits[5], Rotation::cur()),
                1.expr(),
            );
            cb.require_zero(
                "FHD: Unused_Bit",
                meta.query_advice(config.bits[4], Rotation::cur()),
            );
            cb.require_zero(
                "FHD: Reserved_Bit",
                meta.query_advice(config.bits[3], Rotation::cur()),
            );
            cb.require_zero(
                "FHD: Content_Checksum_Flag",
                meta.query_advice(config.bits[2], Rotation::cur()),
            );
            cb.require_zero(
                "FHD: Dictionary_ID_Flag",
                meta.query_advice(config.bits[1], Rotation::cur()),
            );
            cb.require_zero(
                "FHD: Dictionary_ID_Flag",
                meta.query_advice(config.bits[0], Rotation::cur()),
            );

            // Checks for the next tag, i.e. FrameContentSize.
            let fcs_flag0 = meta.query_advice(config.bits[7], Rotation::cur());
            let fcs_flag1 = meta.query_advice(config.bits[6], Rotation::cur());
            let fcs_field_size = select::expr(
                fcs_flag0.expr() * fcs_flag1.expr(),
                8.expr(),
                select::expr(
                    not::expr(fcs_flag0.expr() + fcs_flag1.expr()),
                    1.expr(),
                    select::expr(fcs_flag0, 4.expr(), 2.expr()),
                ),
            );
            cb.require_equal(
                "tag_len::next == fcs_field_size",
                meta.query_advice(config.tag_config.tag_len, Rotation::next()),
                fcs_field_size,
            );

            cb.gate(condition)
        });

        debug_assert!(meta.degree() <= 9);

        ///////////////////////////////////////////////////////////////////////////////////////////
        //////////////////////////////// ZstdTag::FrameContentSize ////////////////////////////////
        ///////////////////////////////////////////////////////////////////////////////////////////
        meta.create_gate("DecoderConfig: tag FrameContentSize", |meta| {
            let condition = and::expr([
                meta.query_fixed(config.q_enable, Rotation::cur()),
                meta.query_advice(config.tag_config.is_frame_content_size, Rotation::cur()),
                meta.query_advice(config.tag_config.is_change, Rotation::cur()),
            ]);

            let mut cb = BaseConstraintBuilder::default();

            // The previous row is FrameHeaderDescriptor.
            let fcs_flag0 = meta.query_advice(config.bits[7], Rotation::prev());
            let fcs_flag1 = meta.query_advice(config.bits[6], Rotation::prev());

            // - [1, 1]: 8 bytes
            // - [1, 0]: 4 bytes
            // - [0, 1]: 2 bytes
            // - [0, 0]: 1 bytes
            let case1 = and::expr([fcs_flag0.expr(), fcs_flag1.expr()]);
            let case2 = fcs_flag0.expr();
            let case3 = fcs_flag1.expr();

            // FrameContentSize are LE bytes.
            let case4_value = meta.query_advice(config.byte, Rotation::cur());
            let case3_value = meta.query_advice(config.byte, Rotation::cur()) * 256.expr()
                + meta.query_advice(config.byte, Rotation::next());
            let case2_value = meta.query_advice(config.byte, Rotation(0)) * 16777216.expr()
                + meta.query_advice(config.byte, Rotation(1)) * 65536.expr()
                + meta.query_advice(config.byte, Rotation(2)) * 256.expr()
                + meta.query_advice(config.byte, Rotation(3));
            let case1_value = meta.query_advice(config.byte, Rotation(0))
                * 72057594037927936u64.expr()
                + meta.query_advice(config.byte, Rotation(1)) * 281474976710656u64.expr()
                + meta.query_advice(config.byte, Rotation(2)) * 1099511627776u64.expr()
                + meta.query_advice(config.byte, Rotation(3)) * 4294967296u64.expr()
                + meta.query_advice(config.byte, Rotation(4)) * 16777216.expr()
                + meta.query_advice(config.byte, Rotation(5)) * 65536.expr()
                + meta.query_advice(config.byte, Rotation(6)) * 256.expr()
                + meta.query_advice(config.byte, Rotation(7));

            let frame_content_size = select::expr(
                case1,
                case1_value,
                select::expr(
                    case2,
                    case2_value,
                    select::expr(case3, 256.expr() + case3_value, case4_value),
                ),
            );

            // decoded_len of the entire frame is in fact the decoded value of frame content size.
            cb.require_equal(
                "Frame_Content_Size == decoded_len",
                frame_content_size,
                meta.query_advice(config.decoded_len, Rotation::cur()),
            );

            cb.gate(condition)
        });

        meta.create_gate("DecoderConfig: tag FrameContentSize (block_idx)", |meta| {
            let condition = and::expr([
                meta.query_fixed(config.q_enable, Rotation::cur()),
                meta.query_advice(config.tag_config.is_frame_content_size, Rotation::cur()),
            ]);

            let mut cb = BaseConstraintBuilder::default();

            cb.require_zero(
                "block_idx == 0 to start",
                meta.query_advice(config.block_config.block_idx, Rotation::cur()),
            );

            cb.gate(condition)
        });

        debug_assert!(meta.degree() <= 9);

        ///////////////////////////////////////////////////////////////////////////////////////////
        ////////////////////////////////// ZstdTag::BlockHeader ///////////////////////////////////
        ///////////////////////////////////////////////////////////////////////////////////////////
        meta.create_gate("DecoderConfig: tag BlockHeader", |meta| {
            let condition = and::expr([
                meta.query_fixed(config.q_enable, Rotation::cur()),
                meta.query_advice(config.tag_config.is_block_header, Rotation::cur()),
                meta.query_advice(config.tag_config.is_change, Rotation::cur()),
            ]);

            let mut cb = BaseConstraintBuilder::default();

            // BlockHeader is fixed-sized tag.
            cb.require_equal(
                "tag_len(BlockHeader) is fixed-sized",
                meta.query_advice(config.tag_config.tag_len, Rotation::cur()),
                N_BLOCK_HEADER_BYTES.expr(),
            );

            // Structure of Block_Header is as follows:
            //
            // | Last_Block | Block_Type | Block_Size |
            // |------------|------------|------------|
            // | bit 0      | bits 1-2   | bits 3-23  |
            //
            let is_last_block = meta.query_advice(config.bits[0], Rotation::cur());
            let block_type_bit1 = meta.query_advice(config.bits[1], Rotation::cur());
            let block_type_bit2 = meta.query_advice(config.bits[2], Rotation::cur());

            // We expect a Block_Type of Compressed_Block, i.e. Block_Type == 2.
            cb.require_equal(
                "Block_Type is Compressed_Block (bit 1)",
                block_type_bit1,
                0.expr(),
            );
            cb.require_equal(
                "Block_Type is Compressed_Block (bit 2)",
                block_type_bit2,
                1.expr(),
            );

            // is_last_block is assigned correctly.
            cb.require_equal(
                "is_last_block assigned correctly",
                meta.query_advice(config.block_config.is_last_block, Rotation::cur()),
                is_last_block,
            );

            // block_idx increments when we see a new block header.
            cb.require_equal(
                "block_idx::cur == block_idx::prev + 1",
                meta.query_advice(config.block_config.block_idx, Rotation::cur()),
                meta.query_advice(config.block_config.block_idx, Rotation::prev()) + 1.expr(),
            );

            // block_len, block_idx and is_last_block fields do not change in the BlockHeader. We
            // explicitly do this check since tag=BlockHeader has is_block=false, to facilitate the
            // change of these parameters between blocks (at the tag=BlockHeader boundary). For the
            // subsequent tags, these fields remain the same and is checked via the gate for
            // is_block=true.
            for column in [
                config.block_config.block_len,
                config.block_config.block_idx,
                config.block_config.is_last_block,
            ] {
                cb.require_equal(
                    "BlockHeader: block_idx/block_len/is_last_block",
                    meta.query_advice(column, Rotation(0)),
                    meta.query_advice(column, Rotation(1)),
                );
                cb.require_equal(
                    "BlockHeader: block_idx/block_len/is_last_block",
                    meta.query_advice(column, Rotation(0)),
                    meta.query_advice(column, Rotation(2)),
                );
            }

            // We now validate the end of the previous block.
            // - tag=BlockHeader is preceded by tag in [FrameContentSize, SeqHeader, SeqData].
            // - if prev_tag=SequenceHeader: prev block had no sequences.
            // - if prev_tag=SequenceData: all sequences from prev block were decoded.
            cb.require_equal(
                "tag::prev in [FCS, SH, SD]",
                sum::expr([
                    is_prev_frame_content_size(meta),
                    is_prev_sequence_header(meta),
                    is_prev_sequence_data(meta),
                ]),
                1.expr(),
            );
            cb.condition(is_prev_sequence_header(meta), |cb| {
                cb.require_equal(
                    "tag::prev=SeqHeader",
                    config
                        .block_config
                        .is_empty_sequences(meta, Rotation::prev()),
                    1.expr(),
                );
            });
            cb.condition(is_prev_sequence_data(meta), |cb| {
                cb.require_equal(
                    "tag::prev=SeqData",
                    meta.query_advice(config.block_config.num_sequences, Rotation::prev()),
                    meta.query_advice(config.sequences_data_decoder.idx, Rotation::prev()),
                );
            });

            cb.gate(condition)
        });

        meta.lookup("DecoderConfig: tag BlockHeader (Block_Size)", |meta| {
            let condition = and::expr([
                meta.query_advice(config.tag_config.is_block_header, Rotation::cur()),
                meta.query_advice(config.tag_config.is_change, Rotation::cur()),
            ]);

            // block_size == block_header >> 3
            //
            // i.e. block_header - (block_size * (2^3)) < 8
            let block_header_lc = meta.query_advice(config.byte, Rotation(2)) * 65536.expr()
                + meta.query_advice(config.byte, Rotation(1)) * 256.expr()
                + meta.query_advice(config.byte, Rotation(0));
            let block_size = meta.query_advice(config.block_config.block_len, Rotation::cur());
            let diff = block_header_lc - (block_size * 8.expr());

            vec![(condition * diff, config.range8.into())]
        });

        meta.create_gate("DecoderConfig: processing block content", |meta| {
            let condition = and::expr([
                meta.query_fixed(config.q_enable, Rotation::cur()),
                meta.query_advice(config.block_config.is_block, Rotation::cur()),
            ]);

            let mut cb = BaseConstraintBuilder::default();

            // is_last_block remains unchanged.
            cb.require_equal(
                "is_last_block::cur == is_last_block::prev",
                meta.query_advice(config.block_config.is_last_block, Rotation::cur()),
                meta.query_advice(config.block_config.is_last_block, Rotation::prev()),
            );

            // block_len remains unchanged.
            cb.require_equal(
                "block_len::cur == block_len::prev",
                meta.query_advice(config.block_config.block_len, Rotation::cur()),
                meta.query_advice(config.block_config.block_len, Rotation::prev()),
            );

            // block_idx remains unchanged.
            cb.require_equal(
                "block_idx::cur == block_len::idx",
                meta.query_advice(config.block_config.block_idx, Rotation::cur()),
                meta.query_advice(config.block_config.block_idx, Rotation::prev()),
            );

            // the number of sequences in the block remains the same.
            cb.require_equal(
                "num_sequences::cur == num_sequences::prev",
                meta.query_advice(config.block_config.num_sequences, Rotation::cur()),
                meta.query_advice(config.block_config.num_sequences, Rotation::prev()),
            );

            // the compression modes are remembered throughout the block's context.
            for column in config.block_config.compression_modes {
                cb.require_equal(
                    "compression_modes::cur == compression_modes::prev (during block)",
                    meta.query_advice(column, Rotation::cur()),
                    meta.query_advice(column, Rotation::prev()),
                );
            }

            cb.gate(condition)
        });

        debug_assert!(meta.degree() <= 9);

        ///////////////////////////////////////////////////////////////////////////////////////////
        ///////////////////////////// ZstdTag::ZstdBlockLiteralsHeader ////////////////////////////
        ///////////////////////////////////////////////////////////////////////////////////////////
        meta.create_gate("DecoderConfig: tag ZstdBlockLiteralsHeader", |meta| {
            let condition = and::expr([
                meta.query_fixed(config.q_enable, Rotation::cur()),
                is_zb_literals_header(meta),
                meta.query_advice(config.tag_config.is_change, Rotation::cur()),
            ]);

            let mut cb = BaseConstraintBuilder::default();

            let literals_block_type_bit0 = meta.query_advice(config.bits[0], Rotation::cur());
            let literals_block_type_bit1 = meta.query_advice(config.bits[1], Rotation::cur());

            // We expect a Raw_Literals_Block, i.e. bit0 and bit1 are both 0.
            cb.require_zero("Raw_Literals_Block: bit0", literals_block_type_bit0);
            cb.require_zero("Raw_Literals_Block: bit1", literals_block_type_bit1);

            let size_format_bit0 = meta.query_advice(config.bits[2], Rotation::cur());
            let size_format_bit1 = meta.query_advice(config.bits[3], Rotation::cur());

            // - Size_Format is 00 or 10: Size_Format uses 1 bit, literals header is 1 byte
            // - Size_Format is 01: Size_Format uses 2 bits, literals header is 2 bytes
            // - Size_Format is 10: Size_Format uses 2 bits, literals header is 3 bytes
            let expected_tag_len = select::expr(
                not::expr(size_format_bit0),
                1.expr(),
                select::expr(size_format_bit1, 3.expr(), 2.expr()),
            );
            cb.require_equal(
                "ZstdBlockLiteralsHeader: tag_len == expected_tag_len",
                meta.query_advice(config.tag_config.tag_len, Rotation::cur()),
                expected_tag_len,
            );

            cb.gate(condition)
        });

        meta.lookup_any(
            "DecoderConfig: tag ZstdBlockLiteralsHeader decomposition to regen size",
            |meta| {
                let condition = and::expr([
                    is_zb_literals_header(meta),
                    meta.query_advice(config.tag_config.is_change, Rotation::cur()),
                ]);

                let size_format_bit0 = meta.query_advice(config.bits[2], Rotation::cur());
                let size_format_bit1 = meta.query_advice(config.bits[3], Rotation::cur());

                // - byte0 is the first byte of the literals header
                // - byte1 is either the second byte of the literals header or 0
                // - byte2 is either the third byte of the literals header or 0
                let byte0 = meta.query_advice(config.byte, Rotation(0));
                let byte1 = select::expr(
                    size_format_bit0.expr(),
                    meta.query_advice(config.byte, Rotation(1)),
                    0.expr(),
                );
                let byte2 = select::expr(
                    size_format_bit1.expr() * size_format_bit1.expr(),
                    meta.query_advice(config.byte, Rotation(2)),
                    0.expr(),
                );

                // The regenerated size is in fact the tag length of the ZstdBlockLiteralsRawBytes
                // tag. But depending on how many bytes are in the literals header, we select the
                // appropriate offset to read the tag_len from.
                let regen_size = select::expr(
                    size_format_bit0.expr() * not::expr(size_format_bit1.expr()),
                    meta.query_advice(config.tag_config.tag_len, Rotation(2)),
                    select::expr(
                        size_format_bit1.expr() * not::expr(size_format_bit0.expr()),
                        meta.query_advice(config.tag_config.tag_len, Rotation(3)),
                        meta.query_advice(config.tag_config.tag_len, Rotation(1)),
                    ),
                );

                let block_idx = meta.query_advice(config.block_config.block_idx, Rotation::cur());
                [
                    block_idx,
                    byte0,
                    byte1,
                    byte2,
                    size_format_bit0,
                    size_format_bit1,
                    regen_size,
                    0.expr(), // not padding
                ]
                .into_iter()
                .zip_eq(config.literals_header_table.table_exprs(meta))
                .map(|(value, table)| (condition.expr() * value, table))
                .collect()
            },
        );

        debug_assert!(meta.degree() <= 9);

        ///////////////////////////////////////////////////////////////////////////////////////////
        /////////////////////////// ZstdTag::ZstdBlockLiteralsRawBytes ////////////////////////////
        ///////////////////////////////////////////////////////////////////////////////////////////
        meta.create_gate("DecoderConfig: tag ZstdBlockLiteralsRawBytes", |meta| {
            let condition = and::expr([
                meta.query_fixed(config.q_enable, Rotation::cur()),
                is_zb_raw_block(meta),
            ]);

            let mut cb = BaseConstraintBuilder::default();

            cb.require_equal(
                "byte_idx::cur == byte_idx::prev + 1",
                meta.query_advice(config.byte_idx, Rotation::cur()),
                meta.query_advice(config.byte_idx, Rotation::prev()) + 1.expr(),
            );

            cb.gate(condition)
        });

        debug_assert!(meta.degree() <= 9);

        ///////////////////////////////////////////////////////////////////////////////////////////
        //////////////////////////// ZstdTag::ZstdBlockSequenceHeader /////////////////////////////
        ///////////////////////////////////////////////////////////////////////////////////////////
        meta.create_gate("DecoderConfig: tag ZstdBlockSequenceHeader", |meta| {
            let condition = and::expr([
                meta.query_fixed(config.q_enable, Rotation::cur()),
                is_zb_sequence_header(meta),
                meta.query_advice(config.tag_config.is_change, Rotation::cur()),
            ]);

            let mut cb = BaseConstraintBuilder::default();

            // The Sequences_Section_Header consists of 2 items:
            // - Number of Sequences (1-3 bytes)
            // - Symbol Compression Mode (1 byte)
            let decoded_sequences_header =
                config
                    .sequences_header_decoder
                    .decode(meta, config.byte, &config.bits);

            cb.require_equal(
                "sequences header tag_len check",
                meta.query_advice(config.tag_config.tag_len, Rotation::cur()),
                decoded_sequences_header.tag_len,
            );

            cb.require_equal(
                "number of sequences in block decoded from the sequences section header",
                meta.query_advice(config.block_config.num_sequences, Rotation::cur()),
                decoded_sequences_header.num_sequences,
            );

            // The compression modes for literals length, match length and offsets are expected to
            // be either Predefined_Mode or Fse_Compressed_Mode, i.e. compression mode==0 or
            // compression_mode==2. i.e. bit0==0.
            cb.require_zero("ll: bit0 == 0", decoded_sequences_header.comp_mode_bit0_ll);
            cb.require_zero("om: bit0 == 0", decoded_sequences_header.comp_mode_bit0_om);
            cb.require_zero("ml: bit0 == 0", decoded_sequences_header.comp_mode_bit0_ml);

            // Depending on bit1==0 or bit1==1 we know whether the compression mode is
            // Predefined_Mode or Fse_Compressed_Mode. The compression_modes flag is set when
            // Fse_Compressed_Mode is utilised.
            cb.require_equal(
                "block_config: compression_modes llt",
                meta.query_advice(config.block_config.compression_modes[0], Rotation::cur()),
                decoded_sequences_header.comp_mode_bit1_ll,
            );
            cb.require_equal(
                "block_config: compression_modes mot",
                meta.query_advice(config.block_config.compression_modes[1], Rotation::cur()),
                decoded_sequences_header.comp_mode_bit1_om,
            );
            cb.require_equal(
                "block_config: compression_modes mlt",
                meta.query_advice(config.block_config.compression_modes[2], Rotation::cur()),
                decoded_sequences_header.comp_mode_bit1_ml,
            );

            // If all the three LLT, MOT and MLT use the Predefined_Mode, we have no FSE tables to
            // decode in the sequences section. And the tag=ZstdBlockSequenceHeader will
            // immediately be followed by tag=ZstdBlockSequenceData.
            let no_fse_tables = config
                .block_config
                .are_predefined_all(meta, Rotation::cur());
            cb.require_equal(
                "SequenceHeader: tag_next=FseCode or tag_next=SequencesData",
                meta.query_advice(config.tag_config.tag_next, Rotation::cur()),
                select::expr(
                    no_fse_tables,
                    ZstdTag::ZstdBlockSequenceData.expr(),
                    ZstdTag::ZstdBlockSequenceFseCode.expr(),
                ),
            );

            cb.gate(condition)
        });

        // TODO: lookup(SeqInstTable) for seq_count_lookup
        // meta.lookup_any(
        //     "DecoderConfig: tag ZstdBlockSequenceHeader (sequence count)",
        //     |meta| {
        //         let condition = and::expr([
        //             is_zb_sequence_header(meta),
        //             meta.query_advice(config.tag_config.is_change, Rotation::cur()),
        //         ]);
        //         let (block_idx, num_sequences) = (
        //             meta.query_advice(config.block_config.block_idx, Rotation::cur()),
        //             meta.query_advice(config.block_config.num_sequences, Rotation::cur()),
        //         );
        //         [
        //             1.expr(), // q_enabled
        //             block_idx,
        //             1.expr(), // s_beginning
        //             num_sequences,
        //         ]
        //         .into_iter()
        //         .zip_eq(config.sequence_instruction_table.seq_count_exprs(meta))
        //         .map(|(arg, table)| (condition.expr() * arg, table))
        //         .collect()
        //     },
        // );

        debug_assert!(meta.degree() <= 9);

        ///////////////////////////////////////////////////////////////////////////////////////////
        /////////////////////////// ZstdTag::ZstdBlockSequenceFseCode /////////////////////////////
        ///////////////////////////////////////////////////////////////////////////////////////////
        meta.create_gate(
            "DecoderConfig: tag ZstdBlockSequenceFseCode (first row)",
            |meta| {
                // The first row of a ZstdBlockSequenceFseCode tag.
                let condition = and::expr([
                    meta.query_fixed(q_enable, Rotation::cur()),
                    meta.query_advice(config.tag_config.is_fse_code, Rotation::cur()),
                    meta.query_advice(config.tag_config.is_change, Rotation::cur()),
                ]);

                let mut cb = BaseConstraintBuilder::default();

                // At this tag=ZstdBlockSequenceFseCode we are not processing bits instead of
                // bytes. The first bitstring is the 4-bits bitstring that encodes the accuracy log
                // of the FSE table.
                cb.require_zero(
                    "fse(al): bit_index_start == 0",
                    meta.query_advice(config.bitstream_decoder.bit_index_start, Rotation::cur()),
                );

                cb.require_equal(
                    "fse(al): bit_index_end == 3",
                    meta.query_advice(config.bitstream_decoder.bit_index_end, Rotation::cur()),
                    3.expr(),
                );

                cb.require_zero(
                    "fse(init): probability_acc=0",
                    meta.query_advice(config.fse_decoder.probability_acc, Rotation::cur()),
                );

                // The symbol=0 is handled immediately after the AL 4-bits.
                cb.require_zero(
                    "fse(init): symbol=0",
                    meta.query_advice(config.fse_decoder.symbol, Rotation::next()),
                );

                // The is_repeat_bits_loop inits at 0 after the AL 4-bits.
                cb.require_zero(
                    "fse(init): is_repeat_bits_loop=0",
                    meta.query_advice(config.fse_decoder.is_repeat_bits_loop, Rotation::next()),
                );

                // We will always start reading bits from the bitstream for the first symbol.
                cb.require_zero(
                    "fse(init): is_nil=0",
                    config.bitstream_decoder.is_nil(meta, Rotation::next()),
                );

                cb.gate(condition)
            },
        );

        meta.lookup_any(
            "DecoderConfig: tag ZstdBlockSequenceFseCode (table kind)",
            |meta| {
                let condition = and::expr([
                    meta.query_advice(config.tag_config.is_fse_code, Rotation::cur()),
                    meta.query_advice(config.tag_config.is_change, Rotation::cur()),
                ]);

                let (cmode_llt, cmode_mot, cmode_mlt) = (
                    meta.query_advice(config.block_config.compression_modes[0], Rotation::cur()),
                    meta.query_advice(config.block_config.compression_modes[1], Rotation::cur()),
                    meta.query_advice(config.block_config.compression_modes[2], Rotation::cur()),
                );

                let cmodes_lc = (4.expr() * cmode_llt) + (2.expr() * cmode_mot) + cmode_mlt;
                [
                    FixedLookupTag::SeqTagOrder.expr(),
                    cmodes_lc,
                    meta.query_advice(config.tag_config.tag, Rotation::prev()), // tag_prev
                    meta.query_advice(config.tag_config.tag, Rotation::cur()),  // tag_cur
                    meta.query_advice(config.tag_config.tag_next, Rotation::cur()), // tag_next
                    meta.query_advice(config.fse_decoder.table_kind, Rotation::cur()), // table_kind
                    0.expr(),                                                   // unused
                ]
                .into_iter()
                .zip_eq(config.fixed_table.table_exprs(meta))
                .map(|(arg, table)| (condition.expr() * arg, table))
                .collect()
            },
        );

        meta.lookup_any(
            "DecoderConfig: tag ZstdBlockSequenceFseCode (table size)",
            |meta| {
                let condition = and::expr([
                    meta.query_fixed(q_enable, Rotation::cur()),
                    meta.query_advice(config.tag_config.is_fse_code, Rotation::cur()),
                    meta.query_advice(config.tag_config.is_change, Rotation::cur()),
                ]);

                // accuracy_log == 4bits + 5
                let al = meta
                    .query_advice(config.bitstream_decoder.bitstring_value, Rotation::cur())
                    + 5.expr();
                let table_size = meta.query_advice(config.fse_decoder.table_size, Rotation::cur());

                // table_size == 1 << al
                [al, table_size]
                    .into_iter()
                    .zip_eq(config.pow2_table.table_exprs(meta))
                    .map(|(arg, table)| (condition.expr() * arg, table))
                    .collect()
            },
        );

        meta.create_gate(
            "DecoderConfig: tag ZstdBlockSequenceFseCode (other rows)",
            |meta| {
                let condition = and::expr([
                    meta.query_fixed(q_enable, Rotation::cur()),
                    meta.query_advice(config.tag_config.is_fse_code, Rotation::cur()),
                    not::expr(meta.query_advice(config.tag_config.is_change, Rotation::cur())),
                    not::expr(
                        meta.query_advice(config.fse_decoder.is_trailing_bits, Rotation::cur()),
                    ),
                ]);

                let mut cb = BaseConstraintBuilder::default();

                // FseDecoder columns that remain unchanged.
                for column in [config.fse_decoder.table_kind, config.fse_decoder.table_size] {
                    cb.require_equal(
                        "fse_decoder column unchanged",
                        meta.query_advice(column, Rotation::cur()),
                        meta.query_advice(column, Rotation::prev()),
                    );
                }

                // FSE tables are decoded for Literal Length (LLT), Match Offset (MOT) and Match
                // Length (MLT).
                //
                // The maximum permissible accuracy log for the above are:
                // - LLT: 9
                // - MOT: 8
                // - MLT: 9
                //
                // Which means, at the most we would be reading a bitstring up to length=9. Note
                // that an FSE table would exist only if there are more than one symbols and in
                // that case, we wouldn't actually reserve ALL possibly states for a single symbol,
                // indirectly meaning that we would be reading bitstrings of at the most length=9.
                //
                // The only scenario in which we would skip reading bits from a byte altogether is
                // if the bitstring is ``aligned_two_bytes``.
                cb.require_zero(
                    "fse: bitstrings cannot span 3 bytes",
                    config
                        .bitstream_decoder
                        .spans_three_bytes(meta, Rotation::cur()),
                );

                // If the bitstring read at the current row is ``aligned_two_bytes`` then the one
                // on the next row is nil (not read).
                cb.condition(
                    config
                        .bitstream_decoder
                        .aligned_two_bytes(meta, Rotation::cur()),
                    |cb| {
                        cb.require_equal(
                            "fse: aligned_two_bytes is followed by is_nil",
                            config.bitstream_decoder.is_nil(meta, Rotation::next()),
                            1.expr(),
                        );
                    },
                );

                // We now tackle the scenario of observing value=1 (prob=0) which is then followed
                // by 2-bits repeat bits.
                //
                // If we are not in a repeat-bits loop and encounter a value=1 (prob=0) bitstring,
                // then we enter a repeat bits loop.
                let is_repeat_bits_loop =
                    meta.query_advice(config.fse_decoder.is_repeat_bits_loop, Rotation::cur());
                cb.condition(
                    and::expr([
                        not::expr(is_repeat_bits_loop.expr()),
                        config.fse_decoder.is_prob0(meta, Rotation::cur()),
                    ]),
                    |cb| {
                        cb.require_equal(
                            "fse: enter repeat-bits loop",
                            meta.query_advice(
                                config.fse_decoder.is_repeat_bits_loop,
                                Rotation::next(),
                            ),
                            1.expr(),
                        );
                    },
                );

                // If we are in a repeat-bits loop and the repeat-bits are [1, 1], then continue
                // the repeat-bits loop.
                let is_rb_flag3 = config.bitstream_decoder.is_rb_flag3(meta, Rotation::cur());
                cb.condition(
                    and::expr([is_repeat_bits_loop.expr(), is_rb_flag3.expr()]),
                    |cb| {
                        cb.require_equal(
                            "fse: continue repeat-bits loop",
                            meta.query_advice(
                                config.fse_decoder.is_repeat_bits_loop,
                                Rotation::next(),
                            ),
                            1.expr(),
                        );
                    },
                );

                // If we are in a repeat-bits loop and the repeat-bits are not [1, 1] then break
                // out of the repeat-bits loop.
                cb.condition(
                    and::expr([is_repeat_bits_loop.expr(), not::expr(is_rb_flag3)]),
                    |cb| {
                        cb.require_zero(
                            "fse: break out of repeat-bits loop",
                            meta.query_advice(
                                config.fse_decoder.is_repeat_bits_loop,
                                Rotation::next(),
                            ),
                        );
                    },
                );

                // We not tackle the normalised probability of symbols in the FSE table, their
                // updating and the FSE symbol itself.
                //
                // If no bitstring was read, even the symbol value is carried forward.
                let (
                    prob_acc_cur,
                    prob_acc_prev,
                    fse_symbol_cur,
                    fse_symbol_prev,
                    bitstring_value,
                    value_decoded,
                ) = (
                    meta.query_advice(config.fse_decoder.probability_acc, Rotation::cur()),
                    meta.query_advice(config.fse_decoder.probability_acc, Rotation::prev()),
                    meta.query_advice(config.fse_decoder.symbol, Rotation::cur()),
                    meta.query_advice(config.fse_decoder.symbol, Rotation::prev()),
                    meta.query_advice(config.bitstream_decoder.bitstring_value, Rotation::cur()),
                    meta.query_advice(config.fse_decoder.value_decoded, Rotation::cur()),
                );
                cb.condition(
                    config.bitstream_decoder.is_nil(meta, Rotation::cur()),
                    |cb| {
                        cb.require_equal(
                            "fse: probability_acc continues",
                            prob_acc_cur.expr(),
                            prob_acc_prev.expr(),
                        );
                        cb.require_equal(
                            "fse: symbol continues",
                            fse_symbol_cur.expr(),
                            fse_symbol_prev.expr(),
                        );
                    },
                );

                // As we decode the normalised probability for each symbol in the FSE table, we
                // update the probability accumulator. It should be updated as long as we are
                // reading a bitstring and we are not in the repeat-bits loop.
                //
                // We skip the check for symbol on the first bitstring after the 4-bits for AL
                // because this check has already been done on the "first row".
                cb.condition(
                    and::expr([
                        config.bitstream_decoder.is_not_nil(meta, Rotation::cur()),
                        not::expr(is_repeat_bits_loop.expr()),
                    ]),
                    |cb| {
                        // if value>=1: prob_acc_cur == prob_acc_prev + (value - 1)
                        // if value==0: prob_acc_cur == prob_acc_prev + 1
                        cb.require_equal(
                            "fse: probability_acc is updated correctly",
                            prob_acc_cur.expr(),
                            select::expr(
                                config.fse_decoder.is_prob_less_than1(meta, Rotation::cur()),
                                prob_acc_prev.expr() + 1.expr(),
                                prob_acc_prev.expr() + value_decoded.expr() - 1.expr(),
                            ),
                        );
                        cb.require_equal(
                            "fse: symbol increments",
                            fse_symbol_cur.expr(),
                            select::expr(
                                meta.query_advice(config.tag_config.is_change, Rotation::prev()),
                                0.expr(),
                                fse_symbol_prev.expr() + 1.expr(),
                            ),
                        );
                    },
                );

                // If we are in the repeat-bits loop, then the normalised probability accumulator
                // does not change, as the repeat-bits loop is for symbols that are not emitted
                // through the FSE table. However, the symbol value itself increments by the value
                // in the 2 repeat bits.
                cb.condition(is_repeat_bits_loop.expr(), |cb| {
                    let bit_index_start = meta
                        .query_advice(config.bitstream_decoder.bit_index_start, Rotation::cur());
                    let bit_index_end =
                        meta.query_advice(config.bitstream_decoder.bit_index_end, Rotation::cur());
                    cb.require_equal(
                        "fse: repeat-bits read N_BITS_REPEAT_FLAG=2 bits",
                        bit_index_end - bit_index_start + 1.expr(),
                        N_BITS_REPEAT_FLAG.expr(),
                    );
                    cb.require_equal(
                        "fse: repeat-bits do not change probability_acc",
                        prob_acc_cur,
                        prob_acc_prev,
                    );
                    cb.require_equal(
                        "fse: repeat-bits increases by the 2-bit value",
                        fse_symbol_cur,
                        fse_symbol_prev + bitstring_value,
                    );
                });

                cb.gate(condition)
            },
        );

        meta.create_gate(
            "DecoderConfig: tag ZstdBlockSequenceFseCode (last row)",
            |meta| {
                let condition = and::expr([
                    meta.query_fixed(q_enable, Rotation::cur()),
                    meta.query_advice(config.tag_config.is_fse_code, Rotation::cur()),
                    meta.query_advice(config.tag_config.is_change, Rotation::next()),
                ]);

                let mut cb = BaseConstraintBuilder::default();

                // cumulative prob of symbols == table_size
                cb.require_equal(
                    "cumulative normalised probabilities over all symbols is the table size",
                    meta.query_advice(config.fse_decoder.probability_acc, Rotation::cur()),
                    meta.query_advice(config.fse_decoder.table_size, Rotation::cur()),
                );

                // bitstream can be byte-unaligned (trailing bits are ignored)
                //
                // One of the following scenarios is true for the last row of tag=FseCode:
                // - the last row is the trailing bits (ignored).
                // - the last row is a valid bitstring that is byte-aligned.
                //      - aligned_one_byte(0)
                //      - aligned_two_bytes(-1)
                //      - aligned_three_bytes(-2)
                let is_trailing_bits =
                    meta.query_advice(config.fse_decoder.is_trailing_bits, Rotation::cur());
                cb.require_equal(
                    "last bitstring is either byte-aligned or the 0-7 trailing bits",
                    sum::expr([
                        is_trailing_bits.expr(),
                        and::expr([
                            not::expr(is_trailing_bits),
                            sum::expr([
                                config
                                    .bitstream_decoder
                                    .aligned_one_byte(meta, Rotation::cur()),
                                config
                                    .bitstream_decoder
                                    .aligned_two_bytes(meta, Rotation::prev()),
                                config
                                    .bitstream_decoder
                                    .aligned_three_bytes(meta, Rotation(-2)),
                            ]),
                        ]),
                    ]),
                    1.expr(),
                );

                cb.gate(condition)
            },
        );

        meta.create_gate(
            "DecoderConfig: tag ZstdBlockSequenceFseCode (trailing bits)",
            |meta| {
                let condition = and::expr([
                    meta.query_fixed(q_enable, Rotation::cur()),
                    meta.query_advice(config.fse_decoder.is_trailing_bits, Rotation::cur()),
                ]);

                let mut cb = BaseConstraintBuilder::default();

                // 1. is_trailing_bits can occur iff tag=FseCode.
                cb.require_equal(
                    "tag=FseCode",
                    meta.query_advice(config.tag_config.tag, Rotation::cur()),
                    ZstdTag::ZstdBlockSequenceFseCode.expr(),
                );

                // 2. trailing bits only occur on the last row of the tag=FseCode section.
                cb.require_equal(
                    "is_change'=true",
                    meta.query_advice(config.tag_config.is_change, Rotation::next()),
                    1.expr(),
                );

                // 3. trailing bits are meant to byte-align the bitstream, i.e. bit_index_end==7.
                cb.require_equal(
                    "bit_index_end==7",
                    meta.query_advice(config.bitstream_decoder.bit_index_end, Rotation::cur()),
                    7.expr(),
                );

                // 4. if trailing bits exist, it means the last valid bitstring was not
                //    byte-aligned.
                cb.require_zero(
                    "last valid bitstring byte-unaligned",
                    sum::expr([
                        config
                            .bitstream_decoder
                            .aligned_one_byte(meta, Rotation(-1)),
                        config
                            .bitstream_decoder
                            .aligned_two_bytes(meta, Rotation(-2)),
                        config
                            .bitstream_decoder
                            .aligned_three_bytes(meta, Rotation(-3)),
                    ]),
                );

                cb.gate(condition)
            },
        );

        meta.lookup_any(
            "DecoderConfig: tag ZstdBlockSequenceFseCode (variable bit-packing)",
            |meta| {
                // At every row where a non-nil bitstring is read:
                // - except the AL bits (is_change=true)
                // - except when we are in repeat-bits loop
                // - except the trailing bits (if they exist)
                let condition = and::expr([
                    meta.query_fixed(config.q_enable, Rotation::cur()),
                    meta.query_advice(config.tag_config.is_fse_code, Rotation::cur()),
                    config.bitstream_decoder.is_not_nil(meta, Rotation::cur()),
                    not::expr(meta.query_advice(config.tag_config.is_change, Rotation::cur())),
                    not::expr(
                        meta.query_advice(config.fse_decoder.is_repeat_bits_loop, Rotation::cur()),
                    ),
                    not::expr(
                        meta.query_advice(config.fse_decoder.is_trailing_bits, Rotation::cur()),
                    ),
                ]);

                let (table_size, probability_acc, value_read, value_decoded, num_bits) = (
                    meta.query_advice(config.fse_decoder.table_size, Rotation::cur()),
                    meta.query_advice(config.fse_decoder.probability_acc, Rotation::prev()),
                    meta.query_advice(config.bitstream_decoder.bitstring_value, Rotation::cur()),
                    meta.query_advice(config.fse_decoder.value_decoded, Rotation::cur()),
                    config
                        .bitstream_decoder
                        .bitstring_len_unchecked(meta, Rotation::cur()),
                );

                let range = table_size - probability_acc + 1.expr();
                [
                    FixedLookupTag::VariableBitPacking.expr(),
                    range,
                    value_read,
                    value_decoded,
                    num_bits,
                    0.expr(),
                    0.expr(),
                ]
                .into_iter()
                .zip_eq(config.fixed_table.table_exprs(meta))
                .map(|(arg, table)| (condition.expr() * arg, table))
                .collect()
            },
        );

        meta.lookup_any(
            "DecoderConfig: tag ZstdBlockSequenceFseCode (normalised probability of symbol)",
            |meta| {
                // At every row where a non-nil bitstring is read:
                // - except the AL bits (is_change=true)
                // - except when the value=1, i.e. prob=0
                // - except when we are in repeat-bits loop
                // - except the trailing bits (if they exist)
                let condition = and::expr([
                    meta.query_fixed(config.q_enable, Rotation::cur()),
                    meta.query_advice(config.tag_config.is_fse_code, Rotation::cur()),
                    config.bitstream_decoder.is_not_nil(meta, Rotation::cur()),
                    not::expr(meta.query_advice(config.tag_config.is_change, Rotation::cur())),
                    not::expr(config.fse_decoder.is_prob0(meta, Rotation::cur())),
                    not::expr(
                        meta.query_advice(config.fse_decoder.is_repeat_bits_loop, Rotation::cur()),
                    ),
                    not::expr(
                        meta.query_advice(config.fse_decoder.is_trailing_bits, Rotation::cur()),
                    ),
                ]);

                let (block_idx, fse_table_kind, fse_table_size, fse_symbol, value_decoded) = (
                    meta.query_advice(config.block_config.block_idx, Rotation::cur()),
                    meta.query_advice(config.fse_decoder.table_kind, Rotation::cur()),
                    meta.query_advice(config.fse_decoder.table_size, Rotation::cur()),
                    meta.query_advice(config.fse_decoder.symbol, Rotation::cur()),
                    meta.query_advice(config.fse_decoder.value_decoded, Rotation::cur()),
                );
                let is_prob_less_than1 =
                    config.fse_decoder.is_prob_less_than1(meta, Rotation::cur());
                let norm_prob = select::expr(
                    is_prob_less_than1.expr(),
                    1.expr(),
                    value_decoded - 1.expr(),
                );

                [
                    0.expr(), // skip first row
                    block_idx,
                    fse_table_kind,
                    fse_table_size,
                    0.expr(), // is_predefined
                    fse_symbol,
                    norm_prob.expr(),
                    norm_prob.expr(),
                    is_prob_less_than1.expr(),
                    0.expr(), // is_padding
                ]
                .into_iter()
                .zip_eq(config.fse_table.table_exprs_by_symbol(meta))
                .map(|(arg, table)| (condition.expr() * arg, table))
                .collect()
            },
        );

        debug_assert!(meta.degree() <= 9);

        ///////////////////////////////////////////////////////////////////////////////////////////
        //////////////////////////// ZstdTag::ZstdBlockSequenceData ///////////////////////////////
        ///////////////////////////////////////////////////////////////////////////////////////////
        meta.create_gate(
            "DecoderConfig: tag ZstdBlockSequenceData (sentinel row)",
            |meta| {
                let condition = and::expr([
                    meta.query_fixed(q_enable, Rotation::cur()),
                    meta.query_advice(config.tag_config.is_sequence_data, Rotation::cur()),
                    meta.query_advice(config.tag_config.is_change, Rotation::cur()),
                ]);

                let mut cb = BaseConstraintBuilder::default();

                // We read the tag=SequencesData from back-to-front, i.e. is_reverse=true. The first
                // bitstring we read is the sentinel bitstring, i.e. 0-7 number of 0s followed by a
                // sentinel 1-bit. This is used to eventually byte-align the entire SequencesData
                // bitstream.
                cb.require_zero(
                    "sentinel: is_nil=false",
                    config.bitstream_decoder.is_nil(meta, Rotation::cur()),
                );
                cb.require_zero(
                    "sentinel: is_nb0=false",
                    config.bitstream_decoder.is_nb0(meta, Rotation::cur()),
                );
                cb.require_equal(
                    "sentinel: bitstring_value=1",
                    meta.query_advice(config.bitstream_decoder.bitstring_value, Rotation::cur()),
                    1.expr(),
                );
                cb.require_equal(
                    "sentinel: bit_index_end <= 7",
                    config
                        .bitstream_decoder
                        .spans_one_byte(meta, Rotation::cur()),
                    1.expr(),
                );

                // The next row starts with initialising the states (with LLT), and this is in fact
                // the start of the decoding process for sequence_idx=1.
                cb.require_equal(
                    "seq_idx==1",
                    meta.query_advice(config.sequences_data_decoder.idx, Rotation::next()),
                    1.expr(),
                );

                cb.gate(condition)
            },
        );

        meta.lookup_any(
            "DecoderConfig: tag ZstdBlockSequenceData (interleaved order)",
            |meta| {
                // We want to check for the interleaved order within the SequencesData section
                // whenever we are reading a bitstring. We skip the first row of the
                // tag (is_change=true) since that is guaranteed to be the sentinel
                // bitstring. We also skip the row where we don't read a bitstring
                // (is_nil=true).
                let condition = and::expr([
                    meta.query_fixed(q_enable, Rotation::cur()),
                    meta.query_advice(config.tag_config.is_sequence_data, Rotation::cur()),
                    not::expr(meta.query_advice(config.tag_config.is_change, Rotation::cur())),
                    config.bitstream_decoder.is_not_nil(meta, Rotation::cur()),
                ]);

                let (table_kind_prev, table_kind_curr, is_init_state, is_update_state) = (
                    meta.query_advice(config.fse_decoder.table_kind, Rotation::prev()),
                    meta.query_advice(config.fse_decoder.table_kind, Rotation::cur()),
                    meta.query_advice(config.sequences_data_decoder.is_init_state, Rotation::cur()),
                    meta.query_advice(
                        config.sequences_data_decoder.is_update_state,
                        Rotation::cur(),
                    ),
                );

                [
                    FixedLookupTag::SeqDataInterleavedOrder.expr(),
                    table_kind_prev,
                    table_kind_curr,
                    is_init_state,
                    is_update_state,
                    0.expr(), // unused
                    0.expr(), // unused
                ]
                .into_iter()
                .zip_eq(config.fixed_table.table_exprs(meta))
                .map(|(arg, table)| (condition.expr() * arg, table))
                .collect()
            },
        );

        meta.create_gate(
            "DecoderConfig: tag ZstdBlockSequenceData (sequences)",
            |meta| {
                let condition = and::expr([
                    meta.query_fixed(q_enable, Rotation::cur()),
                    meta.query_advice(config.tag_config.is_sequence_data, Rotation::cur()),
                    not::expr(meta.query_advice(config.tag_config.is_change, Rotation::cur())),
                    config.bitstream_decoder.is_not_nil(meta, Rotation::cur()),
                ]);

                let mut cb = BaseConstraintBuilder::default();

                // - Init "state" at init-state (literal length)
                // - Init "state" at init-state (match offset)
                // - Init "state" at init-state (match length)
                cb.condition(
                    and::expr([
                        config.fse_decoder.is_llt(meta, Rotation::cur()),
                        config
                            .sequences_data_decoder
                            .is_init_state(meta, Rotation::cur()),
                    ]),
                    |cb| {
                        cb.require_equal(
                            "llt: state == 0x00 + readBits(nb)",
                            config
                                .sequences_data_decoder
                                .state_llt(meta, Rotation::cur()),
                            meta.query_advice(
                                config.bitstream_decoder.bitstring_value,
                                Rotation::cur(),
                            ),
                        );
                    },
                );
                cb.condition(
                    and::expr([
                        config.fse_decoder.is_mot(meta, Rotation::cur()),
                        config
                            .sequences_data_decoder
                            .is_init_state(meta, Rotation::cur()),
                    ]),
                    |cb| {
                        cb.require_equal(
                            "mot: state == 0x00 + readBits(nb)",
                            config
                                .sequences_data_decoder
                                .state_mot(meta, Rotation::cur()),
                            meta.query_advice(
                                config.bitstream_decoder.bitstring_value,
                                Rotation::cur(),
                            ),
                        );
                    },
                );
                cb.condition(
                    and::expr([
                        config.fse_decoder.is_mlt(meta, Rotation::cur()),
                        config
                            .sequences_data_decoder
                            .is_init_state(meta, Rotation::cur()),
                    ]),
                    |cb| {
                        cb.require_equal(
                            "mlt: state == 0x00 + readBits(nb)",
                            config
                                .sequences_data_decoder
                                .state_mlt(meta, Rotation::cur()),
                            meta.query_advice(
                                config.bitstream_decoder.bitstring_value,
                                Rotation::cur(),
                            ),
                        );
                    },
                );

                // - Update "value" at code-to-value (match offset)
                // - Update "value" at code-to-value (match length)
                // - Update "value" at code-to-value (literal length)
                cb.condition(
                    and::expr([
                        config.fse_decoder.is_mot(meta, Rotation::cur()),
                        config
                            .sequences_data_decoder
                            .is_code_to_value(meta, Rotation::cur()),
                    ]),
                    |cb| {
                        let (baseline, bitstring_value) = (
                            meta.query_advice(
                                config.sequences_data_decoder.baseline,
                                Rotation::cur(),
                            ),
                            meta.query_advice(
                                config.bitstream_decoder.bitstring_value,
                                Rotation::cur(),
                            ),
                        );
                        cb.require_equal(
                            "value(mot) update",
                            meta.query_advice(
                                config.sequences_data_decoder.values[2],
                                Rotation::cur(),
                            ),
                            baseline + bitstring_value,
                        );
                    },
                );
                cb.condition(
                    and::expr([
                        config.fse_decoder.is_mlt(meta, Rotation::cur()),
                        config
                            .sequences_data_decoder
                            .is_code_to_value(meta, Rotation::cur()),
                    ]),
                    |cb| {
                        let (baseline, bitstring_value) = (
                            meta.query_advice(
                                config.sequences_data_decoder.baseline,
                                Rotation::cur(),
                            ),
                            meta.query_advice(
                                config.bitstream_decoder.bitstring_value,
                                Rotation::cur(),
                            ),
                        );
                        cb.require_equal(
                            "value(mlt) update",
                            meta.query_advice(
                                config.sequences_data_decoder.values[1],
                                Rotation::cur(),
                            ),
                            baseline + bitstring_value,
                        );
                    },
                );
                cb.condition(
                    and::expr([
                        config.fse_decoder.is_llt(meta, Rotation::cur()),
                        config
                            .sequences_data_decoder
                            .is_code_to_value(meta, Rotation::cur()),
                    ]),
                    |cb| {
                        let (baseline, bitstring_value) = (
                            meta.query_advice(
                                config.sequences_data_decoder.baseline,
                                Rotation::cur(),
                            ),
                            meta.query_advice(
                                config.bitstream_decoder.bitstring_value,
                                Rotation::cur(),
                            ),
                        );
                        cb.require_equal(
                            "value(llt) update",
                            meta.query_advice(
                                config.sequences_data_decoder.values[0],
                                Rotation::cur(),
                            ),
                            baseline + bitstring_value,
                        );
                    },
                );

                // - Update "state" at update-state (literal length)
                //      - This also means we have started decoding another sequence.
                // - Update "state" at update-state (match length)
                // - Update "state" at update-state (match offset)
                cb.condition(
                    and::expr([
                        config.fse_decoder.is_llt(meta, Rotation::cur()),
                        config
                            .sequences_data_decoder
                            .is_update_state(meta, Rotation::cur()),
                    ]),
                    |cb| {
                        let (baseline, bitstring_value) = (
                            meta.query_advice(
                                config.sequences_data_decoder.baseline,
                                Rotation::cur(),
                            ),
                            meta.query_advice(
                                config.bitstream_decoder.bitstring_value,
                                Rotation::cur(),
                            ),
                        );
                        cb.require_equal(
                            "llt: state == baseline + readBits(nb)",
                            config
                                .sequences_data_decoder
                                .state_llt(meta, Rotation::cur()),
                            baseline + bitstring_value,
                        );
                        cb.require_equal(
                            "seq_idx increments",
                            meta.query_advice(config.sequences_data_decoder.idx, Rotation::cur()),
                            meta.query_advice(config.sequences_data_decoder.idx, Rotation::prev())
                                + 1.expr(),
                        );
                    },
                );
                cb.condition(
                    and::expr([
                        config.fse_decoder.is_mlt(meta, Rotation::cur()),
                        config
                            .sequences_data_decoder
                            .is_update_state(meta, Rotation::cur()),
                    ]),
                    |cb| {
                        let (baseline, bitstring_value) = (
                            meta.query_advice(
                                config.sequences_data_decoder.baseline,
                                Rotation::cur(),
                            ),
                            meta.query_advice(
                                config.bitstream_decoder.bitstring_value,
                                Rotation::cur(),
                            ),
                        );
                        cb.require_equal(
                            "mlt: state == baseline + readBits(nb)",
                            config
                                .sequences_data_decoder
                                .state_mlt(meta, Rotation::cur()),
                            baseline + bitstring_value,
                        );
                    },
                );
                cb.condition(
                    and::expr([
                        config.fse_decoder.is_mot(meta, Rotation::cur()),
                        config
                            .sequences_data_decoder
                            .is_update_state(meta, Rotation::cur()),
                    ]),
                    |cb| {
                        let (baseline, bitstring_value) = (
                            meta.query_advice(
                                config.sequences_data_decoder.baseline,
                                Rotation::cur(),
                            ),
                            meta.query_advice(
                                config.bitstream_decoder.bitstring_value,
                                Rotation::cur(),
                            ),
                        );
                        cb.require_equal(
                            "mot: state == baseline + readBits(nb)",
                            config
                                .sequences_data_decoder
                                .state_mot(meta, Rotation::cur()),
                            baseline + bitstring_value,
                        );
                    },
                );

                // TODO: make sure columns don't change if not at the appropriate condition.

                cb.gate(condition)
            },
        );

        meta.create_gate(
            "DecoderConfig: tag ZstdBlockSequenceData (last row)",
            |meta| {
                let condition = and::expr([
                    meta.query_fixed(config.q_enable, Rotation::cur()),
                    meta.query_advice(config.tag_config.is_sequence_data, Rotation::cur()),
                    meta.query_advice(config.tag_config.is_change, Rotation::next()),
                ]);

                let mut cb = BaseConstraintBuilder::default();

                // last operation is: code-to-value for LLT.
                cb.require_zero(
                    "last operation (sequences data): is_init",
                    meta.query_advice(config.sequences_data_decoder.is_init_state, Rotation::cur()),
                );
                cb.require_zero(
                    "last operation (sequences data): is_update_state",
                    meta.query_advice(
                        config.sequences_data_decoder.is_update_state,
                        Rotation::cur(),
                    ),
                );
                cb.require_equal(
                    "last operation (sequences data): table_kind",
                    meta.query_advice(config.fse_decoder.table_kind, Rotation::cur()),
                    FseTableKind::LLT.expr(),
                );

                // idx == block.num_sequences.
                cb.require_equal(
                    "last row: idx = num_sequences",
                    meta.query_advice(config.sequences_data_decoder.idx, Rotation::cur()),
                    meta.query_advice(config.block_config.num_sequences, Rotation::cur()),
                );

                // tag::next == is_last_block ? Null : BlockHeader.
                cb.require_equal(
                    "last row: tag::next",
                    meta.query_advice(config.tag_config.tag_next, Rotation::cur()),
                    select::expr(
                        meta.query_advice(config.block_config.is_last_block, Rotation::cur()),
                        ZstdTag::Null.expr(),
                        ZstdTag::BlockHeader.expr(),
                    ),
                );

                // bitstream was consumed completely (byte-aligned):
                // - if not_nil(cur) -> bit_index_end == 7
                // - if nil(cur) and not_nil(prev) -> bit_index_end == 15
                // - if nil(cur) and nil(prev) -> not_nil(-2) and bit_index_end == 23
                let (is_nil_curr, is_nil_prev, is_nil_prev_prev) = (
                    config.bitstream_decoder.is_nil(meta, Rotation::cur()),
                    config.bitstream_decoder.is_nil(meta, Rotation::prev()),
                    config.bitstream_decoder.is_nil(meta, Rotation(-2)),
                );
                cb.condition(not::expr(is_nil_curr.expr()), |cb| {
                    cb.require_equal(
                        "is_not_nil: bit_index_end==7",
                        meta.query_advice(config.bitstream_decoder.bit_index_end, Rotation::cur()),
                        7.expr(),
                    );
                });
                cb.condition(
                    and::expr([is_nil_curr.expr(), not::expr(is_nil_prev.expr())]),
                    |cb| {
                        cb.require_equal(
                            "is_nil and is_not_nil(prev): bit_index_end==15",
                            meta.query_advice(
                                config.bitstream_decoder.bit_index_end,
                                Rotation::prev(),
                            ),
                            15.expr(),
                        );
                    },
                );
                cb.condition(and::expr([is_nil_curr, is_nil_prev]), |cb| {
                    cb.require_zero("is_nil and is_nil(prev): is_not_nil(-2)", is_nil_prev_prev);
                    cb.require_equal(
                        "is_nil and is_nil(prev): bit_index_end==23",
                        meta.query_advice(config.bitstream_decoder.bit_index_end, Rotation(-2)),
                        23.expr(),
                    );
                });

                cb.gate(condition)
            },
        );

        meta.create_gate(
            "DecoderConfig: tag ZstdBlockSequenceData (is_nil)",
            |meta| {
                let condition = and::expr([
                    meta.query_fixed(config.q_enable, Rotation::cur()),
                    meta.query_advice(config.tag_config.is_sequence_data, Rotation::cur()),
                    config.bitstream_decoder.is_nil(meta, Rotation::cur()),
                ]);

                let mut cb = BaseConstraintBuilder::default();

                // If we encounter an is_nil=true scenario in the tag=SequencesData region, we make
                // sure that certain columns remain unchanged, specifically: SequencesDataDecoder
                // and FseDecoder.
                for column in [
                    config.fse_decoder.table_kind,
                    config.fse_decoder.table_size,
                    config.sequences_data_decoder.idx,
                    config.sequences_data_decoder.is_init_state,
                    config.sequences_data_decoder.is_update_state,
                    config.sequences_data_decoder.states[0],
                    config.sequences_data_decoder.states[1],
                    config.sequences_data_decoder.states[2],
                    config.sequences_data_decoder.symbols[0],
                    config.sequences_data_decoder.symbols[1],
                    config.sequences_data_decoder.symbols[2],
                    config.sequences_data_decoder.values[0],
                    config.sequences_data_decoder.values[1],
                    config.sequences_data_decoder.values[2],
                ] {
                    cb.require_equal(
                        "sequencesData: is_nil=true columns unchanged",
                        meta.query_advice(column, Rotation::cur()),
                        meta.query_advice(column, Rotation::prev()),
                    );
                }

                cb.gate(condition)
            },
        );

        meta.lookup_any(
            "DecoderConfig: tag ZstdBlockSequenceData (ROM sequence codes)",
            |meta| {
                // When we read a bitstring in tag=ZstdBlockSequenceData that is:
                // - not the first row (sentinel row)
                // - not init state
                // - not update state
                //
                // We know that we are trying to get the "value" from the "code" for literal length
                // or match offset or match length. Hence we do a lookup to the ROM table (Sequence
                // Codes).
                //
                // The "value" is calculated as:
                // - value == baseline + bitstring_value(nb)
                //
                // which is used in the next lookup to the SequenceInstructionTable.
                let condition = and::expr([
                    meta.query_fixed(q_enable, Rotation::cur()),
                    meta.query_advice(config.tag_config.is_sequence_data, Rotation::cur()),
                    not::expr(meta.query_advice(config.tag_config.is_change, Rotation::cur())),
                    config.bitstream_decoder.is_not_nil(meta, Rotation::cur()),
                    config
                        .sequences_data_decoder
                        .is_code_to_value(meta, Rotation::cur()),
                ]);

                let (table_kind, code, baseline, nb) = (
                    meta.query_advice(config.fse_decoder.table_kind, Rotation::cur()),
                    config.sequences_data_decoder.symbol(
                        meta,
                        &config.fse_decoder,
                        Rotation::cur(),
                    ),
                    meta.query_advice(config.sequences_data_decoder.baseline, Rotation::cur()),
                    config
                        .bitstream_decoder
                        .bitstring_len(meta, Rotation::cur()),
                );

                [
                    FixedLookupTag::SeqCodeToValue.expr(),
                    table_kind,
                    code,
                    baseline,
                    nb,
                    0.expr(), // unused
                    0.expr(), // unused
                ]
                .into_iter()
                .zip_eq(config.fixed_table.table_exprs(meta))
                .map(|(arg, table)| (condition.expr() * arg, table))
                .collect()
            },
        );

        meta.lookup_any(
            "DecoderConfig: tag ZstdBlockSequenceData (init state pow2 table)",
            |meta| {
                let condition = and::expr([
                    meta.query_advice(config.tag_config.is_sequence_data, Rotation::cur()),
                    config
                        .sequences_data_decoder
                        .is_init_state(meta, Rotation::cur()),
                    config.bitstream_decoder.is_not_nil(meta, Rotation::cur()),
                ]);

                let (nb, table_size) = (
                    config
                        .bitstream_decoder
                        .bitstring_len_unchecked(meta, Rotation::cur()),
                    meta.query_advice(config.fse_decoder.table_size, Rotation::cur()),
                );

                // When state is initialised, we must read AL number of bits.
                // Since table_size == 1 << AL, we do a lookup to the pow2 table.
                [nb, table_size]
                    .into_iter()
                    .zip_eq(config.pow2_table.table_exprs(meta))
                    .map(|(arg, table)| (condition.expr() * arg, table))
                    .collect()
            },
        );

        meta.lookup_any(
            "DecoderConfig: tag ZstdBlockSequenceData (init state fse table)",
            |meta| {
                let condition = and::expr([
                    meta.query_advice(config.tag_config.is_sequence_data, Rotation::cur()),
                    config.bitstream_decoder.is_not_nil(meta, Rotation::cur()),
                    config
                        .sequences_data_decoder
                        .is_init_state(meta, Rotation::cur()),
                ]);

                let (block_idx, table_kind, table_size) = (
                    meta.query_advice(config.block_config.block_idx, Rotation::cur()),
                    meta.query_advice(config.fse_decoder.table_kind, Rotation::cur()),
                    meta.query_advice(config.fse_decoder.table_size, Rotation::cur()),
                );
                let is_predefined_mode =
                    config
                        .block_config
                        .is_predefined(meta, &config.fse_decoder, Rotation::cur());

                [
                    0.expr(), // q_first
                    1.expr(), // q_start
                    block_idx,
                    table_kind,
                    table_size,
                    is_predefined_mode, // is_predefined
                    0.expr(),           // is_padding
                ]
                .into_iter()
                .zip_eq(config.fse_table.table_exprs_metadata(meta))
                .map(|(arg, table)| (condition.expr() * arg, table))
                .collect()
            },
        );

        // TODO(enable): lookup(SeqInstTable) at code-to-value for seq_values_lookup
        // meta.lookup_any(
        //     "DecoderConfig: tag ZstdBlockSequenceData (sequence instructions table)",
        //     |meta| {
        //         // At the row where we compute the code-to-value of LLT, we have the values for
        //         // all of match offset, match length and literal length.
        //         let condition = and::expr([
        //             meta.query_advice(config.tag_config.is_sequence_data, Rotation::cur()),
        //             config.bitstream_decoder.is_not_nil(meta, Rotation::cur()),
        //             config.fse_decoder.is_llt(meta, Rotation::cur()),
        //             config
        //                 .sequences_data_decoder
        //                 .is_code_to_value(meta, Rotation::cur()),
        //         ]);
        //         let (block_idx, sequence_idx) = (
        //             meta.query_advice(config.block_config.block_idx, Rotation::cur()),
        //             meta.query_advice(config.sequences_data_decoder.idx, Rotation::cur()),
        //         );
        //         let (literal_length_value, match_offset_value, match_length_value) = (
        //             meta.query_advice(config.sequences_data_decoder.values[0], Rotation::cur()),
        //             meta.query_advice(config.sequences_data_decoder.values[2], Rotation::cur()),
        //             meta.query_advice(config.sequences_data_decoder.values[1], Rotation::cur()),
        //         );
        //         [
        //             1.expr(), // q_enabled
        //             block_idx,
        //             0.expr(), // s_beginning
        //             sequence_idx,
        //             literal_length_value,
        //             match_offset_value,
        //             match_length_value,
        //         ]
        //         .into_iter()
        //         .zip_eq(config.sequence_instruction_table.seq_values_exprs(meta))
        //         .map(|(arg, table)| (condition.expr() * arg, table))
        //         .collect()
        //     },
        // );

        meta.lookup_any(
            "DecoderConfig: tag ZstdBlockSequenceData (FseTable)",
            |meta| {
                let condition = and::expr([
                    meta.query_fixed(config.q_enable, Rotation::cur()),
                    meta.query_advice(config.tag_config.is_sequence_data, Rotation::cur()),
                    not::expr(meta.query_advice(config.tag_config.is_change, Rotation::cur())),
                    config.bitstream_decoder.is_not_nil(meta, Rotation::cur()),
                    not::expr(
                        config
                            .sequences_data_decoder
                            .is_init_state(meta, Rotation::cur()),
                    ),
                    config
                        .sequences_data_decoder
                        .is_update_state(meta, Rotation::cur()),
                ]);

                let state = config.sequences_data_decoder.state_at_prev(
                    meta,
                    &config.fse_decoder,
                    Rotation::cur(),
                );
                let symbol = config.sequences_data_decoder.symbol_at_prev(
                    meta,
                    &config.fse_decoder,
                    Rotation::cur(),
                );
                let (block_idx, table_kind, table_size, baseline, nb) = (
                    meta.query_advice(config.block_config.block_idx, Rotation::cur()),
                    meta.query_advice(config.fse_decoder.table_kind, Rotation::cur()),
                    meta.query_advice(config.fse_decoder.table_size, Rotation::cur()),
                    meta.query_advice(config.sequences_data_decoder.baseline, Rotation::cur()),
                    config
                        .bitstream_decoder
                        .bitstring_len(meta, Rotation::cur()),
                );
                let is_predefined_mode =
                    config
                        .block_config
                        .is_predefined(meta, &config.fse_decoder, Rotation::cur());

                [
                    0.expr(), // q_first
                    block_idx,
                    table_kind,
                    table_size,
                    is_predefined_mode, // is_predefined
                    state,
                    symbol,
                    baseline,
                    nb,
                    0.expr(), // is_skipped_state
                    0.expr(), // is_padding
                ]
                .into_iter()
                .zip_eq(config.fse_table.table_exprs_by_state(meta))
                .map(|(arg, table)| (condition.expr() * arg, table))
                .collect()
            },
        );

        debug_assert!(meta.degree() <= 9);

        ///////////////////////////////////////////////////////////////////////////////////////////
        //////////////////////////////////// ZstdTag::Null ////////////////////////////////////////
        ///////////////////////////////////////////////////////////////////////////////////////////
        meta.create_gate("DecoderConfig: tag=Null", |meta| {
            let condition = and::expr([
                meta.query_fixed(config.q_enable, Rotation::cur()),
                meta.query_advice(config.tag_config.is_null, Rotation::cur()),
                not::expr(meta.query_advice(config.tag_config.is_null, Rotation::prev())),
            ]);

            let mut cb = BaseConstraintBuilder::default();

            // tag=Null also is the start of padding.
            cb.require_zero(
                "is_null: is_padding_prev=false",
                meta.query_advice(config.is_padding, Rotation::prev()),
            );
            cb.require_equal(
                "is_null: is_padding=true",
                meta.query_advice(config.is_padding, Rotation::cur()),
                1.expr(),
            );

            // tag::is_change=true which ensures the encoded_rlc is computed here. This also
            // implies that the previous tag in fact ended correctly.
            cb.require_equal(
                "is_null: is_tag_change=true",
                meta.query_advice(config.tag_config.is_change, Rotation::cur()),
                1.expr(),
            );

            // is_null=true implies we have reached the end of the encoded data. This can happen in
            // the following scenarios:
            // - end of block (is_last=true) with tag=SequenceData
            // - end of block (is_last=true) with tag=SequenceHeader and num_sequences=0
            // - the last tag ended OK
            cb.require_equal(
                "is_null: block::is_last=true on the previous row",
                meta.query_advice(config.block_config.is_last_block, Rotation::prev()),
                1.expr(),
            );
            cb.require_equal(
                "is_null: tag::prev check",
                meta.query_advice(config.tag_config.tag, Rotation::prev()),
                select::expr(
                    config
                        .block_config
                        .is_empty_sequences(meta, Rotation::prev()),
                    ZstdTag::ZstdBlockSequenceHeader.expr(),
                    ZstdTag::ZstdBlockSequenceData.expr(),
                ),
            );
            cb.require_equal(
                "is_null: tag_idx::prev == tag_len::prev",
                meta.query_advice(config.tag_config.tag_idx, Rotation::prev()),
                meta.query_advice(config.tag_config.tag_len, Rotation::prev()),
            );

            cb.gate(condition)
        });

        debug_assert!(meta.degree() <= 9);

        ///////////////////////////////////////////////////////////////////////////////////////////
        ////////////////////////////////// Bitstream Decoding /////////////////////////////////////
        ///////////////////////////////////////////////////////////////////////////////////////////
        meta.create_gate("DecoderConfig: Bitstream Decoder (is_nil)", |meta| {
            // Bitstream decoder when we skip reading a bitstring at a row.
            let condition = and::expr([
                meta.query_fixed(q_enable, Rotation::cur()),
                config.bitstream_decoder.is_nil(meta, Rotation::cur()),
            ]);

            let mut cb = BaseConstraintBuilder::default();

            cb.require_zero(
                "if is_nil is True then is_nb0 is False",
                config.bitstream_decoder.is_nb0(meta, Rotation::cur()),
            );
            cb.require_equal(
                "bitstream(is_nil) can occur in [FseCode, SequencesData] tags",
                sum::expr([
                    meta.query_advice(config.tag_config.is_fse_code, Rotation::cur()),
                    meta.query_advice(config.tag_config.is_sequence_data, Rotation::cur()),
                ]),
                1.expr(),
            );
            cb.require_equal(
                "bit_index_start == 7",
                meta.query_advice(config.bitstream_decoder.bit_index_start, Rotation::cur()),
                7.expr(),
            );
            cb.require_equal(
                "bit_index_end == bit_index_start == 7",
                meta.query_advice(config.bitstream_decoder.bit_index_end, Rotation::cur()),
                7.expr(),
            );
            cb.require_equal(
                "is_nil occurs when previous bitstring was long and byte-aligned",
                sum::expr([
                    config
                        .bitstream_decoder
                        .aligned_two_bytes(meta, Rotation(-1)),
                    config
                        .bitstream_decoder
                        .aligned_three_bytes(meta, Rotation(-1)),
                    config
                        .bitstream_decoder
                        .aligned_three_bytes(meta, Rotation(-2)),
                ]),
                1.expr(),
            );

            // We now have a few branches depending on whether or not the following row is also an
            // is_nil.
            let is_next_nil = config.bitstream_decoder.is_nil(meta, Rotation::next());
            let is_next_nb0 = config.bitstream_decoder.is_nb0(meta, Rotation::next());
            let is_next_nil_or_nb0 = sum::expr([is_next_nil, is_next_nb0]);
            let is_next_regular = not::expr(is_next_nil_or_nb0.expr());
            cb.condition(is_next_nil_or_nb0, |cb| {
                cb.require_equal(
                    "preserve byte_idx",
                    meta.query_advice(config.byte_idx, Rotation::next()),
                    meta.query_advice(config.byte_idx, Rotation::cur()),
                );
                cb.require_equal(
                    "preserve bit_index_start",
                    meta.query_advice(config.bitstream_decoder.bit_index_start, Rotation::next()),
                    meta.query_advice(config.bitstream_decoder.bit_index_start, Rotation::cur()),
                );
            });
            cb.condition(is_next_regular, |cb| {
                cb.require_equal(
                    "increment byte_idx",
                    meta.query_advice(config.byte_idx, Rotation::next()),
                    meta.query_advice(config.byte_idx, Rotation::cur()) + 1.expr(),
                );
                cb.require_zero(
                    "reset bit_index_start",
                    meta.query_advice(config.bitstream_decoder.bit_index_start, Rotation::next()),
                );
            });

            cb.gate(condition)
        });

        meta.create_gate("DecoderConfig: Bitstream Decoder (is_nb0)", |meta| {
            // Bitstream decoder when we read nb=0 bits from the bitstream.
            let condition = and::expr([
                meta.query_fixed(q_enable, Rotation::cur()),
                config.bitstream_decoder.is_nb0(meta, Rotation::cur()),
<<<<<<< HEAD
=======
                // Exclude the last block's bitstream tail row. Transition to Null.
                not::expr(meta.query_advice(config.tag_config.is_null, Rotation::next())),
>>>>>>> 0d7fee02
            ]);

            let mut cb = BaseConstraintBuilder::default();

            cb.require_zero(
                "if is_nb0 is True then is_nil is False",
                config.bitstream_decoder.is_nil(meta, Rotation::cur()),
            );
            cb.require_equal(
                "bitstream(is_nb0) can occur in SequencesData",
                meta.query_advice(config.tag_config.tag, Rotation::cur()),
                ZstdTag::ZstdBlockSequenceData.expr(),
            );
            cb.require_zero(
                "if is_nb0: bitstring_value == 0",
                meta.query_advice(config.bitstream_decoder.bitstring_value, Rotation::cur()),
            );
            cb.require_equal(
                "bit_index_end <= 7",
                config
                    .bitstream_decoder
                    .spans_one_byte(meta, Rotation::cur()),
                1.expr(),
            );
            cb.require_equal(
                "bit_index_start == bit_index_end",
                meta.query_advice(config.bitstream_decoder.bit_index_start, Rotation::cur()),
                meta.query_advice(config.bitstream_decoder.bit_index_end, Rotation::cur()),
            );

            // We now have a few branches, depending on whether or not we again read nb=0 bits from
            // bitstream, and whether right now we are at the end of a particular byte, i.e. if
            // bit_index_end == 7.
            let is_next_nb0 = config.bitstream_decoder.is_nb0(meta, Rotation::next());
            let is_byte_end = config
                .bitstream_decoder
                .aligned_one_byte(meta, Rotation::cur());
            let is_not_byte_end = not::expr(is_byte_end.expr());
            cb.condition(is_next_nb0.expr(), |cb| {
                cb.require_equal(
                    "preserve byte_idx",
                    meta.query_advice(config.byte_idx, Rotation::next()),
                    meta.query_advice(config.byte_idx, Rotation::cur()),
                );
                cb.require_equal(
                    "preserve bit_index_start",
                    meta.query_advice(config.bitstream_decoder.bit_index_start, Rotation::next()),
                    meta.query_advice(config.bitstream_decoder.bit_index_start, Rotation::cur()),
                );
            });
            cb.condition(
                and::expr([not::expr(is_next_nb0.expr()), is_byte_end]),
                |cb| {
                    cb.require_equal(
                        "increment byte_idx",
                        meta.query_advice(config.byte_idx, Rotation::next()),
                        meta.query_advice(config.byte_idx, Rotation::cur()) + 1.expr(),
                    );
                    cb.require_zero(
                        "read from the start of the next byte",
                        meta.query_advice(
                            config.bitstream_decoder.bit_index_start,
                            Rotation::next(),
                        ),
                    );
                },
            );
            cb.condition(and::expr([not::expr(is_next_nb0), is_not_byte_end]), |cb| {
                cb.require_equal(
                    "preserve byte_idx",
                    meta.query_advice(config.byte_idx, Rotation::next()),
                    meta.query_advice(config.byte_idx, Rotation::cur()),
                );
                cb.require_equal(
                    "continue reading from bitstream",
                    meta.query_advice(config.bitstream_decoder.bit_index_start, Rotation::next()),
                    meta.query_advice(config.bitstream_decoder.bit_index_end, Rotation::cur())
                        + 1.expr(),
                );
            });

            cb.gate(condition)
        });

        meta.create_gate(
            "DecoderConfig: Bitstream Decoder (read from bitstream)",
            |meta| {
                // Bitstream decoder when the bitstring to be read is not nil.
                let condition = and::expr([
                    meta.query_fixed(q_enable, Rotation::cur()),
                    not::expr(config.bitstream_decoder.is_nil(meta, Rotation::cur())),
                    not::expr(config.bitstream_decoder.is_nb0(meta, Rotation::cur())),
                    sum::expr([
                        meta.query_advice(config.tag_config.is_fse_code, Rotation::cur()),
                        meta.query_advice(config.tag_config.is_sequence_data, Rotation::cur()),
                    ]),
                ]);

                let mut cb = BaseConstraintBuilder::default();

                // We process bits instead of bytes for a few tags, namely, ZstdBlockSequenceFseCode
                // and ZstdBlockSequenceData. In these tags, over adjacent rows we may experience:
                // - byte_idx' == byte_idx
                // - byte_idx' == byte_idx + 1
                // depending on whether or not the bitstring read was byte-aligned.
                //
                // The maximum length of bitstring we expect at the moment is N=17, which means the
                // bitstring accumulation table supports bitstring accumulation up to 3 contiguous
                // bytes.
                //
                // We have the following scenarios:
                // - bitstring strictly spans over 1 byte: 0 <= bit_index_end < 7.
                // - bitstring is byte aligned: bit_index_end == 7.
                // - bitstring strictly spans over 2 bytes: 8 <= bit_index_end < 15.
                // - bitstring is byte aligned: bit_index_end == 15.
                // - bitstring strictly spans over 3 bytes: 16 <= bit_index_end < 23.
                // - bitstring is byte aligned: bit_index_end == 23.
                //
                // Every row is reserved for a bitstring read from the bitstream. That is, we have:
                // - bitstring_len == bit_index_end - bit_index_start + 1
                //
                // On some rows we may not be reading a bitstring. This can occur when:
                // - The number of bits to be read is 0, i.e. NB_fse == 0.
                // - The previous row read a bitstring that spanned over 2 bytes and was
                //   byte-aligned.
                //      - No bitstring is read on the current row.
                // - The previous row read a bitstring that spanned over 3 bytes.
                //      - No bitstring is read on the current row.
                // - The previous row read a bitstring that spanned over 3 bytes and was
                //   byte-aligned.
                //      - No bitstring is read on the current and next row.

                // 1. bitstring strictly spans over 1 byte: 0 <= bit_index_end < 7.
                cb.condition(
                    config
                        .bitstream_decoder
                        .strictly_spans_one_byte(meta, Rotation::cur()),
                    |cb| {
                        cb.require_equal(
                            "(case1): byte_idx' == byte_idx",
                            meta.query_advice(config.byte_idx, Rotation::next()),
                            meta.query_advice(config.byte_idx, Rotation::cur()),
                        );
                        cb.require_equal(
                            "(case1): bit_index_start' == bit_index_end + 1",
                            meta.query_advice(
                                config.bitstream_decoder.bit_index_start,
                                Rotation::next(),
                            ),
                            meta.query_advice(
                                config.bitstream_decoder.bit_index_end,
                                Rotation::cur(),
                            ) + 1.expr(),
                        );
                    },
                );

                // 2. bitstring is byte-aligned: bit_index_end == 7.
                //
                // We have two branches depending on whether or not the next row reads nb=0 bits
                // from the bitstream.
                let is_next_nb0 = config.bitstream_decoder.is_nb0(meta, Rotation::next());
                cb.condition(
                    and::expr([
                        config
                            .bitstream_decoder
                            .aligned_one_byte(meta, Rotation::cur()),
                        is_next_nb0.expr(),
                    ]),
                    |cb| {
                        cb.require_equal(
                            "(case2a): byte_idx' == byte_idx",
                            meta.query_advice(config.byte_idx, Rotation::next()),
                            meta.query_advice(config.byte_idx, Rotation::cur()),
                        );
                        cb.require_equal(
                            "(case2a): bit_index_start' == 7",
                            meta.query_advice(
                                config.bitstream_decoder.bit_index_start,
                                Rotation::next(),
                            ),
                            7.expr(),
                        );
                    },
                );
                cb.condition(
                    and::expr([
                        config
                            .bitstream_decoder
                            .aligned_one_byte(meta, Rotation::cur()),
                        not::expr(is_next_nb0),
                    ]),
                    |cb| {
                        cb.require_equal(
                            "(case2b): byte_idx' == byte_idx + 1",
                            meta.query_advice(config.byte_idx, Rotation::next()),
                            meta.query_advice(config.byte_idx, Rotation::cur()) + 1.expr(),
                        );
                        cb.require_zero(
                            "(case2b): bit_index_start' == 0",
                            meta.query_advice(
                                config.bitstream_decoder.bit_index_start,
                                Rotation::next(),
                            ),
                        );
                    },
                );

                // 3. bitstring strictly spans over 2 bytes: 8 <= bit_index_end < 15.
                cb.condition(
                    config
                        .bitstream_decoder
                        .strictly_spans_two_bytes(meta, Rotation::cur()),
                    |cb| {
                        cb.require_equal(
                            "(case3): byte_idx' == byte_idx + 1",
                            meta.query_advice(config.byte_idx, Rotation::next()),
                            meta.query_advice(config.byte_idx, Rotation::cur()) + 1.expr(),
                        );
                        cb.require_equal(
                            "(case3): bit_index_start' == bit_index_end - 7",
                            meta.query_advice(
                                config.bitstream_decoder.bit_index_start,
                                Rotation::next(),
                            ) + 7.expr(),
                            meta.query_advice(
                                config.bitstream_decoder.bit_index_end,
                                Rotation::cur(),
                            ),
                        );
                    },
                );

                // 4. bitstring is byte-aligned: bit_index_end == 15.
                cb.condition(
                    config
                        .bitstream_decoder
                        .aligned_two_bytes(meta, Rotation::cur()),
                    |cb| {
                        cb.require_equal(
                            "(case4): bitstring decoder skipped next row",
                            config.bitstream_decoder.is_nil(meta, Rotation::next()),
                            1.expr(),
                        );
                        cb.require_equal(
                            "(case4): byte_idx' == byte_idx + 1",
                            meta.query_advice(config.byte_idx, Rotation::next()),
                            meta.query_advice(config.byte_idx, Rotation::cur()) + 1.expr(),
                        );
                    },
                );

                // 5. bitstring strictly spans over 3 bytes: 16 <= bit_index_end < 23.
                cb.condition(
                    config
                        .bitstream_decoder
                        .strictly_spans_three_bytes(meta, Rotation::cur()),
                    |cb| {
                        cb.require_equal(
                            "(case5): byte_idx' == byte_idx + 1",
                            meta.query_advice(config.byte_idx, Rotation::next()),
                            meta.query_advice(config.byte_idx, Rotation::cur()) + 1.expr(),
                        );
                        cb.require_equal(
                            "(case5): byte_idx'' == byte_idx + 2",
                            meta.query_advice(config.byte_idx, Rotation(2)),
                            meta.query_advice(config.byte_idx, Rotation::cur()) + 2.expr(),
                        );
                        cb.require_equal(
                            "(case5): bitstring decoder skipped next row",
                            config.bitstream_decoder.is_nil(meta, Rotation::next()),
                            1.expr(),
                        );
                        cb.require_equal(
                            "(case5): bit_index_start' == bit_index_start''",
                            meta.query_advice(
                                config.bitstream_decoder.bit_index_start,
                                Rotation::next(),
                            ),
                            meta.query_advice(
                                config.bitstream_decoder.bit_index_start,
                                Rotation(2),
                            ),
                        );
                        cb.require_equal(
                            "(case5): bit_index_start'' == bit_index_end - 15",
                            meta.query_advice(
                                config.bitstream_decoder.bit_index_start,
                                Rotation(2),
                            ) + 15.expr(),
                            meta.query_advice(
                                config.bitstream_decoder.bit_index_end,
                                Rotation::cur(),
                            ),
                        );
                    },
                );

                // 6. bitstring is byte-aligned: bit_index_end == 23.
                cb.condition(
                    config
                        .bitstream_decoder
                        .aligned_three_bytes(meta, Rotation::cur()),
                    |cb| {
                        cb.require_equal(
                            "(case6): bitstring decoder skipped next row",
                            config.bitstream_decoder.is_nil(meta, Rotation::next()),
                            1.expr(),
                        );
                        cb.require_equal(
                            "(case6): bitstring decoder skipped next-to-next row",
                            config.bitstream_decoder.is_nil(meta, Rotation(2)),
                            1.expr(),
                        );
                        cb.require_equal(
                            "(case6): byte_idx' == byte_idx + 1",
                            meta.query_advice(config.byte_idx, Rotation::next()),
                            meta.query_advice(config.byte_idx, Rotation::cur()) + 1.expr(),
                        );
                        cb.require_equal(
                            "(case6): byte_idx'' == byte_idx + 2",
                            meta.query_advice(config.byte_idx, Rotation(2)),
                            meta.query_advice(config.byte_idx, Rotation::cur()) + 2.expr(),
                        );
                    },
                );

                cb.gate(condition)
            },
        );

        meta.create_gate("DecoderConfig: Bitstream Decoder", |meta| {
            let condition = and::expr([
                meta.query_fixed(q_enable, Rotation::cur()),
                sum::expr([
                    meta.query_advice(config.tag_config.is_fse_code, Rotation::cur()),
                    meta.query_advice(config.tag_config.is_sequence_data, Rotation::cur()),
                ]),
            ]);

            let mut cb = BaseConstraintBuilder::default();

            // If the following conditions are met:
            // - we are on the same byte_idx
            // - bit_index_start' == bit_index_start
            //
            // Then it means we are either not reading from the bitstream, or reading nb=0 bits
            // from the bitstream.
            let (byte_idx_prev, byte_idx_curr) = (
                meta.query_advice(config.byte_idx, Rotation::prev()),
                meta.query_advice(config.byte_idx, Rotation::cur()),
            );
            let byte_idx_delta = byte_idx_curr - byte_idx_prev;
            cb.condition(
                and::expr([
                    not::expr(byte_idx_delta),
                    config
                        .bitstream_decoder
                        .start_unchanged(meta, Rotation::cur()),
                ]),
                |cb| {
                    cb.require_equal(
                        "if byte_idx' == byte_idx and start' == start: is_nil=1 or is_nb0=1",
                        sum::expr([
                            config.bitstream_decoder.is_nil(meta, Rotation::prev()),
                            config.bitstream_decoder.is_nb0(meta, Rotation::prev()),
                        ]),
                        1.expr(),
                    );
                },
            );

            cb.gate(condition)
        });

        meta.lookup_any(
            "DecoderConfig: Bitstream Decoder (bitstring start)",
            |meta| {
                let condition = and::expr([
                    not::expr(config.bitstream_decoder.is_nil(meta, Rotation::cur())),
                    not::expr(config.bitstream_decoder.is_nb0(meta, Rotation::cur())),
                    sum::expr([
                        meta.query_advice(config.tag_config.is_fse_code, Rotation::cur()),
                        meta.query_advice(config.tag_config.is_sequence_data, Rotation::cur()),
                    ]),
                ]);

                let (byte_idx0, byte_idx1, byte_idx2) = (
                    meta.query_advice(config.byte_idx, Rotation(0)),
                    meta.query_advice(config.byte_idx, Rotation(1)),
                    meta.query_advice(config.byte_idx, Rotation(2)),
                );
                let (byte0, byte1, byte2) = (
                    meta.query_advice(config.byte, Rotation(0)),
                    meta.query_advice(config.byte, Rotation(1)),
                    meta.query_advice(config.byte, Rotation(2)),
                );
                let (bit_index_start, _bit_index_end, bitstring_value) = (
                    meta.query_advice(config.bitstream_decoder.bit_index_start, Rotation::cur()),
                    meta.query_advice(config.bitstream_decoder.bit_index_end, Rotation::cur()),
                    meta.query_advice(config.bitstream_decoder.bitstring_value, Rotation::cur()),
                );
                let is_reverse = meta.query_advice(config.tag_config.is_reverse, Rotation::cur());

                [
                    byte_idx0,
                    byte_idx1,
                    byte_idx2,
                    byte0,
                    byte1,
                    byte2,
                    bitstring_value,
                    1.expr(), // bitstring_len at start
                    bit_index_start,
                    1.expr(), // from_start
                    1.expr(), // until_end
                    is_reverse,
                    0.expr(), // is_padding
                ]
                .into_iter()
                .zip_eq(config.bitstring_table.table_exprs(meta))
                .map(|(arg, table)| (condition.expr() * arg, table))
                .collect()
            },
        );

        meta.lookup_any("DecoderConfig: Bitstream Decoder (bitstring end)", |meta| {
            let condition = and::expr([
                not::expr(config.bitstream_decoder.is_nil(meta, Rotation::cur())),
                not::expr(config.bitstream_decoder.is_nb0(meta, Rotation::cur())),
                sum::expr([
                    meta.query_advice(config.tag_config.is_fse_code, Rotation::cur()),
                    meta.query_advice(config.tag_config.is_sequence_data, Rotation::cur()),
                ]),
            ]);

            let (byte_idx0, byte_idx1, byte_idx2) = (
                meta.query_advice(config.byte_idx, Rotation(0)),
                meta.query_advice(config.byte_idx, Rotation(1)),
                meta.query_advice(config.byte_idx, Rotation(2)),
            );
            let (byte0, byte1, byte2) = (
                meta.query_advice(config.byte, Rotation(0)),
                meta.query_advice(config.byte, Rotation(1)),
                meta.query_advice(config.byte, Rotation(2)),
            );
            let (bit_index_start, bit_index_end, bitstring_value) = (
                meta.query_advice(config.bitstream_decoder.bit_index_start, Rotation::cur()),
                meta.query_advice(config.bitstream_decoder.bit_index_end, Rotation::cur()),
                meta.query_advice(config.bitstream_decoder.bitstring_value, Rotation::cur()),
            );
            let is_reverse = meta.query_advice(config.tag_config.is_reverse, Rotation::cur());

            [
                byte_idx0,
                byte_idx1,
                byte_idx2,
                byte0,
                byte1,
                byte2,
                bitstring_value,
                bit_index_end.expr() - bit_index_start + 1.expr(), // bitstring_len at end
                bit_index_end,
                1.expr(), // from_start
                1.expr(), // until_end
                is_reverse,
                0.expr(), // is_padding
            ]
            .into_iter()
            .zip_eq(config.bitstring_table.table_exprs(meta))
            .map(|(arg, table)| (condition.expr() * arg, table))
            .collect()
        });

        debug_assert!(meta.degree() <= 9);

        config
    }

    pub fn assign<F: Field>(
        &self,
        layouter: &mut impl Layouter<Fr>,
        witness_rows: Vec<ZstdWitnessRow<Fr>>,
        _aux_data: Vec<u64>,
        fse_aux_tables: Vec<FseAuxiliaryTableData>,
        block_info_arr: Vec<BlockInfo>,
        sequence_info_arr: Vec<SequenceInfo>,
        challenges: &Challenges<Value<Fr>>,
        k: u32,
        // witgen_debug
        // ) -> Result<AssignedDecoderConfigExports, Error> {
    ) -> Result<(), Error> {
        let mut pow_of_rand: Vec<Value<Fr>> = vec![Value::known(Fr::ONE)];

        assert!(block_info_arr.len() > 0, "Must have at least 1 block");
        assert!(sequence_info_arr.len() > 0, "Must have at least 1 block");

        let mut curr_block_info = block_info_arr[0];
        let mut curr_sequence_info = sequence_info_arr[0];

        /////////////////////////////////////////
        //////// Load Auxiliary Tables  /////////
        /////////////////////////////////////////
        self.range8.load(layouter)?;
        self.range16.load(layouter)?;
        self.fixed_table.load(layouter)?;
        self.pow2_table.load(layouter)?;

        /////////////////////////////////////////////////////////
        //////// Assign FSE and Bitstream Accumulation  /////////
        /////////////////////////////////////////////////////////
        self.fse_table.assign(layouter, fse_aux_tables, k)?;
        self.bitstring_table
            .assign(layouter, &block_info_arr, &witness_rows, k)?;

        /////////////////////////////////////////
        ///// Assign LiteralHeaderTable  ////////
        /////////////////////////////////////////
        let mut literal_headers: Vec<(u64, u64, (u64, u64, u64))> = vec![]; // (block_idx, byte_offset, (byte0, byte1, byte2))
        let literal_header_rows = witness_rows
            .iter()
            .filter(|r| r.state.tag == ZstdTag::ZstdBlockLiteralsHeader)
            .map(|r| r.clone())
            .collect::<Vec<ZstdWitnessRow<Fr>>>();
        let max_block_idx = witness_rows
            .iter()
            .last()
            .expect("Last row of witness exists.")
            .state
            .block_idx;
        for curr_block_idx in 1..=max_block_idx {
            let byte_idx = literal_header_rows
                .iter()
                .find(|r| r.state.block_idx == curr_block_idx)
                .unwrap()
                .encoded_data
                .byte_idx;

            let literal_bytes = literal_header_rows
                .iter()
                .filter(|&r| r.state.block_idx == curr_block_idx)
                .map(|r| r.encoded_data.value_byte as u64)
                .collect::<Vec<u64>>();

            literal_headers.push((
                curr_block_idx,
                byte_idx,
                (
                    literal_bytes[0],
                    if literal_bytes.len() > 1 {
                        literal_bytes[1]
                    } else {
                        0
                    },
                    if literal_bytes.len() > 2 {
                        literal_bytes[2]
                    } else {
                        0
                    },
                ),
            ));
        }

        self.literals_header_table
            .assign(layouter, literal_headers)?;

        /////////////////////////////////////////
        ///// Assign Decompression Region  //////
        /////////////////////////////////////////
        layouter.assign_region(
            || "Decompression table region",
            |mut region| {
                /////////////////////////////////////////
                /////////// Assign First Row  ///////////
                /////////////////////////////////////////
                region.assign_fixed(|| "q_first", self.q_first, 0, || Value::known(Fr::one()))?;
                for i in 0..((1 << k) - self.unusable_rows()) {
                    region.assign_fixed(
                        || "q_enable",
                        self.q_enable,
                        i,
                        || Value::known(Fr::one()),
                    )?;
                }
                let mut last_byte_idx = 0u64;
                let mut last_bit_start_idx = 0u64;

                /////////////////////////////////////////
                ///////// Assign Witness Rows  //////////
                /////////////////////////////////////////
                for (i, row) in witness_rows.iter().enumerate() {
                    region.assign_advice(
                        || "is_padding",
                        self.is_padding,
                        i,
                        || Value::known(Fr::zero()),
                    )?;
                    region.assign_advice(
                        || "byte_idx",
                        self.byte_idx,
                        i,
                        || Value::known(Fr::from(row.encoded_data.byte_idx)),
                    )?;
                    last_byte_idx = row.encoded_data.byte_idx;
                    region.assign_advice(
                        || "byte",
                        self.byte,
                        i,
                        || Value::known(Fr::from(row.encoded_data.value_byte as u64)),
                    )?;
                    let bits = value_bits_le(row.encoded_data.value_byte);
                    let is_reverse = row.encoded_data.reverse;
                    for (idx, col) in self.bits.iter().rev().enumerate() {
                        region.assign_advice(
                            || "value_bits",
                            *col,
                            i,
                            || {
                                Value::known(Fr::from(
                                    (if is_reverse {
                                        bits[idx]
                                    } else {
                                        bits[N_BITS_PER_BYTE - idx - 1]
                                    }) as u64,
                                ))
                            },
                        )?;
                    }
                    region.assign_advice(
                        || "encoded_rlc",
                        self.encoded_rlc,
                        i,
                        || row.encoded_data.value_rlc,
                    )?;
                    region.assign_advice(
                        || "decoded_len",
                        self.decoded_len,
                        i,
                        || Value::known(Fr::from(row.decoded_data.decoded_len as u64)),
                    )?;

                    /////////////////////////////////////////
                    ///// Assign Bitstream Decoder  /////////
                    /////////////////////////////////////////
                    region.assign_advice(
                        || "bit_index_start",
                        self.bitstream_decoder.bit_index_start,
                        i,
                        || Value::known(Fr::from(row.bitstream_read_data.bit_start_idx as u64)),
                    )?;
                    let start_unchanged =
                        IsEqualChip::construct(self.bitstream_decoder.start_unchanged.clone());
                    start_unchanged.assign(
                        &mut region,
                        i,
                        Value::known(Fr::from(last_bit_start_idx as u64)),
                        Value::known(Fr::from(row.bitstream_read_data.bit_start_idx as u64)),
                    )?;
                    last_bit_start_idx = row.bitstream_read_data.bit_start_idx as u64;

                    region.assign_advice(
                        || "bit_index_end",
                        self.bitstream_decoder.bit_index_end,
                        i,
                        || Value::known(Fr::from(row.bitstream_read_data.bit_end_idx as u64)),
                    )?;
                    region.assign_advice(
                        || "bitstring_value",
                        self.bitstream_decoder.bitstring_value,
                        i,
                        || Value::known(Fr::from(row.bitstream_read_data.bit_value as u64)),
                    )?;
                    region.assign_advice(
                        || "is_nb0",
                        self.bitstream_decoder.is_nb0,
                        i,
                        || Value::known(Fr::from(row.bitstream_read_data.is_zero_bit_read as u64)),
                    )?;
                    region.assign_advice(
                        || "is_nil",
                        self.bitstream_decoder.is_nil,
                        i,
                        || Value::known(Fr::from(row.bitstream_read_data.is_nil as u64)),
                    )?;

                    let bit_index_end_cmp_7 = ComparatorChip::construct(
                        self.bitstream_decoder.bit_index_end_cmp_7.clone(),
                    );
                    bit_index_end_cmp_7.assign(
                        &mut region,
                        i,
                        Fr::from(row.bitstream_read_data.bit_end_idx as u64),
                        Fr::from(7u64),
                    )?;
                    let bit_index_end_cmp_15 = ComparatorChip::construct(
                        self.bitstream_decoder.bit_index_end_cmp_15.clone(),
                    );
                    bit_index_end_cmp_15.assign(
                        &mut region,
                        i,
                        Fr::from(row.bitstream_read_data.bit_end_idx as u64),
                        Fr::from(15u64),
                    )?;
                    let bit_index_end_cmp_23 = ComparatorChip::construct(
                        self.bitstream_decoder.bit_index_end_cmp_23.clone(),
                    );
                    bit_index_end_cmp_23.assign(
                        &mut region,
                        i,
                        Fr::from(row.bitstream_read_data.bit_end_idx as u64),
                        Fr::from(23u64),
                    )?;
                    let bitstring_value_eq_3 =
                        IsEqualChip::construct(self.bitstream_decoder.bitstring_value_eq_3.clone());
                    bitstring_value_eq_3.assign(
                        &mut region,
                        i,
                        Value::known(Fr::from(row.bitstream_read_data.bit_value as u64)),
                        Value::known(Fr::from(3u64)),
                    )?;

                    /////////////////////////////////////////
                    ////////// Assign Tag Config  ///////////
                    /////////////////////////////////////////
                    region.assign_advice(
                        || "tag_config.tag",
                        self.tag_config.tag,
                        i,
                        || Value::known(Fr::from(row.state.tag as u64)),
                    )?;
                    region.assign_advice(
                        || "tag_config.tag_next",
                        self.tag_config.tag_next,
                        i,
                        || Value::known(Fr::from(row.state.tag_next as u64)),
                    )?;
                    region.assign_advice(
                        || "tag_config.tag_len",
                        self.tag_config.tag_len,
                        i,
                        || Value::known(Fr::from(row.state.tag_len as u64)),
                    )?;
                    region.assign_advice(
                        || "tag_config.max_len",
                        self.tag_config.max_len,
                        i,
                        || Value::known(Fr::from(row.state.max_tag_len as u64)),
                    )?;
                    region.assign_advice(
                        || "tag_config.tag_idx",
                        self.tag_config.tag_idx,
                        i,
                        || Value::known(Fr::from(row.state.tag_idx as u64)),
                    )?;

                    let is_sequence_data = row.state.tag == ZstdTag::ZstdBlockSequenceData;
                    region.assign_advice(
                        || "tag_config.is_sequence_data",
                        self.tag_config.is_sequence_data,
                        i,
                        || Value::known(Fr::from(is_sequence_data as u64)),
                    )?;

                    let is_frame_content_size = row.state.tag == ZstdTag::FrameContentSize;
                    region.assign_advice(
                        || "tag_config.is_frame_content_size",
                        self.tag_config.is_frame_content_size,
                        i,
                        || Value::known(Fr::from(is_frame_content_size as u64)),
                    )?;

                    let is_block_header = row.state.tag == ZstdTag::BlockHeader;
                    region.assign_advice(
                        || "tag_config.is_block_header",
                        self.tag_config.is_block_header,
                        i,
                        || Value::known(Fr::from(is_block_header as u64)),
                    )?;

                    let is_fse_code = row.state.tag == ZstdTag::ZstdBlockSequenceFseCode;
                    region.assign_advice(
                        || "tag_config.is_fse_code",
                        self.tag_config.is_fse_code,
                        i,
                        || Value::known(Fr::from(is_fse_code as u64)),
                    )?;

                    let is_null = row.state.tag == ZstdTag::Null;
                    region.assign_advice(
                        || "tag_config.is_null",
                        self.tag_config.is_null,
                        i,
                        || Value::known(Fr::from(is_null as u64)),
                    )?;

                    region.assign_advice(
                        || "tag_config.is_change",
                        self.tag_config.is_change,
                        i,
                        || Value::known(Fr::from((row.state.is_tag_change && i > 0) as u64)),
                    )?;
                    region.assign_advice(
                        || "tag_config.is_reverse",
                        self.tag_config.is_reverse,
                        i,
                        || Value::known(Fr::from(row.state.tag.is_reverse() as u64)),
                    )?;
                    region.assign_advice(
                        || "tag_config.tag_rlc",
                        self.tag_config.tag_rlc,
                        i,
                        || row.state.tag_rlc_acc,
                    )?;
                    region.assign_advice(
                        || "tag_config.is_output",
                        self.tag_config.is_output,
                        i,
                        || Value::known(Fr::from(row.state.tag.is_output() as u64)),
                    )?;

                    let tag_len = row.state.tag_len as usize;
                    if tag_len >= pow_of_rand.len() {
                        let mut last = pow_of_rand
                            .last()
                            .expect("Last pow_of_rand exists.")
                            .clone();
                        for _ in pow_of_rand.len()..=tag_len {
                            last = last * challenges.keccak_input();
                            pow_of_rand.push(last.clone());
                        }
                    }
                    region.assign_advice(
                        || "tag_config.rpow_tag_len",
                        self.tag_config.rpow_tag_len,
                        i,
                        || pow_of_rand[tag_len],
                    )?;

                    let tag_idx_eq_tag_len =
                        IsEqualChip::construct(self.tag_config.tag_idx_eq_tag_len.clone());
                    tag_idx_eq_tag_len.assign(
                        &mut region,
                        i,
                        Value::known(Fr::from(row.state.tag_idx as u64)),
                        Value::known(Fr::from(row.state.tag_len as u64)),
                    )?;

                    let tag_chip = BinaryNumberChip::construct(self.tag_config.tag_bits);
                    tag_chip.assign(&mut region, i, &row.state.tag)?;

                    /////////////////////////////////////////
                    ///////// Assign Block Config  //////////
                    /////////////////////////////////////////
                    let block_idx = row.state.block_idx;
                    let is_block = row.state.tag.is_block();
                    let is_block_header = row.state.tag == BlockHeader;

                    if is_block || is_block_header {
                        if block_idx != curr_block_info.block_idx as u64 {
                            curr_block_info = block_info_arr
                                .iter()
                                .find(|&b| b.block_idx == block_idx as usize)
                                .expect("Block info should exist")
                                .clone();
                        }
                        if block_idx != curr_sequence_info.block_idx as u64 {
                            curr_sequence_info = sequence_info_arr
                                .iter()
                                .find(|&s| s.block_idx == block_idx as usize)
                                .expect("Sequence info should exist")
                                .clone();
                        }
                        region.assign_advice(
                            || "block_config.block_len",
                            self.block_config.block_len,
                            i,
                            || Value::known(Fr::from(curr_block_info.block_len as u64)),
                        )?;
                        region.assign_advice(
                            || "block_config.block_idx",
                            self.block_config.block_idx,
                            i,
                            || Value::known(Fr::from(curr_block_info.block_idx as u64)),
                        )?;
                        region.assign_advice(
                            || "block_config.is_last_block",
                            self.block_config.is_last_block,
                            i,
                            || Value::known(Fr::from(curr_block_info.is_last_block as u64)),
                        )?;
                        region.assign_advice(
                            || "block_config.is_block",
                            self.block_config.is_block,
                            i,
                            || Value::known(Fr::from(is_block as u64)),
                        )?;
                        region.assign_advice(
                            || "block_config.num_sequences",
                            self.block_config.num_sequences,
                            i,
                            || Value::known(Fr::from(curr_sequence_info.num_sequences as u64)),
                        )?;

                        let table_names = ["LLT", "MOT", "MLT"];
                        for idx in 0..3 {
                            region.assign_advice(
                                || table_names[idx],
                                self.block_config.compression_modes[idx],
                                i,
                                || {
                                    Value::known(Fr::from(
                                        curr_sequence_info.compression_mode[idx] as u64,
                                    ))
                                },
                            )?;
                        }
                        let is_empty_sequences =
                            IsEqualChip::construct(self.block_config.is_empty_sequences.clone());
                        is_empty_sequences.assign(
                            &mut region,
                            i,
                            Value::known(Fr::from(curr_sequence_info.num_sequences as u64)),
                            Value::known(Fr::zero()),
                        )?;
                    }

                    ////////////////////////////////////////////////////////////
                    ///////// Assign Extra Sequence Bitstream Fields  //////////
                    ////////////////////////////////////////////////////////////
                    region.assign_advice(
                        || "sequence_data_decoder.idx",
                        self.sequences_data_decoder.idx,
                        i,
                        || Value::known(Fr::from((row.bitstream_read_data.seq_idx) as u64)),
                    )?;
                    region.assign_advice(
                        || "sequence_data_decoder.is_init_state",
                        self.sequences_data_decoder.is_init_state,
                        i,
                        || Value::known(Fr::from(row.bitstream_read_data.is_seq_init as u64)),
                    )?;

                    let seq_states = row.bitstream_read_data.states;
                    let seq_symbols = row.bitstream_read_data.symbols;
                    let tables = ["LLT", "MLT", "MOT"];

                    for idx in 0..3 {
                        region.assign_advice(
                            || format!("sequence_data_decoder.states: {:?}", tables[idx]),
                            self.sequences_data_decoder.states[idx],
                            i,
                            || Value::known(Fr::from(seq_states[idx])),
                        )?;
                        region.assign_advice(
                            || format!("sequence_data_decoder.symbols: {:?}", tables[idx]),
                            self.sequences_data_decoder.symbols[idx],
                            i,
                            || Value::known(Fr::from(seq_symbols[idx])),
                        )?;
                        region.assign_advice(
                            || format!("sequence_data_decoder.values: {:?}", tables[idx]),
                            self.sequences_data_decoder.values[idx],
                            i,
                            || Value::known(Fr::from(row.bitstream_read_data.values[idx])),
                        )?;
                    }
                    region.assign_advice(
                        || "sequence_data_decoder.is_update_state",
                        self.sequences_data_decoder.is_update_state,
                        i,
                        || Value::known(Fr::from(row.bitstream_read_data.is_update_state)),
                    )?;
                    region.assign_advice(
                        || "sequence_data_decoder.baseline",
                        self.sequences_data_decoder.baseline,
                        i,
                        || Value::known(Fr::from(row.bitstream_read_data.baseline as u64)),
                    )?;
                    let byte0_lt_0x80 =
                        LtChip::construct(self.sequences_header_decoder.byte0_lt_0x80);
                    byte0_lt_0x80.assign(
                        &mut region,
                        i,
                        Fr::from(row.encoded_data.value_byte as u64),
                        Fr::from(0x80),
                    )?;
                    let byte0_lt_0xff =
                        LtChip::construct(self.sequences_header_decoder.byte0_lt_0xff);
                    byte0_lt_0xff.assign(
                        &mut region,
                        i,
                        Fr::from(row.encoded_data.value_byte as u64),
                        Fr::from(0xff),
                    )?;

                    ////////////////////////////////////////////////
                    ///////// Assign FSE Decoding Fields  //////////
                    ////////////////////////////////////////////////
                    region.assign_advice(
                        || "fse_decoder.table_kind",
                        self.fse_decoder.table_kind,
                        i,
                        || Value::known(Fr::from(row.fse_data.table_kind)),
                    )?;
                    region.assign_advice(
                        || "fse_decoder.table_size",
                        self.fse_decoder.table_size,
                        i,
                        || Value::known(Fr::from(row.fse_data.table_size)),
                    )?;
                    region.assign_advice(
                        || "fse_decoder.symbol",
                        self.fse_decoder.symbol,
                        i,
                        || Value::known(Fr::from(row.fse_data.symbol)),
                    )?;
                    region.assign_advice(
                        || "fse_decoder.value_decoded",
                        self.fse_decoder.value_decoded,
                        i,
                        || Value::known(Fr::from(row.fse_data.value_decoded)),
                    )?;
                    region.assign_advice(
                        || "fse_decoder.probability_acc",
                        self.fse_decoder.probability_acc,
                        i,
                        || Value::known(Fr::from(row.fse_data.probability_acc)),
                    )?;
                    region.assign_advice(
                        || "fse_decoder.is_repeat_bits_loop",
                        self.fse_decoder.is_repeat_bits_loop,
                        i,
                        || Value::known(Fr::from(row.fse_data.is_repeat_bits_loop)),
                    )?;
                    region.assign_advice(
                        || "fse_decoder.is_trailing_bits",
                        self.fse_decoder.is_trailing_bits,
                        i,
                        || Value::known(Fr::from(row.fse_data.is_trailing_bits)),
                    )?;

                    let value_decoded_eq_0 =
                        IsEqualChip::construct(self.fse_decoder.value_decoded_eq_0.clone());
                    value_decoded_eq_0.assign(
                        &mut region,
                        i,
                        Value::known(Fr::from(row.fse_data.value_decoded)),
                        Value::known(Fr::zero()),
                    )?;
                    let value_decoded_eq_1 =
                        IsEqualChip::construct(self.fse_decoder.value_decoded_eq_1.clone());
                    value_decoded_eq_1.assign(
                        &mut region,
                        i,
                        Value::known(Fr::from(row.fse_data.value_decoded)),
                        Value::known(Fr::one()),
                    )?;
                }

                let mut padding_count = 2usize;
                for idx in witness_rows.len()..((1 << k) - self.unusable_rows()) {
                    if padding_count > 0 {
                        region.assign_advice(
                            || "byte_idx",
                            self.byte_idx,
                            idx,
                            || Value::known(Fr::from(last_byte_idx as u64)),
                        )?;
                        padding_count -= 1;
                    }
                    region.assign_advice(
                        || "tag_config.tag",
                        self.tag_config.tag,
                        idx,
                        || Value::known(Fr::from(ZstdTag::Null as u64)),
                    )?;
                    region.assign_advice(
                        || "is_padding",
                        self.is_padding,
                        idx,
                        || Value::known(Fr::one()),
                    )?;
                    let byte0_lt_0x80 =
                        LtChip::construct(self.sequences_header_decoder.byte0_lt_0x80);
                    byte0_lt_0x80.assign(&mut region, idx, Fr::zero(), Fr::from(0x80))?;
                    let byte0_lt_0xff =
                        LtChip::construct(self.sequences_header_decoder.byte0_lt_0xff);
                    byte0_lt_0xff.assign(&mut region, idx, Fr::zero(), Fr::from(0xff))?;

                    // Bitstream decoder gadgets
                    let bit_index_end_cmp_7 = ComparatorChip::construct(
                        self.bitstream_decoder.bit_index_end_cmp_7.clone(),
                    );
                    bit_index_end_cmp_7.assign(&mut region, idx, Fr::zero(), Fr::from(7u64))?;
                    let bit_index_end_cmp_15 = ComparatorChip::construct(
                        self.bitstream_decoder.bit_index_end_cmp_15.clone(),
                    );
                    bit_index_end_cmp_15.assign(&mut region, idx, Fr::zero(), Fr::from(15u64))?;
                    let bit_index_end_cmp_23 = ComparatorChip::construct(
                        self.bitstream_decoder.bit_index_end_cmp_23.clone(),
                    );
                    bit_index_end_cmp_23.assign(&mut region, idx, Fr::zero(), Fr::from(23u64))?;
                    let bitstring_value_eq_3 =
                        IsEqualChip::construct(self.bitstream_decoder.bitstring_value_eq_3.clone());
                    bitstring_value_eq_3.assign(
                        &mut region,
                        idx,
                        Value::known(Fr::zero()),
                        Value::known(Fr::from(3u64)),
                    )?;
                    let start_unchanged =
                        IsEqualChip::construct(self.bitstream_decoder.start_unchanged.clone());
                    start_unchanged.assign(
                        &mut region,
                        idx,
                        Value::known(Fr::from(last_bit_start_idx as u64)),
                        Value::known(Fr::zero()),
                    )?;
                    last_bit_start_idx = 0;

                    // Fse decoder gadgets
                    let value_decoded_eq_0 =
                        IsEqualChip::construct(self.fse_decoder.value_decoded_eq_0.clone());
                    value_decoded_eq_0.assign(
                        &mut region,
                        idx,
                        Value::known(Fr::zero()),
                        Value::known(Fr::zero()),
                    )?;
                    let value_decoded_eq_1 =
                        IsEqualChip::construct(self.fse_decoder.value_decoded_eq_1.clone());
                    value_decoded_eq_1.assign(
                        &mut region,
                        idx,
                        Value::known(Fr::zero()),
                        Value::known(Fr::one()),
                    )?;
                }

                Ok(())
            },
        )?;

        // witgen_debug
        // pub struct AssignedDecoderConfigExports {
        //     /// The RLC of the zstd encoded bytes, i.e. blob bytes.
        //     pub encoded_rlc: AssignedCell<Fr, Fr>,
        //     /// The RLC of the decoded bytes, i.e. batch bytes.
        //     pub decoded_rlc: AssignedCell<Fr, Fr>,
        // }

        Ok(())
    }

    pub fn unusable_rows(&self) -> usize {
        30
    }
}

#[cfg(test)]
mod tests {
    use eth_types::Field;
    use std::marker::PhantomData;

    use super::process;
    use crate::{DecoderConfig, DecoderConfigArgs};
    use bitstream_io::write;
    use halo2_proofs::{
        circuit::{Layouter, SimpleFloorPlanner},
        dev::MockProver,
        halo2curves::bn256::Fr,
        plonk::{Circuit, ConstraintSystem, Error},
    };
    use std::{
        fs::{self, File},
        io::{self, Write},
    };
    use zkevm_circuits::{
        table::{BitwiseOpTable, Pow2Table, PowOfRandTable, RangeTable, U8Table},
        util::Challenges,
    };

    #[derive(Clone, Debug, Default)]
    struct DecoderConfigTester {
        compressed: Vec<u8>,
        k: u32,
    }

    impl Circuit<Fr> for DecoderConfigTester {
        type Config = (
            DecoderConfig,
            U8Table,
            BitwiseOpTable,
            PowOfRandTable,
            Challenges,
        );
        type FloorPlanner = SimpleFloorPlanner;

        fn without_witnesses(&self) -> Self {
            unimplemented!()
        }

        fn configure(meta: &mut ConstraintSystem<Fr>) -> Self::Config {
            let challenges = Challenges::construct(meta);
            let challenges_expr = challenges.exprs(meta);

            let pow_rand_table = PowOfRandTable::construct(meta, &challenges_expr);
            let pow2_table = Pow2Table::construct(meta);
            let u8_table = U8Table::construct(meta);
            let range8 = RangeTable::construct(meta);
            let range16 = RangeTable::construct(meta);
            let bitwise_op_table = BitwiseOpTable::construct(meta);

            let config = DecoderConfig::configure(
                meta,
                &challenges_expr,
                DecoderConfigArgs {
                    pow_rand_table,
                    pow2_table,
                    u8_table,
                    range8,
                    range16,
                    bitwise_op_table,
                },
            );

            (
                config,
                u8_table,
                bitwise_op_table,
                pow_rand_table,
                challenges,
            )
        }

        #[allow(clippy::type_complexity)]
        fn synthesize(
            &self,
            config: Self::Config,
            mut layouter: impl Layouter<Fr>,
        ) -> Result<(), Error> {
            let (config, u8_table, bitwise_op_table, pow_rand_table, challenge) = config;
            let challenges = challenge.values(&layouter);

            let (
                witness_rows,
                _decoded_literals,
                aux_data,
                fse_aux_tables,
                block_info_arr,
                sequence_info_arr,
            ) = process(&self.compressed, challenges.keccak_input());

            u8_table.load(&mut layouter)?;
            bitwise_op_table.load(&mut layouter)?;
            pow_rand_table.assign(&mut layouter, &challenges, 1 << (self.k - 1))?;
            config.assign::<Fr>(
                &mut layouter,
                witness_rows,
                aux_data,
                fse_aux_tables,
                block_info_arr,
                sequence_info_arr,
                &challenges,
                self.k,
            )?;

            Ok(())
        }
    }

    #[test]
    fn test_decoder_config_working_example() {
        let raw: Vec<u8> = String::from("Romeo and Juliet@Excerpt from Act 2, Scene 2@@JULIET@O Romeo, Romeo! wherefore art thou Romeo?@Deny thy father and refuse thy name;@Or, if thou wilt not, be but sworn my love,@And I'll no longer be a Capulet.@@ROMEO@[Aside] Shall I hear more, or shall I speak at this?@@JULIET@'Tis but thy name that is my enemy;@Thou art thyself, though not a Montague.@What's Montague? it is nor hand, nor foot,@Nor arm, nor face, nor any other part@Belonging to a man. O, be some other name!@What's in a name? that which we call a rose@By any other name would smell as sweet;@So Romeo would, were he not Romeo call'd,@Retain that dear perfection which he owes@Without that title. Romeo, doff thy name,@And for that name which is no part of thee@Take all myself.@@ROMEO@I take thee at thy word:@Call me but love, and I'll be new baptized;@Henceforth I never will be Romeo.@@JULIET@What man art thou that thus bescreen'd in night@So stumblest on my counsel?").as_bytes().to_vec();

        let compressed = {
            // compression level = 0 defaults to using level=3, which is zstd's default.
            let mut encoder =
                zstd::stream::write::Encoder::new(Vec::new(), 0).expect("Encoder construction");

            // disable compression of literals, i.e. literals will be raw bytes.
            encoder
                .set_parameter(zstd::stream::raw::CParameter::LiteralCompressionMode(
                    zstd::zstd_safe::ParamSwitch::Disable,
                ))
                .expect("Encoder set_parameter: LiteralCompressionMode");
            // set target block size to fit within a single block.
            encoder
                .set_parameter(zstd::stream::raw::CParameter::TargetCBlockSize(124 * 1024))
                .expect("Encoder set_parameter: TargetCBlockSize");
            // do not include the checksum at the end of the encoded data.
            encoder
                .include_checksum(false)
                .expect("Encoder include_checksum: false");
            // do not include magic bytes at the start of the frame since we will have a single
            // frame.
            encoder
                .include_magicbytes(false)
                .expect("Encoder include magicbytes: false");
            // set source length, which will be reflected in the frame header.
            encoder
                .set_pledged_src_size(Some(raw.len() as u64))
                .expect("Encoder src_size: raw.len()");
            // include the content size to know at decode time the expected size of decoded data.
            encoder
                .include_contentsize(true)
                .expect("Encoder include_contentsize: true");

            encoder.write_all(&raw).expect("Encoder wirte_all");
            encoder.finish().expect("Encoder success")
        };

        let k = 18;
        let decoder_config_tester = DecoderConfigTester { compressed, k };
        let mock_prover = MockProver::<Fr>::run(k, &decoder_config_tester, vec![]).unwrap();
        mock_prover.assert_satisfied_par();
    }
}<|MERGE_RESOLUTION|>--- conflicted
+++ resolved
@@ -3432,11 +3432,6 @@
             let condition = and::expr([
                 meta.query_fixed(q_enable, Rotation::cur()),
                 config.bitstream_decoder.is_nb0(meta, Rotation::cur()),
-<<<<<<< HEAD
-=======
-                // Exclude the last block's bitstream tail row. Transition to Null.
-                not::expr(meta.query_advice(config.tag_config.is_null, Rotation::next())),
->>>>>>> 0d7fee02
             ]);
 
             let mut cb = BaseConstraintBuilder::default();
