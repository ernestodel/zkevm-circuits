--- conflicted
+++ resolved
@@ -945,19 +945,6 @@
 
         // Helper tables
         let literals_header_table = LiteralsHeaderTable::configure(meta, range8, range16);
-<<<<<<< HEAD
-        // witgen_debug
-        // let bitstring_table = BitstringTable::configure(meta);
-        // witgen_debug
-        // let fse_table = FseTable::configure(
-        //     meta,
-        //     &fixed_table,
-        //     u8_table,
-        //     range8,
-        //     pow2_table,
-        //     bitwise_op_table,
-        // );
-=======
         let bitstring_table = BitstringTable::configure(meta, u8_table);
         let fse_table = FseTable::configure(
             meta,
@@ -967,7 +954,6 @@
             pow2_table,
             bitwise_op_table,
         );
->>>>>>> 60477bda
         // TODO(enable): let sequence_instruction_table = SequenceInstructionTable::configure(meta);
 
         // Peripheral configs
@@ -2294,25 +2280,6 @@
             },
         );
 
-<<<<<<< HEAD
-        // witgen_debug
-        // meta.lookup_any(
-        //     "DecoderConfig: tag ZstdBlockSequenceFseCode (normalised probability of symbol)",
-        //     |meta| {
-        //         // At every row where a non-nil bitstring is read:
-        //         // - except the AL bits
-        //         // - except when the value=1, i.e. prob=0
-        //         // - except when we are in repeat-bits loop
-        //         let condition = and::expr([
-        //             meta.query_advice(config.tag_config.is_fse_code, Rotation::cur()),
-        //             config.bitstream_decoder.is_not_nil(meta, Rotation::cur()),
-        //             not::expr(meta.query_advice(config.tag_config.is_change, Rotation::cur())),
-        //             not::expr(config.bitstream_decoder.is_prob0(meta, Rotation::cur())),
-        //             not::expr(
-        //                 meta.query_advice(config.fse_decoder.is_repeat_bits_loop, Rotation::cur()),
-        //             ),
-        //         ]);
-=======
         meta.create_gate(
             "DecoderConfig: tag ZstdBlockSequenceFseCode (last row)",
             |meta| {
@@ -2436,7 +2403,6 @@
                         meta.query_advice(config.fse_decoder.is_trailing_bits, Rotation::cur()),
                     ),
                 ]);
->>>>>>> 60477bda
 
         //         let (block_idx, fse_table_kind, fse_table_size, fse_symbol, bitstring_value) = (
         //             meta.query_advice(config.block_config.block_idx, Rotation::cur()),
@@ -3148,25 +3114,25 @@
         //                 .block_config
         //                 .is_predefined(meta, &config.fse_decoder, Rotation::cur());
 
-        //         [
-        //             0.expr(), // q_first
-        //             block_idx,
-        //             table_kind,
-        //             table_size,
-        //             is_predefined_mode, // is_predefined
-        //             state,
-        //             symbol,
-        //             baseline,
-        //             nb,
-        //             0.expr(), // is_skipped_state
-        //             0.expr(), // is_padding
-        //         ]
-        //         .into_iter()
-        //         .zip_eq(config.fse_table.table_exprs_by_state(meta))
-        //         .map(|(arg, table)| (condition.expr() * arg, table))
-        //         .collect()
-        //     },
-        // );
+                [
+                    0.expr(), // q_first
+                    block_idx,
+                    table_kind,
+                    table_size,
+                    is_predefined_mode, // is_predefined
+                    state,
+                    symbol,
+                    baseline,
+                    nb,
+                    0.expr(), // is_skipped_state
+                    0.expr(), // is_padding
+                ]
+                .into_iter()
+                .zip_eq(config.fse_table.table_exprs_by_state(meta))
+                .map(|(arg, table)| (condition.expr() * arg, table))
+                .collect()
+            },
+        );
 
         debug_assert!(meta.degree() <= 9);
 
