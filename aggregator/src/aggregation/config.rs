use halo2_proofs::{
    halo2curves::bn256::{Fq, Fr, G1Affine},
    plonk::{Column, ConstraintSystem, Instance},
};
use snark_verifier::{
    loader::halo2::halo2_ecc::{
        ecc::{BaseFieldEccChip, EccChip},
        fields::fp::FpConfig,
        halo2_base::gates::{flex_gate::FlexGateConfig, range::RangeConfig},
    },
    util::arithmetic::modulus,
};
use zkevm_circuits::{
    keccak_circuit::{KeccakCircuitConfig, KeccakCircuitConfigArgs},
    table::{BitwiseOpTable, KeccakTable, Pow2Table, PowOfRandTable, RangeTable, U8Table},
    util::{Challenges, SubCircuitConfig},
};

use crate::{
    constants::{BITS, LIMBS},
    param::ConfigParams,
    BarycentricEvaluationConfig, BatchDataConfig, BlobDataConfig, DecoderConfig, DecoderConfigArgs,
    RlcConfig,
};

#[derive(Debug, Clone)]
#[rustfmt::skip]
/// Configurations for aggregation circuit.
/// This config is hard coded for BN256 curve.
pub struct AggregationConfig<const N_SNARKS: usize> {
    /// Non-native field chip configurations
    pub base_field_config: FpConfig<Fr, Fq>,
    /// Keccak circuit configurations
    pub keccak_circuit_config: KeccakCircuitConfig<Fr>,    
    /// RLC config
    pub rlc_config: RlcConfig,
    /// The blob data's config.
<<<<<<< HEAD
    pub blob_data_config: BlobDataConfig,
    /// The batch data's config.
    pub batch_data_config: BatchDataConfig,
    /// The zstd decoder's config.
    pub decoder_config: DecoderConfig<1024, 512>,
=======
    pub blob_data_config: BlobDataConfig<N_SNARKS>,
>>>>>>> 08ca7e0d
    /// Config to do the barycentric evaluation on blob polynomial.
    pub barycentric: BarycentricEvaluationConfig,
    /// Instance for public input; stores
    /// - accumulator from aggregation (12 elements)
    /// - batch_public_input_hash (32 elements)
    /// - the number of valid SNARKs (1 element)
    pub instance: Column<Instance>,
}

impl<const N_SNARKS: usize> AggregationConfig<N_SNARKS> {
    /// Build a configuration from parameters.
    pub fn configure(
        meta: &mut ConstraintSystem<Fr>,
        params: &ConfigParams,
        challenges: Challenges,
    ) -> Self {
        assert!(
            params.limb_bits == BITS && params.num_limbs == LIMBS,
            "For now we fix limb_bits = {BITS}, otherwise change code",
        );

        // hash configuration for aggregation circuit
        let (keccak_table, keccak_circuit_config) = {
            let keccak_table = KeccakTable::construct(meta);

            let challenges_exprs = challenges.exprs(meta);
            let keccak_circuit_config_args = KeccakCircuitConfigArgs {
                keccak_table: keccak_table.clone(),
                challenges: challenges_exprs,
            };

            (
                keccak_table,
                KeccakCircuitConfig::new(meta, keccak_circuit_config_args),
            )
        };

        // RLC configuration
        let rlc_config = RlcConfig::configure(meta, &keccak_table, challenges);

        // base field configuration for aggregation circuit
        let base_field_config = FpConfig::configure(
            meta,
            params.strategy.clone(),
            &params.num_advice,
            &params.num_lookup_advice,
            params.num_fixed,
            params.lookup_bits,
            BITS,
            LIMBS,
            modulus::<Fq>(),
            0,
            params.degree as usize,
        );

        // Barycentric.
        let barycentric = BarycentricEvaluationConfig::construct(base_field_config.range.clone());

        let columns = keccak_circuit_config.cell_manager.columns();
        log::info!("keccak uses {} columns", columns.len(),);

        // enabling equality for preimage column
        meta.enable_equality(columns[keccak_circuit_config.preimage_column_index].advice);
        // enable equality for the digest column
        meta.enable_equality(columns.last().unwrap().advice);
        // enable equality for the data RLC column
        meta.enable_equality(keccak_circuit_config.keccak_table.input_rlc);
        // enable equality for the input data len column
        meta.enable_equality(keccak_circuit_config.keccak_table.input_len);
        // enable equality for the is_final column
        meta.enable_equality(keccak_circuit_config.keccak_table.is_final);

        // Batch data and Blob data.
        let u8_table = U8Table::construct(meta);
        let range_table = RangeTable::construct(meta);
        let challenges_expr = challenges.exprs(meta);
        let blob_data_config = BlobDataConfig::configure(meta, &challenges_expr, u8_table);
        let batch_data_config = BatchDataConfig::configure(
            meta,
            &challenges_expr,
            u8_table,
            range_table,
            &keccak_table,
        );

        // Zstd decoder.
        let pow_rand_table = PowOfRandTable::construct(meta, &challenges_expr);
        let pow2_table = Pow2Table::construct(meta);
        let range8 = RangeTable::construct(meta);
        let range16 = RangeTable::construct(meta);
        let range512 = RangeTable::construct(meta);
        let range_block_len = RangeTable::construct(meta);
        let bitwise_op_table = BitwiseOpTable::construct(meta);
        let decoder_config = DecoderConfig::configure(
            meta,
            &challenges_expr,
            DecoderConfigArgs {
                pow_rand_table,
                pow2_table,
                u8_table,
                range8,
                range16,
                range512,
                range_block_len,
                bitwise_op_table,
            },
        );

        // Instance column stores public input column
        // - the accumulator
        // - the batch public input hash
        // - the number of valid SNARKs
        let instance = meta.instance_column();
        meta.enable_equality(instance);

        println!("meta degree = {:?}", meta.degree());
        debug_assert!(meta.degree() <= 9);

        Self {
            base_field_config,
            rlc_config,
            blob_data_config,
            keccak_circuit_config,
            instance,
            barycentric,
            batch_data_config,
            decoder_config,
        }
    }

    /// Expose the instance column
    pub fn instance_column(&self) -> Column<Instance> {
        self.instance
    }

    /// Range gate configuration
    pub fn range(&self) -> &RangeConfig<Fr> {
        &self.base_field_config.range
    }

    /// Flex gate configuration
    pub fn flex_gate(&self) -> &FlexGateConfig<Fr> {
        &self.base_field_config.range.gate
    }

    /// Ecc gate configuration
    pub fn ecc_chip(&self) -> BaseFieldEccChip<G1Affine> {
        EccChip::construct(self.base_field_config.clone())
    }
}<|MERGE_RESOLUTION|>--- conflicted
+++ resolved
@@ -35,15 +35,11 @@
     /// RLC config
     pub rlc_config: RlcConfig,
     /// The blob data's config.
-<<<<<<< HEAD
-    pub blob_data_config: BlobDataConfig,
+    pub blob_data_config: BlobDataConfig<N_SNARKS>,
     /// The batch data's config.
-    pub batch_data_config: BatchDataConfig,
+    pub batch_data_config: BatchDataConfig<N_SNARKS>,
     /// The zstd decoder's config.
     pub decoder_config: DecoderConfig<1024, 512>,
-=======
-    pub blob_data_config: BlobDataConfig<N_SNARKS>,
->>>>>>> 08ca7e0d
     /// Config to do the barycentric evaluation on blob polynomial.
     pub barycentric: BarycentricEvaluationConfig,
     /// Instance for public input; stores
